--- conflicted
+++ resolved
@@ -233,10 +233,9 @@
 end;
 $$ language plpgsql;
 
-<<<<<<< HEAD
+
 drop trigger if exists storage_projects_after_insert on projects;
-=======
->>>>>>> 12ad0e4e
+
 create trigger storage_projects_after_insert
 after insert on projects
 for each row execute function trg_storage_projects();
@@ -252,10 +251,9 @@
 end;
 $$ language plpgsql;
 
-<<<<<<< HEAD
+
 drop trigger if exists storage_doc_tags_after_insert on documentation_tags;
-=======
->>>>>>> 12ad0e4e
+
 create trigger storage_doc_tags_after_insert
 after insert on documentation_tags
 for each row execute function trg_storage_doc_tags();
@@ -278,15 +276,14 @@
 end;
 $$ language plpgsql;
 
-<<<<<<< HEAD
+
 drop trigger if exists storage_doc_versions_after_insert on documentation_versions;
-=======
->>>>>>> 12ad0e4e
+
 create trigger storage_doc_versions_after_insert
 after insert on documentation_versions
 for each row execute function trg_storage_doc_versions();
 
-<<<<<<< HEAD
+
 -- Таблица путей к файлам версий документации
 create table if not exists documentation_file_paths (
   id uuid primary key default gen_random_uuid(),
@@ -297,8 +294,3 @@
 );
 
 alter table if exists documentation_versions drop column if exists file_path;
-=======
--- Добавление пути к файлу в версии документации
-alter table if exists documentation_versions
-  add column if not exists file_path text;
->>>>>>> 12ad0e4e
