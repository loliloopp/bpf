--
-- PostgreSQL database dump
--

\restrict rfnrlvj3C4lXtQHmeX5qpHIgGIbYgYJxA3FyE5pl4bKB4HKxige3gkNv56TEBwD

-- Dumped from database version 17.4
-- Dumped by pg_dump version 17.6

SET statement_timeout = 0;
SET lock_timeout = 0;
SET idle_in_transaction_session_timeout = 0;
SET transaction_timeout = 0;
SET client_encoding = 'UTF8';
SET standard_conforming_strings = on;
SELECT pg_catalog.set_config('search_path', '', false);
SET check_function_bodies = false;
SET xmloption = content;
SET client_min_messages = warning;
SET row_security = off;

--
-- Name: auth; Type: SCHEMA; Schema: -; Owner: supabase_admin
--

CREATE SCHEMA auth;


ALTER SCHEMA auth OWNER TO supabase_admin;

--
-- Name: extensions; Type: SCHEMA; Schema: -; Owner: postgres
--

CREATE SCHEMA extensions;


ALTER SCHEMA extensions OWNER TO postgres;

--
-- Name: graphql; Type: SCHEMA; Schema: -; Owner: supabase_admin
--

CREATE SCHEMA graphql;


ALTER SCHEMA graphql OWNER TO supabase_admin;

--
-- Name: graphql_public; Type: SCHEMA; Schema: -; Owner: supabase_admin
--

CREATE SCHEMA graphql_public;


ALTER SCHEMA graphql_public OWNER TO supabase_admin;

--
-- Name: pgbouncer; Type: SCHEMA; Schema: -; Owner: pgbouncer
--

CREATE SCHEMA pgbouncer;


ALTER SCHEMA pgbouncer OWNER TO pgbouncer;

--
-- Name: realtime; Type: SCHEMA; Schema: -; Owner: supabase_admin
--

CREATE SCHEMA realtime;


ALTER SCHEMA realtime OWNER TO supabase_admin;

--
-- Name: storage; Type: SCHEMA; Schema: -; Owner: supabase_admin
--

CREATE SCHEMA storage;


ALTER SCHEMA storage OWNER TO supabase_admin;

--
-- Name: vault; Type: SCHEMA; Schema: -; Owner: supabase_admin
--

CREATE SCHEMA vault;


ALTER SCHEMA vault OWNER TO supabase_admin;

--
-- Name: pg_graphql; Type: EXTENSION; Schema: -; Owner: -
--

CREATE EXTENSION IF NOT EXISTS pg_graphql WITH SCHEMA graphql;


--
-- Name: EXTENSION pg_graphql; Type: COMMENT; Schema: -; Owner: 
--

COMMENT ON EXTENSION pg_graphql IS 'pg_graphql: GraphQL support';


--
-- Name: pg_stat_statements; Type: EXTENSION; Schema: -; Owner: -
--

CREATE EXTENSION IF NOT EXISTS pg_stat_statements WITH SCHEMA extensions;


--
-- Name: EXTENSION pg_stat_statements; Type: COMMENT; Schema: -; Owner: 
--

COMMENT ON EXTENSION pg_stat_statements IS 'track planning and execution statistics of all SQL statements executed';


--
-- Name: pgcrypto; Type: EXTENSION; Schema: -; Owner: -
--

CREATE EXTENSION IF NOT EXISTS pgcrypto WITH SCHEMA extensions;


--
-- Name: EXTENSION pgcrypto; Type: COMMENT; Schema: -; Owner: 
--

COMMENT ON EXTENSION pgcrypto IS 'cryptographic functions';


--
-- Name: supabase_vault; Type: EXTENSION; Schema: -; Owner: -
--

CREATE EXTENSION IF NOT EXISTS supabase_vault WITH SCHEMA vault;


--
-- Name: EXTENSION supabase_vault; Type: COMMENT; Schema: -; Owner: 
--

COMMENT ON EXTENSION supabase_vault IS 'Supabase Vault Extension';


--
-- Name: uuid-ossp; Type: EXTENSION; Schema: -; Owner: -
--

CREATE EXTENSION IF NOT EXISTS "uuid-ossp" WITH SCHEMA extensions;


--
-- Name: EXTENSION "uuid-ossp"; Type: COMMENT; Schema: -; Owner: 
--

COMMENT ON EXTENSION "uuid-ossp" IS 'generate universally unique identifiers (UUIDs)';


--
-- Name: aal_level; Type: TYPE; Schema: auth; Owner: supabase_auth_admin
--

CREATE TYPE auth.aal_level AS ENUM (
    'aal1',
    'aal2',
    'aal3'
);


ALTER TYPE auth.aal_level OWNER TO supabase_auth_admin;

--
-- Name: code_challenge_method; Type: TYPE; Schema: auth; Owner: supabase_auth_admin
--

CREATE TYPE auth.code_challenge_method AS ENUM (
    's256',
    'plain'
);


ALTER TYPE auth.code_challenge_method OWNER TO supabase_auth_admin;

--
-- Name: factor_status; Type: TYPE; Schema: auth; Owner: supabase_auth_admin
--

CREATE TYPE auth.factor_status AS ENUM (
    'unverified',
    'verified'
);


ALTER TYPE auth.factor_status OWNER TO supabase_auth_admin;

--
-- Name: factor_type; Type: TYPE; Schema: auth; Owner: supabase_auth_admin
--

CREATE TYPE auth.factor_type AS ENUM (
    'totp',
    'webauthn',
    'phone'
);


ALTER TYPE auth.factor_type OWNER TO supabase_auth_admin;

--
-- Name: one_time_token_type; Type: TYPE; Schema: auth; Owner: supabase_auth_admin
--

CREATE TYPE auth.one_time_token_type AS ENUM (
    'confirmation_token',
    'reauthentication_token',
    'recovery_token',
    'email_change_token_new',
    'email_change_token_current',
    'phone_change_token'
);


ALTER TYPE auth.one_time_token_type OWNER TO supabase_auth_admin;

--
-- Name: estimate_type; Type: TYPE; Schema: public; Owner: postgres
--

CREATE TYPE public.estimate_type AS ENUM (
    'chessboard',
    'vor'
);


ALTER TYPE public.estimate_type OWNER TO postgres;

--
-- Name: action; Type: TYPE; Schema: realtime; Owner: supabase_admin
--

CREATE TYPE realtime.action AS ENUM (
    'INSERT',
    'UPDATE',
    'DELETE',
    'TRUNCATE',
    'ERROR'
);


ALTER TYPE realtime.action OWNER TO supabase_admin;

--
-- Name: equality_op; Type: TYPE; Schema: realtime; Owner: supabase_admin
--

CREATE TYPE realtime.equality_op AS ENUM (
    'eq',
    'neq',
    'lt',
    'lte',
    'gt',
    'gte',
    'in'
);


ALTER TYPE realtime.equality_op OWNER TO supabase_admin;

--
-- Name: user_defined_filter; Type: TYPE; Schema: realtime; Owner: supabase_admin
--

CREATE TYPE realtime.user_defined_filter AS (
	column_name text,
	op realtime.equality_op,
	value text
);


ALTER TYPE realtime.user_defined_filter OWNER TO supabase_admin;

--
-- Name: wal_column; Type: TYPE; Schema: realtime; Owner: supabase_admin
--

CREATE TYPE realtime.wal_column AS (
	name text,
	type_name text,
	type_oid oid,
	value jsonb,
	is_pkey boolean,
	is_selectable boolean
);


ALTER TYPE realtime.wal_column OWNER TO supabase_admin;

--
-- Name: wal_rls; Type: TYPE; Schema: realtime; Owner: supabase_admin
--

CREATE TYPE realtime.wal_rls AS (
	wal jsonb,
	is_rls_enabled boolean,
	subscription_ids uuid[],
	errors text[]
);


ALTER TYPE realtime.wal_rls OWNER TO supabase_admin;

--
-- Name: buckettype; Type: TYPE; Schema: storage; Owner: supabase_storage_admin
--

CREATE TYPE storage.buckettype AS ENUM (
    'STANDARD',
    'ANALYTICS'
);


ALTER TYPE storage.buckettype OWNER TO supabase_storage_admin;

--
-- Name: email(); Type: FUNCTION; Schema: auth; Owner: supabase_auth_admin
--

CREATE FUNCTION auth.email() RETURNS text
    LANGUAGE sql STABLE
    AS $$
  select 
  coalesce(
    nullif(current_setting('request.jwt.claim.email', true), ''),
    (nullif(current_setting('request.jwt.claims', true), '')::jsonb ->> 'email')
  )::text
$$;


ALTER FUNCTION auth.email() OWNER TO supabase_auth_admin;

--
-- Name: FUNCTION email(); Type: COMMENT; Schema: auth; Owner: supabase_auth_admin
--

COMMENT ON FUNCTION auth.email() IS 'Deprecated. Use auth.jwt() -> ''email'' instead.';


--
-- Name: jwt(); Type: FUNCTION; Schema: auth; Owner: supabase_auth_admin
--

CREATE FUNCTION auth.jwt() RETURNS jsonb
    LANGUAGE sql STABLE
    AS $$
  select 
    coalesce(
        nullif(current_setting('request.jwt.claim', true), ''),
        nullif(current_setting('request.jwt.claims', true), '')
    )::jsonb
$$;


ALTER FUNCTION auth.jwt() OWNER TO supabase_auth_admin;

--
-- Name: role(); Type: FUNCTION; Schema: auth; Owner: supabase_auth_admin
--

CREATE FUNCTION auth.role() RETURNS text
    LANGUAGE sql STABLE
    AS $$
  select 
  coalesce(
    nullif(current_setting('request.jwt.claim.role', true), ''),
    (nullif(current_setting('request.jwt.claims', true), '')::jsonb ->> 'role')
  )::text
$$;


ALTER FUNCTION auth.role() OWNER TO supabase_auth_admin;

--
-- Name: FUNCTION role(); Type: COMMENT; Schema: auth; Owner: supabase_auth_admin
--

COMMENT ON FUNCTION auth.role() IS 'Deprecated. Use auth.jwt() -> ''role'' instead.';


--
-- Name: uid(); Type: FUNCTION; Schema: auth; Owner: supabase_auth_admin
--

CREATE FUNCTION auth.uid() RETURNS uuid
    LANGUAGE sql STABLE
    AS $$
  select 
  coalesce(
    nullif(current_setting('request.jwt.claim.sub', true), ''),
    (nullif(current_setting('request.jwt.claims', true), '')::jsonb ->> 'sub')
  )::uuid
$$;


ALTER FUNCTION auth.uid() OWNER TO supabase_auth_admin;

--
-- Name: FUNCTION uid(); Type: COMMENT; Schema: auth; Owner: supabase_auth_admin
--

COMMENT ON FUNCTION auth.uid() IS 'Deprecated. Use auth.jwt() -> ''sub'' instead.';


--
-- Name: grant_pg_cron_access(); Type: FUNCTION; Schema: extensions; Owner: supabase_admin
--

CREATE FUNCTION extensions.grant_pg_cron_access() RETURNS event_trigger
    LANGUAGE plpgsql
    AS $$
BEGIN
  IF EXISTS (
    SELECT
    FROM pg_event_trigger_ddl_commands() AS ev
    JOIN pg_extension AS ext
    ON ev.objid = ext.oid
    WHERE ext.extname = 'pg_cron'
  )
  THEN
    grant usage on schema cron to postgres with grant option;

    alter default privileges in schema cron grant all on tables to postgres with grant option;
    alter default privileges in schema cron grant all on functions to postgres with grant option;
    alter default privileges in schema cron grant all on sequences to postgres with grant option;

    alter default privileges for user supabase_admin in schema cron grant all
        on sequences to postgres with grant option;
    alter default privileges for user supabase_admin in schema cron grant all
        on tables to postgres with grant option;
    alter default privileges for user supabase_admin in schema cron grant all
        on functions to postgres with grant option;

    grant all privileges on all tables in schema cron to postgres with grant option;
    revoke all on table cron.job from postgres;
    grant select on table cron.job to postgres with grant option;
  END IF;
END;
$$;


ALTER FUNCTION extensions.grant_pg_cron_access() OWNER TO supabase_admin;

--
-- Name: FUNCTION grant_pg_cron_access(); Type: COMMENT; Schema: extensions; Owner: supabase_admin
--

COMMENT ON FUNCTION extensions.grant_pg_cron_access() IS 'Grants access to pg_cron';


--
-- Name: grant_pg_graphql_access(); Type: FUNCTION; Schema: extensions; Owner: supabase_admin
--

CREATE FUNCTION extensions.grant_pg_graphql_access() RETURNS event_trigger
    LANGUAGE plpgsql
    AS $_$
DECLARE
    func_is_graphql_resolve bool;
BEGIN
    func_is_graphql_resolve = (
        SELECT n.proname = 'resolve'
        FROM pg_event_trigger_ddl_commands() AS ev
        LEFT JOIN pg_catalog.pg_proc AS n
        ON ev.objid = n.oid
    );

    IF func_is_graphql_resolve
    THEN
        -- Update public wrapper to pass all arguments through to the pg_graphql resolve func
        DROP FUNCTION IF EXISTS graphql_public.graphql;
        create or replace function graphql_public.graphql(
            "operationName" text default null,
            query text default null,
            variables jsonb default null,
            extensions jsonb default null
        )
            returns jsonb
            language sql
        as $$
            select graphql.resolve(
                query := query,
                variables := coalesce(variables, '{}'),
                "operationName" := "operationName",
                extensions := extensions
            );
        $$;

        -- This hook executes when `graphql.resolve` is created. That is not necessarily the last
        -- function in the extension so we need to grant permissions on existing entities AND
        -- update default permissions to any others that are created after `graphql.resolve`
        grant usage on schema graphql to postgres, anon, authenticated, service_role;
        grant select on all tables in schema graphql to postgres, anon, authenticated, service_role;
        grant execute on all functions in schema graphql to postgres, anon, authenticated, service_role;
        grant all on all sequences in schema graphql to postgres, anon, authenticated, service_role;
        alter default privileges in schema graphql grant all on tables to postgres, anon, authenticated, service_role;
        alter default privileges in schema graphql grant all on functions to postgres, anon, authenticated, service_role;
        alter default privileges in schema graphql grant all on sequences to postgres, anon, authenticated, service_role;

        -- Allow postgres role to allow granting usage on graphql and graphql_public schemas to custom roles
        grant usage on schema graphql_public to postgres with grant option;
        grant usage on schema graphql to postgres with grant option;
    END IF;

END;
$_$;


ALTER FUNCTION extensions.grant_pg_graphql_access() OWNER TO supabase_admin;

--
-- Name: FUNCTION grant_pg_graphql_access(); Type: COMMENT; Schema: extensions; Owner: supabase_admin
--

COMMENT ON FUNCTION extensions.grant_pg_graphql_access() IS 'Grants access to pg_graphql';


--
-- Name: grant_pg_net_access(); Type: FUNCTION; Schema: extensions; Owner: supabase_admin
--

CREATE FUNCTION extensions.grant_pg_net_access() RETURNS event_trigger
    LANGUAGE plpgsql
    AS $$
BEGIN
  IF EXISTS (
    SELECT 1
    FROM pg_event_trigger_ddl_commands() AS ev
    JOIN pg_extension AS ext
    ON ev.objid = ext.oid
    WHERE ext.extname = 'pg_net'
  )
  THEN
    IF NOT EXISTS (
      SELECT 1
      FROM pg_roles
      WHERE rolname = 'supabase_functions_admin'
    )
    THEN
      CREATE USER supabase_functions_admin NOINHERIT CREATEROLE LOGIN NOREPLICATION;
    END IF;

    GRANT USAGE ON SCHEMA net TO supabase_functions_admin, postgres, anon, authenticated, service_role;

    IF EXISTS (
      SELECT FROM pg_extension
      WHERE extname = 'pg_net'
      -- all versions in use on existing projects as of 2025-02-20
      -- version 0.12.0 onwards don't need these applied
      AND extversion IN ('0.2', '0.6', '0.7', '0.7.1', '0.8', '0.10.0', '0.11.0')
    ) THEN
      ALTER function net.http_get(url text, params jsonb, headers jsonb, timeout_milliseconds integer) SECURITY DEFINER;
      ALTER function net.http_post(url text, body jsonb, params jsonb, headers jsonb, timeout_milliseconds integer) SECURITY DEFINER;

      ALTER function net.http_get(url text, params jsonb, headers jsonb, timeout_milliseconds integer) SET search_path = net;
      ALTER function net.http_post(url text, body jsonb, params jsonb, headers jsonb, timeout_milliseconds integer) SET search_path = net;

      REVOKE ALL ON FUNCTION net.http_get(url text, params jsonb, headers jsonb, timeout_milliseconds integer) FROM PUBLIC;
      REVOKE ALL ON FUNCTION net.http_post(url text, body jsonb, params jsonb, headers jsonb, timeout_milliseconds integer) FROM PUBLIC;

      GRANT EXECUTE ON FUNCTION net.http_get(url text, params jsonb, headers jsonb, timeout_milliseconds integer) TO supabase_functions_admin, postgres, anon, authenticated, service_role;
      GRANT EXECUTE ON FUNCTION net.http_post(url text, body jsonb, params jsonb, headers jsonb, timeout_milliseconds integer) TO supabase_functions_admin, postgres, anon, authenticated, service_role;
    END IF;
  END IF;
END;
$$;


ALTER FUNCTION extensions.grant_pg_net_access() OWNER TO supabase_admin;

--
-- Name: FUNCTION grant_pg_net_access(); Type: COMMENT; Schema: extensions; Owner: supabase_admin
--

COMMENT ON FUNCTION extensions.grant_pg_net_access() IS 'Grants access to pg_net';


--
-- Name: pgrst_ddl_watch(); Type: FUNCTION; Schema: extensions; Owner: supabase_admin
--

CREATE FUNCTION extensions.pgrst_ddl_watch() RETURNS event_trigger
    LANGUAGE plpgsql
    AS $$
DECLARE
  cmd record;
BEGIN
  FOR cmd IN SELECT * FROM pg_event_trigger_ddl_commands()
  LOOP
    IF cmd.command_tag IN (
      'CREATE SCHEMA', 'ALTER SCHEMA'
    , 'CREATE TABLE', 'CREATE TABLE AS', 'SELECT INTO', 'ALTER TABLE'
    , 'CREATE FOREIGN TABLE', 'ALTER FOREIGN TABLE'
    , 'CREATE VIEW', 'ALTER VIEW'
    , 'CREATE MATERIALIZED VIEW', 'ALTER MATERIALIZED VIEW'
    , 'CREATE FUNCTION', 'ALTER FUNCTION'
    , 'CREATE TRIGGER'
    , 'CREATE TYPE', 'ALTER TYPE'
    , 'CREATE RULE'
    , 'COMMENT'
    )
    -- don't notify in case of CREATE TEMP table or other objects created on pg_temp
    AND cmd.schema_name is distinct from 'pg_temp'
    THEN
      NOTIFY pgrst, 'reload schema';
    END IF;
  END LOOP;
END; $$;


ALTER FUNCTION extensions.pgrst_ddl_watch() OWNER TO supabase_admin;

--
-- Name: pgrst_drop_watch(); Type: FUNCTION; Schema: extensions; Owner: supabase_admin
--

CREATE FUNCTION extensions.pgrst_drop_watch() RETURNS event_trigger
    LANGUAGE plpgsql
    AS $$
DECLARE
  obj record;
BEGIN
  FOR obj IN SELECT * FROM pg_event_trigger_dropped_objects()
  LOOP
    IF obj.object_type IN (
      'schema'
    , 'table'
    , 'foreign table'
    , 'view'
    , 'materialized view'
    , 'function'
    , 'trigger'
    , 'type'
    , 'rule'
    )
    AND obj.is_temporary IS false -- no pg_temp objects
    THEN
      NOTIFY pgrst, 'reload schema';
    END IF;
  END LOOP;
END; $$;


ALTER FUNCTION extensions.pgrst_drop_watch() OWNER TO supabase_admin;

--
-- Name: set_graphql_placeholder(); Type: FUNCTION; Schema: extensions; Owner: supabase_admin
--

CREATE FUNCTION extensions.set_graphql_placeholder() RETURNS event_trigger
    LANGUAGE plpgsql
    AS $_$
    DECLARE
    graphql_is_dropped bool;
    BEGIN
    graphql_is_dropped = (
        SELECT ev.schema_name = 'graphql_public'
        FROM pg_event_trigger_dropped_objects() AS ev
        WHERE ev.schema_name = 'graphql_public'
    );

    IF graphql_is_dropped
    THEN
        create or replace function graphql_public.graphql(
            "operationName" text default null,
            query text default null,
            variables jsonb default null,
            extensions jsonb default null
        )
            returns jsonb
            language plpgsql
        as $$
            DECLARE
                server_version float;
            BEGIN
                server_version = (SELECT (SPLIT_PART((select version()), ' ', 2))::float);

                IF server_version >= 14 THEN
                    RETURN jsonb_build_object(
                        'errors', jsonb_build_array(
                            jsonb_build_object(
                                'message', 'pg_graphql extension is not enabled.'
                            )
                        )
                    );
                ELSE
                    RETURN jsonb_build_object(
                        'errors', jsonb_build_array(
                            jsonb_build_object(
                                'message', 'pg_graphql is only available on projects running Postgres 14 onwards.'
                            )
                        )
                    );
                END IF;
            END;
        $$;
    END IF;

    END;
$_$;


ALTER FUNCTION extensions.set_graphql_placeholder() OWNER TO supabase_admin;

--
-- Name: FUNCTION set_graphql_placeholder(); Type: COMMENT; Schema: extensions; Owner: supabase_admin
--

COMMENT ON FUNCTION extensions.set_graphql_placeholder() IS 'Reintroduces placeholder function for graphql_public.graphql';


--
-- Name: get_auth(text); Type: FUNCTION; Schema: pgbouncer; Owner: supabase_admin
--

CREATE FUNCTION pgbouncer.get_auth(p_usename text) RETURNS TABLE(username text, password text)
    LANGUAGE plpgsql SECURITY DEFINER
    AS $_$
begin
    raise debug 'PgBouncer auth request: %', p_usename;

    return query
    select 
        rolname::text, 
        case when rolvaliduntil < now() 
            then null 
            else rolpassword::text 
        end 
    from pg_authid 
    where rolname=$1 and rolcanlogin;
end;
$_$;


ALTER FUNCTION pgbouncer.get_auth(p_usename text) OWNER TO supabase_admin;

--
-- Name: set_block_floor_range(uuid, integer, integer); Type: FUNCTION; Schema: public; Owner: postgres
--

CREATE FUNCTION public.set_block_floor_range(p_block_id uuid, p_from_floor integer, p_to_floor integer) RETURNS void
    LANGUAGE plpgsql
    AS $$
BEGIN
  -- Удаляем существующие связи для данного корпуса
  DELETE FROM block_floor_mapping WHERE block_id = p_block_id;
  
  -- Вставляем новые связи для всего диапазона этажей
  INSERT INTO block_floor_mapping (block_id, floor_number)
  SELECT p_block_id, floor_number
  FROM floors
  WHERE floor_number >= LEAST(p_from_floor, p_to_floor) 
    AND floor_number <= GREATEST(p_from_floor, p_to_floor);
END;
$$;


ALTER FUNCTION public.set_block_floor_range(p_block_id uuid, p_from_floor integer, p_to_floor integer) OWNER TO postgres;

--
-- Name: update_rates_updated_at(); Type: FUNCTION; Schema: public; Owner: postgres
--

CREATE FUNCTION public.update_rates_updated_at() RETURNS trigger
    LANGUAGE plpgsql
    AS $$
begin
  new.updated_at = now();
  return new;
end;
$$;


ALTER FUNCTION public.update_rates_updated_at() OWNER TO postgres;

--
-- Name: update_updated_at_column(); Type: FUNCTION; Schema: public; Owner: postgres
--

CREATE FUNCTION public.update_updated_at_column() RETURNS trigger
    LANGUAGE plpgsql
    AS $$
BEGIN
    NEW.updated_at = CURRENT_TIMESTAMP;
    RETURN NEW;
END;
$$;


ALTER FUNCTION public.update_updated_at_column() OWNER TO postgres;

--
-- Name: apply_rls(jsonb, integer); Type: FUNCTION; Schema: realtime; Owner: supabase_admin
--

CREATE FUNCTION realtime.apply_rls(wal jsonb, max_record_bytes integer DEFAULT (1024 * 1024)) RETURNS SETOF realtime.wal_rls
    LANGUAGE plpgsql
    AS $$
declare
-- Regclass of the table e.g. public.notes
entity_ regclass = (quote_ident(wal ->> 'schema') || '.' || quote_ident(wal ->> 'table'))::regclass;

-- I, U, D, T: insert, update ...
action realtime.action = (
    case wal ->> 'action'
        when 'I' then 'INSERT'
        when 'U' then 'UPDATE'
        when 'D' then 'DELETE'
        else 'ERROR'
    end
);

-- Is row level security enabled for the table
is_rls_enabled bool = relrowsecurity from pg_class where oid = entity_;

subscriptions realtime.subscription[] = array_agg(subs)
    from
        realtime.subscription subs
    where
        subs.entity = entity_;

-- Subscription vars
roles regrole[] = array_agg(distinct us.claims_role::text)
    from
        unnest(subscriptions) us;

working_role regrole;
claimed_role regrole;
claims jsonb;

subscription_id uuid;
subscription_has_access bool;
visible_to_subscription_ids uuid[] = '{}';

-- structured info for wal's columns
columns realtime.wal_column[];
-- previous identity values for update/delete
old_columns realtime.wal_column[];

error_record_exceeds_max_size boolean = octet_length(wal::text) > max_record_bytes;

-- Primary jsonb output for record
output jsonb;

begin
perform set_config('role', null, true);

columns =
    array_agg(
        (
            x->>'name',
            x->>'type',
            x->>'typeoid',
            realtime.cast(
                (x->'value') #>> '{}',
                coalesce(
                    (x->>'typeoid')::regtype, -- null when wal2json version <= 2.4
                    (x->>'type')::regtype
                )
            ),
            (pks ->> 'name') is not null,
            true
        )::realtime.wal_column
    )
    from
        jsonb_array_elements(wal -> 'columns') x
        left join jsonb_array_elements(wal -> 'pk') pks
            on (x ->> 'name') = (pks ->> 'name');

old_columns =
    array_agg(
        (
            x->>'name',
            x->>'type',
            x->>'typeoid',
            realtime.cast(
                (x->'value') #>> '{}',
                coalesce(
                    (x->>'typeoid')::regtype, -- null when wal2json version <= 2.4
                    (x->>'type')::regtype
                )
            ),
            (pks ->> 'name') is not null,
            true
        )::realtime.wal_column
    )
    from
        jsonb_array_elements(wal -> 'identity') x
        left join jsonb_array_elements(wal -> 'pk') pks
            on (x ->> 'name') = (pks ->> 'name');

for working_role in select * from unnest(roles) loop

    -- Update `is_selectable` for columns and old_columns
    columns =
        array_agg(
            (
                c.name,
                c.type_name,
                c.type_oid,
                c.value,
                c.is_pkey,
                pg_catalog.has_column_privilege(working_role, entity_, c.name, 'SELECT')
            )::realtime.wal_column
        )
        from
            unnest(columns) c;

    old_columns =
            array_agg(
                (
                    c.name,
                    c.type_name,
                    c.type_oid,
                    c.value,
                    c.is_pkey,
                    pg_catalog.has_column_privilege(working_role, entity_, c.name, 'SELECT')
                )::realtime.wal_column
            )
            from
                unnest(old_columns) c;

    if action <> 'DELETE' and count(1) = 0 from unnest(columns) c where c.is_pkey then
        return next (
            jsonb_build_object(
                'schema', wal ->> 'schema',
                'table', wal ->> 'table',
                'type', action
            ),
            is_rls_enabled,
            -- subscriptions is already filtered by entity
            (select array_agg(s.subscription_id) from unnest(subscriptions) as s where claims_role = working_role),
            array['Error 400: Bad Request, no primary key']
        )::realtime.wal_rls;

    -- The claims role does not have SELECT permission to the primary key of entity
    elsif action <> 'DELETE' and sum(c.is_selectable::int) <> count(1) from unnest(columns) c where c.is_pkey then
        return next (
            jsonb_build_object(
                'schema', wal ->> 'schema',
                'table', wal ->> 'table',
                'type', action
            ),
            is_rls_enabled,
            (select array_agg(s.subscription_id) from unnest(subscriptions) as s where claims_role = working_role),
            array['Error 401: Unauthorized']
        )::realtime.wal_rls;

    else
        output = jsonb_build_object(
            'schema', wal ->> 'schema',
            'table', wal ->> 'table',
            'type', action,
            'commit_timestamp', to_char(
                ((wal ->> 'timestamp')::timestamptz at time zone 'utc'),
                'YYYY-MM-DD"T"HH24:MI:SS.MS"Z"'
            ),
            'columns', (
                select
                    jsonb_agg(
                        jsonb_build_object(
                            'name', pa.attname,
                            'type', pt.typname
                        )
                        order by pa.attnum asc
                    )
                from
                    pg_attribute pa
                    join pg_type pt
                        on pa.atttypid = pt.oid
                where
                    attrelid = entity_
                    and attnum > 0
                    and pg_catalog.has_column_privilege(working_role, entity_, pa.attname, 'SELECT')
            )
        )
        -- Add "record" key for insert and update
        || case
            when action in ('INSERT', 'UPDATE') then
                jsonb_build_object(
                    'record',
                    (
                        select
                            jsonb_object_agg(
                                -- if unchanged toast, get column name and value from old record
                                coalesce((c).name, (oc).name),
                                case
                                    when (c).name is null then (oc).value
                                    else (c).value
                                end
                            )
                        from
                            unnest(columns) c
                            full outer join unnest(old_columns) oc
                                on (c).name = (oc).name
                        where
                            coalesce((c).is_selectable, (oc).is_selectable)
                            and ( not error_record_exceeds_max_size or (octet_length((c).value::text) <= 64))
                    )
                )
            else '{}'::jsonb
        end
        -- Add "old_record" key for update and delete
        || case
            when action = 'UPDATE' then
                jsonb_build_object(
                        'old_record',
                        (
                            select jsonb_object_agg((c).name, (c).value)
                            from unnest(old_columns) c
                            where
                                (c).is_selectable
                                and ( not error_record_exceeds_max_size or (octet_length((c).value::text) <= 64))
                        )
                    )
            when action = 'DELETE' then
                jsonb_build_object(
                    'old_record',
                    (
                        select jsonb_object_agg((c).name, (c).value)
                        from unnest(old_columns) c
                        where
                            (c).is_selectable
                            and ( not error_record_exceeds_max_size or (octet_length((c).value::text) <= 64))
                            and ( not is_rls_enabled or (c).is_pkey ) -- if RLS enabled, we can't secure deletes so filter to pkey
                    )
                )
            else '{}'::jsonb
        end;

        -- Create the prepared statement
        if is_rls_enabled and action <> 'DELETE' then
            if (select 1 from pg_prepared_statements where name = 'walrus_rls_stmt' limit 1) > 0 then
                deallocate walrus_rls_stmt;
            end if;
            execute realtime.build_prepared_statement_sql('walrus_rls_stmt', entity_, columns);
        end if;

        visible_to_subscription_ids = '{}';

        for subscription_id, claims in (
                select
                    subs.subscription_id,
                    subs.claims
                from
                    unnest(subscriptions) subs
                where
                    subs.entity = entity_
                    and subs.claims_role = working_role
                    and (
                        realtime.is_visible_through_filters(columns, subs.filters)
                        or (
                          action = 'DELETE'
                          and realtime.is_visible_through_filters(old_columns, subs.filters)
                        )
                    )
        ) loop

            if not is_rls_enabled or action = 'DELETE' then
                visible_to_subscription_ids = visible_to_subscription_ids || subscription_id;
            else
                -- Check if RLS allows the role to see the record
                perform
                    -- Trim leading and trailing quotes from working_role because set_config
                    -- doesn't recognize the role as valid if they are included
                    set_config('role', trim(both '"' from working_role::text), true),
                    set_config('request.jwt.claims', claims::text, true);

                execute 'execute walrus_rls_stmt' into subscription_has_access;

                if subscription_has_access then
                    visible_to_subscription_ids = visible_to_subscription_ids || subscription_id;
                end if;
            end if;
        end loop;

        perform set_config('role', null, true);

        return next (
            output,
            is_rls_enabled,
            visible_to_subscription_ids,
            case
                when error_record_exceeds_max_size then array['Error 413: Payload Too Large']
                else '{}'
            end
        )::realtime.wal_rls;

    end if;
end loop;

perform set_config('role', null, true);
end;
$$;


ALTER FUNCTION realtime.apply_rls(wal jsonb, max_record_bytes integer) OWNER TO supabase_admin;

--
-- Name: broadcast_changes(text, text, text, text, text, record, record, text); Type: FUNCTION; Schema: realtime; Owner: supabase_admin
--

CREATE FUNCTION realtime.broadcast_changes(topic_name text, event_name text, operation text, table_name text, table_schema text, new record, old record, level text DEFAULT 'ROW'::text) RETURNS void
    LANGUAGE plpgsql
    AS $$
DECLARE
    -- Declare a variable to hold the JSONB representation of the row
    row_data jsonb := '{}'::jsonb;
BEGIN
    IF level = 'STATEMENT' THEN
        RAISE EXCEPTION 'function can only be triggered for each row, not for each statement';
    END IF;
    -- Check the operation type and handle accordingly
    IF operation = 'INSERT' OR operation = 'UPDATE' OR operation = 'DELETE' THEN
        row_data := jsonb_build_object('old_record', OLD, 'record', NEW, 'operation', operation, 'table', table_name, 'schema', table_schema);
        PERFORM realtime.send (row_data, event_name, topic_name);
    ELSE
        RAISE EXCEPTION 'Unexpected operation type: %', operation;
    END IF;
EXCEPTION
    WHEN OTHERS THEN
        RAISE EXCEPTION 'Failed to process the row: %', SQLERRM;
END;

$$;


ALTER FUNCTION realtime.broadcast_changes(topic_name text, event_name text, operation text, table_name text, table_schema text, new record, old record, level text) OWNER TO supabase_admin;

--
-- Name: build_prepared_statement_sql(text, regclass, realtime.wal_column[]); Type: FUNCTION; Schema: realtime; Owner: supabase_admin
--

CREATE FUNCTION realtime.build_prepared_statement_sql(prepared_statement_name text, entity regclass, columns realtime.wal_column[]) RETURNS text
    LANGUAGE sql
    AS $$
      /*
      Builds a sql string that, if executed, creates a prepared statement to
      tests retrive a row from *entity* by its primary key columns.
      Example
          select realtime.build_prepared_statement_sql('public.notes', '{"id"}'::text[], '{"bigint"}'::text[])
      */
          select
      'prepare ' || prepared_statement_name || ' as
          select
              exists(
                  select
                      1
                  from
                      ' || entity || '
                  where
                      ' || string_agg(quote_ident(pkc.name) || '=' || quote_nullable(pkc.value #>> '{}') , ' and ') || '
              )'
          from
              unnest(columns) pkc
          where
              pkc.is_pkey
          group by
              entity
      $$;


ALTER FUNCTION realtime.build_prepared_statement_sql(prepared_statement_name text, entity regclass, columns realtime.wal_column[]) OWNER TO supabase_admin;

--
-- Name: cast(text, regtype); Type: FUNCTION; Schema: realtime; Owner: supabase_admin
--

CREATE FUNCTION realtime."cast"(val text, type_ regtype) RETURNS jsonb
    LANGUAGE plpgsql IMMUTABLE
    AS $$
    declare
      res jsonb;
    begin
      execute format('select to_jsonb(%L::'|| type_::text || ')', val)  into res;
      return res;
    end
    $$;


ALTER FUNCTION realtime."cast"(val text, type_ regtype) OWNER TO supabase_admin;

--
-- Name: check_equality_op(realtime.equality_op, regtype, text, text); Type: FUNCTION; Schema: realtime; Owner: supabase_admin
--

CREATE FUNCTION realtime.check_equality_op(op realtime.equality_op, type_ regtype, val_1 text, val_2 text) RETURNS boolean
    LANGUAGE plpgsql IMMUTABLE
    AS $$
      /*
      Casts *val_1* and *val_2* as type *type_* and check the *op* condition for truthiness
      */
      declare
          op_symbol text = (
              case
                  when op = 'eq' then '='
                  when op = 'neq' then '!='
                  when op = 'lt' then '<'
                  when op = 'lte' then '<='
                  when op = 'gt' then '>'
                  when op = 'gte' then '>='
                  when op = 'in' then '= any'
                  else 'UNKNOWN OP'
              end
          );
          res boolean;
      begin
          execute format(
              'select %L::'|| type_::text || ' ' || op_symbol
              || ' ( %L::'
              || (
                  case
                      when op = 'in' then type_::text || '[]'
                      else type_::text end
              )
              || ')', val_1, val_2) into res;
          return res;
      end;
      $$;


ALTER FUNCTION realtime.check_equality_op(op realtime.equality_op, type_ regtype, val_1 text, val_2 text) OWNER TO supabase_admin;

--
-- Name: is_visible_through_filters(realtime.wal_column[], realtime.user_defined_filter[]); Type: FUNCTION; Schema: realtime; Owner: supabase_admin
--

CREATE FUNCTION realtime.is_visible_through_filters(columns realtime.wal_column[], filters realtime.user_defined_filter[]) RETURNS boolean
    LANGUAGE sql IMMUTABLE
    AS $_$
    /*
    Should the record be visible (true) or filtered out (false) after *filters* are applied
    */
        select
            -- Default to allowed when no filters present
            $2 is null -- no filters. this should not happen because subscriptions has a default
            or array_length($2, 1) is null -- array length of an empty array is null
            or bool_and(
                coalesce(
                    realtime.check_equality_op(
                        op:=f.op,
                        type_:=coalesce(
                            col.type_oid::regtype, -- null when wal2json version <= 2.4
                            col.type_name::regtype
                        ),
                        -- cast jsonb to text
                        val_1:=col.value #>> '{}',
                        val_2:=f.value
                    ),
                    false -- if null, filter does not match
                )
            )
        from
            unnest(filters) f
            join unnest(columns) col
                on f.column_name = col.name;
    $_$;


ALTER FUNCTION realtime.is_visible_through_filters(columns realtime.wal_column[], filters realtime.user_defined_filter[]) OWNER TO supabase_admin;

--
-- Name: list_changes(name, name, integer, integer); Type: FUNCTION; Schema: realtime; Owner: supabase_admin
--

CREATE FUNCTION realtime.list_changes(publication name, slot_name name, max_changes integer, max_record_bytes integer) RETURNS SETOF realtime.wal_rls
    LANGUAGE sql
    SET log_min_messages TO 'fatal'
    AS $$
      with pub as (
        select
          concat_ws(
            ',',
            case when bool_or(pubinsert) then 'insert' else null end,
            case when bool_or(pubupdate) then 'update' else null end,
            case when bool_or(pubdelete) then 'delete' else null end
          ) as w2j_actions,
          coalesce(
            string_agg(
              realtime.quote_wal2json(format('%I.%I', schemaname, tablename)::regclass),
              ','
            ) filter (where ppt.tablename is not null and ppt.tablename not like '% %'),
            ''
          ) w2j_add_tables
        from
          pg_publication pp
          left join pg_publication_tables ppt
            on pp.pubname = ppt.pubname
        where
          pp.pubname = publication
        group by
          pp.pubname
        limit 1
      ),
      w2j as (
        select
          x.*, pub.w2j_add_tables
        from
          pub,
          pg_logical_slot_get_changes(
            slot_name, null, max_changes,
            'include-pk', 'true',
            'include-transaction', 'false',
            'include-timestamp', 'true',
            'include-type-oids', 'true',
            'format-version', '2',
            'actions', pub.w2j_actions,
            'add-tables', pub.w2j_add_tables
          ) x
      )
      select
        xyz.wal,
        xyz.is_rls_enabled,
        xyz.subscription_ids,
        xyz.errors
      from
        w2j,
        realtime.apply_rls(
          wal := w2j.data::jsonb,
          max_record_bytes := max_record_bytes
        ) xyz(wal, is_rls_enabled, subscription_ids, errors)
      where
        w2j.w2j_add_tables <> ''
        and xyz.subscription_ids[1] is not null
    $$;


ALTER FUNCTION realtime.list_changes(publication name, slot_name name, max_changes integer, max_record_bytes integer) OWNER TO supabase_admin;

--
-- Name: quote_wal2json(regclass); Type: FUNCTION; Schema: realtime; Owner: supabase_admin
--

CREATE FUNCTION realtime.quote_wal2json(entity regclass) RETURNS text
    LANGUAGE sql IMMUTABLE STRICT
    AS $$
      select
        (
          select string_agg('' || ch,'')
          from unnest(string_to_array(nsp.nspname::text, null)) with ordinality x(ch, idx)
          where
            not (x.idx = 1 and x.ch = '"')
            and not (
              x.idx = array_length(string_to_array(nsp.nspname::text, null), 1)
              and x.ch = '"'
            )
        )
        || '.'
        || (
          select string_agg('' || ch,'')
          from unnest(string_to_array(pc.relname::text, null)) with ordinality x(ch, idx)
          where
            not (x.idx = 1 and x.ch = '"')
            and not (
              x.idx = array_length(string_to_array(nsp.nspname::text, null), 1)
              and x.ch = '"'
            )
          )
      from
        pg_class pc
        join pg_namespace nsp
          on pc.relnamespace = nsp.oid
      where
        pc.oid = entity
    $$;


ALTER FUNCTION realtime.quote_wal2json(entity regclass) OWNER TO supabase_admin;

--
-- Name: send(jsonb, text, text, boolean); Type: FUNCTION; Schema: realtime; Owner: supabase_admin
--

CREATE FUNCTION realtime.send(payload jsonb, event text, topic text, private boolean DEFAULT true) RETURNS void
    LANGUAGE plpgsql
    AS $$
BEGIN
  BEGIN
    -- Set the topic configuration
    EXECUTE format('SET LOCAL realtime.topic TO %L', topic);

    -- Attempt to insert the message
    INSERT INTO realtime.messages (payload, event, topic, private, extension)
    VALUES (payload, event, topic, private, 'broadcast');
  EXCEPTION
    WHEN OTHERS THEN
      -- Capture and notify the error
      RAISE WARNING 'ErrorSendingBroadcastMessage: %', SQLERRM;
  END;
END;
$$;


ALTER FUNCTION realtime.send(payload jsonb, event text, topic text, private boolean) OWNER TO supabase_admin;

--
-- Name: subscription_check_filters(); Type: FUNCTION; Schema: realtime; Owner: supabase_admin
--

CREATE FUNCTION realtime.subscription_check_filters() RETURNS trigger
    LANGUAGE plpgsql
    AS $$
    /*
    Validates that the user defined filters for a subscription:
    - refer to valid columns that the claimed role may access
    - values are coercable to the correct column type
    */
    declare
        col_names text[] = coalesce(
                array_agg(c.column_name order by c.ordinal_position),
                '{}'::text[]
            )
            from
                information_schema.columns c
            where
                format('%I.%I', c.table_schema, c.table_name)::regclass = new.entity
                and pg_catalog.has_column_privilege(
                    (new.claims ->> 'role'),
                    format('%I.%I', c.table_schema, c.table_name)::regclass,
                    c.column_name,
                    'SELECT'
                );
        filter realtime.user_defined_filter;
        col_type regtype;

        in_val jsonb;
    begin
        for filter in select * from unnest(new.filters) loop
            -- Filtered column is valid
            if not filter.column_name = any(col_names) then
                raise exception 'invalid column for filter %', filter.column_name;
            end if;

            -- Type is sanitized and safe for string interpolation
            col_type = (
                select atttypid::regtype
                from pg_catalog.pg_attribute
                where attrelid = new.entity
                      and attname = filter.column_name
            );
            if col_type is null then
                raise exception 'failed to lookup type for column %', filter.column_name;
            end if;

            -- Set maximum number of entries for in filter
            if filter.op = 'in'::realtime.equality_op then
                in_val = realtime.cast(filter.value, (col_type::text || '[]')::regtype);
                if coalesce(jsonb_array_length(in_val), 0) > 100 then
                    raise exception 'too many values for `in` filter. Maximum 100';
                end if;
            else
                -- raises an exception if value is not coercable to type
                perform realtime.cast(filter.value, col_type);
            end if;

        end loop;

        -- Apply consistent order to filters so the unique constraint on
        -- (subscription_id, entity, filters) can't be tricked by a different filter order
        new.filters = coalesce(
            array_agg(f order by f.column_name, f.op, f.value),
            '{}'
        ) from unnest(new.filters) f;

        return new;
    end;
    $$;


ALTER FUNCTION realtime.subscription_check_filters() OWNER TO supabase_admin;

--
-- Name: to_regrole(text); Type: FUNCTION; Schema: realtime; Owner: supabase_admin
--

CREATE FUNCTION realtime.to_regrole(role_name text) RETURNS regrole
    LANGUAGE sql IMMUTABLE
    AS $$ select role_name::regrole $$;


ALTER FUNCTION realtime.to_regrole(role_name text) OWNER TO supabase_admin;

--
-- Name: topic(); Type: FUNCTION; Schema: realtime; Owner: supabase_realtime_admin
--

CREATE FUNCTION realtime.topic() RETURNS text
    LANGUAGE sql STABLE
    AS $$
select nullif(current_setting('realtime.topic', true), '')::text;
$$;


ALTER FUNCTION realtime.topic() OWNER TO supabase_realtime_admin;

--
-- Name: add_prefixes(text, text); Type: FUNCTION; Schema: storage; Owner: supabase_storage_admin
--

CREATE FUNCTION storage.add_prefixes(_bucket_id text, _name text) RETURNS void
    LANGUAGE plpgsql SECURITY DEFINER
    AS $$
DECLARE
    prefixes text[];
BEGIN
    prefixes := "storage"."get_prefixes"("_name");

    IF array_length(prefixes, 1) > 0 THEN
        INSERT INTO storage.prefixes (name, bucket_id)
        SELECT UNNEST(prefixes) as name, "_bucket_id" ON CONFLICT DO NOTHING;
    END IF;
END;
$$;


ALTER FUNCTION storage.add_prefixes(_bucket_id text, _name text) OWNER TO supabase_storage_admin;

--
-- Name: can_insert_object(text, text, uuid, jsonb); Type: FUNCTION; Schema: storage; Owner: supabase_storage_admin
--

CREATE FUNCTION storage.can_insert_object(bucketid text, name text, owner uuid, metadata jsonb) RETURNS void
    LANGUAGE plpgsql
    AS $$
BEGIN
  INSERT INTO "storage"."objects" ("bucket_id", "name", "owner", "metadata") VALUES (bucketid, name, owner, metadata);
  -- hack to rollback the successful insert
  RAISE sqlstate 'PT200' using
  message = 'ROLLBACK',
  detail = 'rollback successful insert';
END
$$;


ALTER FUNCTION storage.can_insert_object(bucketid text, name text, owner uuid, metadata jsonb) OWNER TO supabase_storage_admin;

--
-- Name: delete_prefix(text, text); Type: FUNCTION; Schema: storage; Owner: supabase_storage_admin
--

CREATE FUNCTION storage.delete_prefix(_bucket_id text, _name text) RETURNS boolean
    LANGUAGE plpgsql SECURITY DEFINER
    AS $$
BEGIN
    -- Check if we can delete the prefix
    IF EXISTS(
        SELECT FROM "storage"."prefixes"
        WHERE "prefixes"."bucket_id" = "_bucket_id"
          AND level = "storage"."get_level"("_name") + 1
          AND "prefixes"."name" COLLATE "C" LIKE "_name" || '/%'
        LIMIT 1
    )
    OR EXISTS(
        SELECT FROM "storage"."objects"
        WHERE "objects"."bucket_id" = "_bucket_id"
          AND "storage"."get_level"("objects"."name") = "storage"."get_level"("_name") + 1
          AND "objects"."name" COLLATE "C" LIKE "_name" || '/%'
        LIMIT 1
    ) THEN
    -- There are sub-objects, skip deletion
    RETURN false;
    ELSE
        DELETE FROM "storage"."prefixes"
        WHERE "prefixes"."bucket_id" = "_bucket_id"
          AND level = "storage"."get_level"("_name")
          AND "prefixes"."name" = "_name";
        RETURN true;
    END IF;
END;
$$;


ALTER FUNCTION storage.delete_prefix(_bucket_id text, _name text) OWNER TO supabase_storage_admin;

--
-- Name: delete_prefix_hierarchy_trigger(); Type: FUNCTION; Schema: storage; Owner: supabase_storage_admin
--

CREATE FUNCTION storage.delete_prefix_hierarchy_trigger() RETURNS trigger
    LANGUAGE plpgsql
    AS $$
DECLARE
    prefix text;
BEGIN
    prefix := "storage"."get_prefix"(OLD."name");

    IF coalesce(prefix, '') != '' THEN
        PERFORM "storage"."delete_prefix"(OLD."bucket_id", prefix);
    END IF;

    RETURN OLD;
END;
$$;


ALTER FUNCTION storage.delete_prefix_hierarchy_trigger() OWNER TO supabase_storage_admin;

--
-- Name: enforce_bucket_name_length(); Type: FUNCTION; Schema: storage; Owner: supabase_storage_admin
--

CREATE FUNCTION storage.enforce_bucket_name_length() RETURNS trigger
    LANGUAGE plpgsql
    AS $$
begin
    if length(new.name) > 100 then
        raise exception 'bucket name "%" is too long (% characters). Max is 100.', new.name, length(new.name);
    end if;
    return new;
end;
$$;


ALTER FUNCTION storage.enforce_bucket_name_length() OWNER TO supabase_storage_admin;

--
-- Name: extension(text); Type: FUNCTION; Schema: storage; Owner: supabase_storage_admin
--

CREATE FUNCTION storage.extension(name text) RETURNS text
    LANGUAGE plpgsql IMMUTABLE
    AS $$
DECLARE
    _parts text[];
    _filename text;
BEGIN
    SELECT string_to_array(name, '/') INTO _parts;
    SELECT _parts[array_length(_parts,1)] INTO _filename;
    RETURN reverse(split_part(reverse(_filename), '.', 1));
END
$$;


ALTER FUNCTION storage.extension(name text) OWNER TO supabase_storage_admin;

--
-- Name: filename(text); Type: FUNCTION; Schema: storage; Owner: supabase_storage_admin
--

CREATE FUNCTION storage.filename(name text) RETURNS text
    LANGUAGE plpgsql
    AS $$
DECLARE
_parts text[];
BEGIN
	select string_to_array(name, '/') into _parts;
	return _parts[array_length(_parts,1)];
END
$$;


ALTER FUNCTION storage.filename(name text) OWNER TO supabase_storage_admin;

--
-- Name: foldername(text); Type: FUNCTION; Schema: storage; Owner: supabase_storage_admin
--

CREATE FUNCTION storage.foldername(name text) RETURNS text[]
    LANGUAGE plpgsql IMMUTABLE
    AS $$
DECLARE
    _parts text[];
BEGIN
    -- Split on "/" to get path segments
    SELECT string_to_array(name, '/') INTO _parts;
    -- Return everything except the last segment
    RETURN _parts[1 : array_length(_parts,1) - 1];
END
$$;


ALTER FUNCTION storage.foldername(name text) OWNER TO supabase_storage_admin;

--
-- Name: get_level(text); Type: FUNCTION; Schema: storage; Owner: supabase_storage_admin
--

CREATE FUNCTION storage.get_level(name text) RETURNS integer
    LANGUAGE sql IMMUTABLE STRICT
    AS $$
SELECT array_length(string_to_array("name", '/'), 1);
$$;


ALTER FUNCTION storage.get_level(name text) OWNER TO supabase_storage_admin;

--
-- Name: get_prefix(text); Type: FUNCTION; Schema: storage; Owner: supabase_storage_admin
--

CREATE FUNCTION storage.get_prefix(name text) RETURNS text
    LANGUAGE sql IMMUTABLE STRICT
    AS $_$
SELECT
    CASE WHEN strpos("name", '/') > 0 THEN
             regexp_replace("name", '[\/]{1}[^\/]+\/?$', '')
         ELSE
             ''
        END;
$_$;


ALTER FUNCTION storage.get_prefix(name text) OWNER TO supabase_storage_admin;

--
-- Name: get_prefixes(text); Type: FUNCTION; Schema: storage; Owner: supabase_storage_admin
--

CREATE FUNCTION storage.get_prefixes(name text) RETURNS text[]
    LANGUAGE plpgsql IMMUTABLE STRICT
    AS $$
DECLARE
    parts text[];
    prefixes text[];
    prefix text;
BEGIN
    -- Split the name into parts by '/'
    parts := string_to_array("name", '/');
    prefixes := '{}';

    -- Construct the prefixes, stopping one level below the last part
    FOR i IN 1..array_length(parts, 1) - 1 LOOP
            prefix := array_to_string(parts[1:i], '/');
            prefixes := array_append(prefixes, prefix);
    END LOOP;

    RETURN prefixes;
END;
$$;


ALTER FUNCTION storage.get_prefixes(name text) OWNER TO supabase_storage_admin;

--
-- Name: get_size_by_bucket(); Type: FUNCTION; Schema: storage; Owner: supabase_storage_admin
--

CREATE FUNCTION storage.get_size_by_bucket() RETURNS TABLE(size bigint, bucket_id text)
    LANGUAGE plpgsql STABLE
    AS $$
BEGIN
    return query
        select sum((metadata->>'size')::bigint) as size, obj.bucket_id
        from "storage".objects as obj
        group by obj.bucket_id;
END
$$;


ALTER FUNCTION storage.get_size_by_bucket() OWNER TO supabase_storage_admin;

--
-- Name: list_multipart_uploads_with_delimiter(text, text, text, integer, text, text); Type: FUNCTION; Schema: storage; Owner: supabase_storage_admin
--

CREATE FUNCTION storage.list_multipart_uploads_with_delimiter(bucket_id text, prefix_param text, delimiter_param text, max_keys integer DEFAULT 100, next_key_token text DEFAULT ''::text, next_upload_token text DEFAULT ''::text) RETURNS TABLE(key text, id text, created_at timestamp with time zone)
    LANGUAGE plpgsql
    AS $_$
BEGIN
    RETURN QUERY EXECUTE
        'SELECT DISTINCT ON(key COLLATE "C") * from (
            SELECT
                CASE
                    WHEN position($2 IN substring(key from length($1) + 1)) > 0 THEN
                        substring(key from 1 for length($1) + position($2 IN substring(key from length($1) + 1)))
                    ELSE
                        key
                END AS key, id, created_at
            FROM
                storage.s3_multipart_uploads
            WHERE
                bucket_id = $5 AND
                key ILIKE $1 || ''%'' AND
                CASE
                    WHEN $4 != '''' AND $6 = '''' THEN
                        CASE
                            WHEN position($2 IN substring(key from length($1) + 1)) > 0 THEN
                                substring(key from 1 for length($1) + position($2 IN substring(key from length($1) + 1))) COLLATE "C" > $4
                            ELSE
                                key COLLATE "C" > $4
                            END
                    ELSE
                        true
                END AND
                CASE
                    WHEN $6 != '''' THEN
                        id COLLATE "C" > $6
                    ELSE
                        true
                    END
            ORDER BY
                key COLLATE "C" ASC, created_at ASC) as e order by key COLLATE "C" LIMIT $3'
        USING prefix_param, delimiter_param, max_keys, next_key_token, bucket_id, next_upload_token;
END;
$_$;


ALTER FUNCTION storage.list_multipart_uploads_with_delimiter(bucket_id text, prefix_param text, delimiter_param text, max_keys integer, next_key_token text, next_upload_token text) OWNER TO supabase_storage_admin;

--
-- Name: list_objects_with_delimiter(text, text, text, integer, text, text); Type: FUNCTION; Schema: storage; Owner: supabase_storage_admin
--

CREATE FUNCTION storage.list_objects_with_delimiter(bucket_id text, prefix_param text, delimiter_param text, max_keys integer DEFAULT 100, start_after text DEFAULT ''::text, next_token text DEFAULT ''::text) RETURNS TABLE(name text, id uuid, metadata jsonb, updated_at timestamp with time zone)
    LANGUAGE plpgsql
    AS $_$
BEGIN
    RETURN QUERY EXECUTE
        'SELECT DISTINCT ON(name COLLATE "C") * from (
            SELECT
                CASE
                    WHEN position($2 IN substring(name from length($1) + 1)) > 0 THEN
                        substring(name from 1 for length($1) + position($2 IN substring(name from length($1) + 1)))
                    ELSE
                        name
                END AS name, id, metadata, updated_at
            FROM
                storage.objects
            WHERE
                bucket_id = $5 AND
                name ILIKE $1 || ''%'' AND
                CASE
                    WHEN $6 != '''' THEN
                    name COLLATE "C" > $6
                ELSE true END
                AND CASE
                    WHEN $4 != '''' THEN
                        CASE
                            WHEN position($2 IN substring(name from length($1) + 1)) > 0 THEN
                                substring(name from 1 for length($1) + position($2 IN substring(name from length($1) + 1))) COLLATE "C" > $4
                            ELSE
                                name COLLATE "C" > $4
                            END
                    ELSE
                        true
                END
            ORDER BY
                name COLLATE "C" ASC) as e order by name COLLATE "C" LIMIT $3'
        USING prefix_param, delimiter_param, max_keys, next_token, bucket_id, start_after;
END;
$_$;


ALTER FUNCTION storage.list_objects_with_delimiter(bucket_id text, prefix_param text, delimiter_param text, max_keys integer, start_after text, next_token text) OWNER TO supabase_storage_admin;

--
-- Name: objects_insert_prefix_trigger(); Type: FUNCTION; Schema: storage; Owner: supabase_storage_admin
--

CREATE FUNCTION storage.objects_insert_prefix_trigger() RETURNS trigger
    LANGUAGE plpgsql
    AS $$
BEGIN
    PERFORM "storage"."add_prefixes"(NEW."bucket_id", NEW."name");
    NEW.level := "storage"."get_level"(NEW."name");

    RETURN NEW;
END;
$$;


ALTER FUNCTION storage.objects_insert_prefix_trigger() OWNER TO supabase_storage_admin;

--
-- Name: objects_update_prefix_trigger(); Type: FUNCTION; Schema: storage; Owner: supabase_storage_admin
--

CREATE FUNCTION storage.objects_update_prefix_trigger() RETURNS trigger
    LANGUAGE plpgsql
    AS $$
DECLARE
    old_prefixes TEXT[];
BEGIN
    -- Ensure this is an update operation and the name has changed
    IF TG_OP = 'UPDATE' AND (NEW."name" <> OLD."name" OR NEW."bucket_id" <> OLD."bucket_id") THEN
        -- Retrieve old prefixes
        old_prefixes := "storage"."get_prefixes"(OLD."name");

        -- Remove old prefixes that are only used by this object
        WITH all_prefixes as (
            SELECT unnest(old_prefixes) as prefix
        ),
        can_delete_prefixes as (
             SELECT prefix
             FROM all_prefixes
             WHERE NOT EXISTS (
                 SELECT 1 FROM "storage"."objects"
                 WHERE "bucket_id" = OLD."bucket_id"
                   AND "name" <> OLD."name"
                   AND "name" LIKE (prefix || '%')
             )
         )
        DELETE FROM "storage"."prefixes" WHERE name IN (SELECT prefix FROM can_delete_prefixes);

        -- Add new prefixes
        PERFORM "storage"."add_prefixes"(NEW."bucket_id", NEW."name");
    END IF;
    -- Set the new level
    NEW."level" := "storage"."get_level"(NEW."name");

    RETURN NEW;
END;
$$;


ALTER FUNCTION storage.objects_update_prefix_trigger() OWNER TO supabase_storage_admin;

--
-- Name: operation(); Type: FUNCTION; Schema: storage; Owner: supabase_storage_admin
--

CREATE FUNCTION storage.operation() RETURNS text
    LANGUAGE plpgsql STABLE
    AS $$
BEGIN
    RETURN current_setting('storage.operation', true);
END;
$$;


ALTER FUNCTION storage.operation() OWNER TO supabase_storage_admin;

--
-- Name: prefixes_insert_trigger(); Type: FUNCTION; Schema: storage; Owner: supabase_storage_admin
--

CREATE FUNCTION storage.prefixes_insert_trigger() RETURNS trigger
    LANGUAGE plpgsql
    AS $$
BEGIN
    PERFORM "storage"."add_prefixes"(NEW."bucket_id", NEW."name");
    RETURN NEW;
END;
$$;


ALTER FUNCTION storage.prefixes_insert_trigger() OWNER TO supabase_storage_admin;

--
-- Name: search(text, text, integer, integer, integer, text, text, text); Type: FUNCTION; Schema: storage; Owner: supabase_storage_admin
--

CREATE FUNCTION storage.search(prefix text, bucketname text, limits integer DEFAULT 100, levels integer DEFAULT 1, offsets integer DEFAULT 0, search text DEFAULT ''::text, sortcolumn text DEFAULT 'name'::text, sortorder text DEFAULT 'asc'::text) RETURNS TABLE(name text, id uuid, updated_at timestamp with time zone, created_at timestamp with time zone, last_accessed_at timestamp with time zone, metadata jsonb)
    LANGUAGE plpgsql
    AS $$
declare
    can_bypass_rls BOOLEAN;
begin
    SELECT rolbypassrls
    INTO can_bypass_rls
    FROM pg_roles
    WHERE rolname = coalesce(nullif(current_setting('role', true), 'none'), current_user);

    IF can_bypass_rls THEN
        RETURN QUERY SELECT * FROM storage.search_v1_optimised(prefix, bucketname, limits, levels, offsets, search, sortcolumn, sortorder);
    ELSE
        RETURN QUERY SELECT * FROM storage.search_legacy_v1(prefix, bucketname, limits, levels, offsets, search, sortcolumn, sortorder);
    END IF;
end;
$$;


ALTER FUNCTION storage.search(prefix text, bucketname text, limits integer, levels integer, offsets integer, search text, sortcolumn text, sortorder text) OWNER TO supabase_storage_admin;

--
-- Name: search_legacy_v1(text, text, integer, integer, integer, text, text, text); Type: FUNCTION; Schema: storage; Owner: supabase_storage_admin
--

CREATE FUNCTION storage.search_legacy_v1(prefix text, bucketname text, limits integer DEFAULT 100, levels integer DEFAULT 1, offsets integer DEFAULT 0, search text DEFAULT ''::text, sortcolumn text DEFAULT 'name'::text, sortorder text DEFAULT 'asc'::text) RETURNS TABLE(name text, id uuid, updated_at timestamp with time zone, created_at timestamp with time zone, last_accessed_at timestamp with time zone, metadata jsonb)
    LANGUAGE plpgsql STABLE
    AS $_$
declare
    v_order_by text;
    v_sort_order text;
begin
    case
        when sortcolumn = 'name' then
            v_order_by = 'name';
        when sortcolumn = 'updated_at' then
            v_order_by = 'updated_at';
        when sortcolumn = 'created_at' then
            v_order_by = 'created_at';
        when sortcolumn = 'last_accessed_at' then
            v_order_by = 'last_accessed_at';
        else
            v_order_by = 'name';
        end case;

    case
        when sortorder = 'asc' then
            v_sort_order = 'asc';
        when sortorder = 'desc' then
            v_sort_order = 'desc';
        else
            v_sort_order = 'asc';
        end case;

    v_order_by = v_order_by || ' ' || v_sort_order;

    return query execute
        'with folders as (
           select path_tokens[$1] as folder
           from storage.objects
             where objects.name ilike $2 || $3 || ''%''
               and bucket_id = $4
               and array_length(objects.path_tokens, 1) <> $1
           group by folder
           order by folder ' || v_sort_order || '
     )
     (select folder as "name",
            null as id,
            null as updated_at,
            null as created_at,
            null as last_accessed_at,
            null as metadata from folders)
     union all
     (select path_tokens[$1] as "name",
            id,
            updated_at,
            created_at,
            last_accessed_at,
            metadata
     from storage.objects
     where objects.name ilike $2 || $3 || ''%''
       and bucket_id = $4
       and array_length(objects.path_tokens, 1) = $1
     order by ' || v_order_by || ')
     limit $5
     offset $6' using levels, prefix, search, bucketname, limits, offsets;
end;
$_$;


ALTER FUNCTION storage.search_legacy_v1(prefix text, bucketname text, limits integer, levels integer, offsets integer, search text, sortcolumn text, sortorder text) OWNER TO supabase_storage_admin;

--
-- Name: search_v1_optimised(text, text, integer, integer, integer, text, text, text); Type: FUNCTION; Schema: storage; Owner: supabase_storage_admin
--

CREATE FUNCTION storage.search_v1_optimised(prefix text, bucketname text, limits integer DEFAULT 100, levels integer DEFAULT 1, offsets integer DEFAULT 0, search text DEFAULT ''::text, sortcolumn text DEFAULT 'name'::text, sortorder text DEFAULT 'asc'::text) RETURNS TABLE(name text, id uuid, updated_at timestamp with time zone, created_at timestamp with time zone, last_accessed_at timestamp with time zone, metadata jsonb)
    LANGUAGE plpgsql STABLE
    AS $_$
declare
    v_order_by text;
    v_sort_order text;
begin
    case
        when sortcolumn = 'name' then
            v_order_by = 'name';
        when sortcolumn = 'updated_at' then
            v_order_by = 'updated_at';
        when sortcolumn = 'created_at' then
            v_order_by = 'created_at';
        when sortcolumn = 'last_accessed_at' then
            v_order_by = 'last_accessed_at';
        else
            v_order_by = 'name';
        end case;

    case
        when sortorder = 'asc' then
            v_sort_order = 'asc';
        when sortorder = 'desc' then
            v_sort_order = 'desc';
        else
            v_sort_order = 'asc';
        end case;

    v_order_by = v_order_by || ' ' || v_sort_order;

    return query execute
        'with folders as (
           select (string_to_array(name, ''/''))[level] as name
           from storage.prefixes
             where lower(prefixes.name) like lower($2 || $3) || ''%''
               and bucket_id = $4
               and level = $1
           order by name ' || v_sort_order || '
     )
     (select name,
            null as id,
            null as updated_at,
            null as created_at,
            null as last_accessed_at,
            null as metadata from folders)
     union all
     (select path_tokens[level] as "name",
            id,
            updated_at,
            created_at,
            last_accessed_at,
            metadata
     from storage.objects
     where lower(objects.name) like lower($2 || $3) || ''%''
       and bucket_id = $4
       and level = $1
     order by ' || v_order_by || ')
     limit $5
     offset $6' using levels, prefix, search, bucketname, limits, offsets;
end;
$_$;


ALTER FUNCTION storage.search_v1_optimised(prefix text, bucketname text, limits integer, levels integer, offsets integer, search text, sortcolumn text, sortorder text) OWNER TO supabase_storage_admin;

--
-- Name: search_v2(text, text, integer, integer, text); Type: FUNCTION; Schema: storage; Owner: supabase_storage_admin
--

CREATE FUNCTION storage.search_v2(prefix text, bucket_name text, limits integer DEFAULT 100, levels integer DEFAULT 1, start_after text DEFAULT ''::text) RETURNS TABLE(key text, name text, id uuid, updated_at timestamp with time zone, created_at timestamp with time zone, metadata jsonb)
    LANGUAGE plpgsql STABLE
    AS $_$
BEGIN
    RETURN query EXECUTE
        $sql$
        SELECT * FROM (
            (
                SELECT
                    split_part(name, '/', $4) AS key,
                    name || '/' AS name,
                    NULL::uuid AS id,
                    NULL::timestamptz AS updated_at,
                    NULL::timestamptz AS created_at,
                    NULL::jsonb AS metadata
                FROM storage.prefixes
                WHERE name COLLATE "C" LIKE $1 || '%'
                AND bucket_id = $2
                AND level = $4
                AND name COLLATE "C" > $5
                ORDER BY prefixes.name COLLATE "C" LIMIT $3
            )
            UNION ALL
            (SELECT split_part(name, '/', $4) AS key,
                name,
                id,
                updated_at,
                created_at,
                metadata
            FROM storage.objects
            WHERE name COLLATE "C" LIKE $1 || '%'
                AND bucket_id = $2
                AND level = $4
                AND name COLLATE "C" > $5
            ORDER BY name COLLATE "C" LIMIT $3)
        ) obj
        ORDER BY name COLLATE "C" LIMIT $3;
        $sql$
        USING prefix, bucket_name, limits, levels, start_after;
END;
$_$;


ALTER FUNCTION storage.search_v2(prefix text, bucket_name text, limits integer, levels integer, start_after text) OWNER TO supabase_storage_admin;

--
-- Name: update_updated_at_column(); Type: FUNCTION; Schema: storage; Owner: supabase_storage_admin
--

CREATE FUNCTION storage.update_updated_at_column() RETURNS trigger
    LANGUAGE plpgsql
    AS $$
BEGIN
    NEW.updated_at = now();
    RETURN NEW; 
END;
$$;


ALTER FUNCTION storage.update_updated_at_column() OWNER TO supabase_storage_admin;

SET default_tablespace = '';

SET default_table_access_method = heap;

--
-- Name: audit_log_entries; Type: TABLE; Schema: auth; Owner: supabase_auth_admin
--

CREATE TABLE auth.audit_log_entries (
    instance_id uuid,
    id uuid NOT NULL,
    payload json,
    created_at timestamp with time zone,
    ip_address character varying(64) DEFAULT ''::character varying NOT NULL
);


ALTER TABLE auth.audit_log_entries OWNER TO supabase_auth_admin;

--
-- Name: TABLE audit_log_entries; Type: COMMENT; Schema: auth; Owner: supabase_auth_admin
--

COMMENT ON TABLE auth.audit_log_entries IS 'Auth: Audit trail for user actions.';


--
-- Name: flow_state; Type: TABLE; Schema: auth; Owner: supabase_auth_admin
--

CREATE TABLE auth.flow_state (
    id uuid NOT NULL,
    user_id uuid,
    auth_code text NOT NULL,
    code_challenge_method auth.code_challenge_method NOT NULL,
    code_challenge text NOT NULL,
    provider_type text NOT NULL,
    provider_access_token text,
    provider_refresh_token text,
    created_at timestamp with time zone,
    updated_at timestamp with time zone,
    authentication_method text NOT NULL,
    auth_code_issued_at timestamp with time zone
);


ALTER TABLE auth.flow_state OWNER TO supabase_auth_admin;

--
-- Name: TABLE flow_state; Type: COMMENT; Schema: auth; Owner: supabase_auth_admin
--

COMMENT ON TABLE auth.flow_state IS 'stores metadata for pkce logins';


--
-- Name: identities; Type: TABLE; Schema: auth; Owner: supabase_auth_admin
--

CREATE TABLE auth.identities (
    provider_id text NOT NULL,
    user_id uuid NOT NULL,
    identity_data jsonb NOT NULL,
    provider text NOT NULL,
    last_sign_in_at timestamp with time zone,
    created_at timestamp with time zone,
    updated_at timestamp with time zone,
    email text GENERATED ALWAYS AS (lower((identity_data ->> 'email'::text))) STORED,
    id uuid DEFAULT gen_random_uuid() NOT NULL
);


ALTER TABLE auth.identities OWNER TO supabase_auth_admin;

--
-- Name: TABLE identities; Type: COMMENT; Schema: auth; Owner: supabase_auth_admin
--

COMMENT ON TABLE auth.identities IS 'Auth: Stores identities associated to a user.';


--
-- Name: COLUMN identities.email; Type: COMMENT; Schema: auth; Owner: supabase_auth_admin
--

COMMENT ON COLUMN auth.identities.email IS 'Auth: Email is a generated column that references the optional email property in the identity_data';


--
-- Name: instances; Type: TABLE; Schema: auth; Owner: supabase_auth_admin
--

CREATE TABLE auth.instances (
    id uuid NOT NULL,
    uuid uuid,
    raw_base_config text,
    created_at timestamp with time zone,
    updated_at timestamp with time zone
);


ALTER TABLE auth.instances OWNER TO supabase_auth_admin;

--
-- Name: TABLE instances; Type: COMMENT; Schema: auth; Owner: supabase_auth_admin
--

COMMENT ON TABLE auth.instances IS 'Auth: Manages users across multiple sites.';


--
-- Name: mfa_amr_claims; Type: TABLE; Schema: auth; Owner: supabase_auth_admin
--

CREATE TABLE auth.mfa_amr_claims (
    session_id uuid NOT NULL,
    created_at timestamp with time zone NOT NULL,
    updated_at timestamp with time zone NOT NULL,
    authentication_method text NOT NULL,
    id uuid NOT NULL
);


ALTER TABLE auth.mfa_amr_claims OWNER TO supabase_auth_admin;

--
-- Name: TABLE mfa_amr_claims; Type: COMMENT; Schema: auth; Owner: supabase_auth_admin
--

COMMENT ON TABLE auth.mfa_amr_claims IS 'auth: stores authenticator method reference claims for multi factor authentication';


--
-- Name: mfa_challenges; Type: TABLE; Schema: auth; Owner: supabase_auth_admin
--

CREATE TABLE auth.mfa_challenges (
    id uuid NOT NULL,
    factor_id uuid NOT NULL,
    created_at timestamp with time zone NOT NULL,
    verified_at timestamp with time zone,
    ip_address inet NOT NULL,
    otp_code text,
    web_authn_session_data jsonb
);


ALTER TABLE auth.mfa_challenges OWNER TO supabase_auth_admin;

--
-- Name: TABLE mfa_challenges; Type: COMMENT; Schema: auth; Owner: supabase_auth_admin
--

COMMENT ON TABLE auth.mfa_challenges IS 'auth: stores metadata about challenge requests made';


--
-- Name: mfa_factors; Type: TABLE; Schema: auth; Owner: supabase_auth_admin
--

CREATE TABLE auth.mfa_factors (
    id uuid NOT NULL,
    user_id uuid NOT NULL,
    friendly_name text,
    factor_type auth.factor_type NOT NULL,
    status auth.factor_status NOT NULL,
    created_at timestamp with time zone NOT NULL,
    updated_at timestamp with time zone NOT NULL,
    secret text,
    phone text,
    last_challenged_at timestamp with time zone,
    web_authn_credential jsonb,
    web_authn_aaguid uuid
);


ALTER TABLE auth.mfa_factors OWNER TO supabase_auth_admin;

--
-- Name: TABLE mfa_factors; Type: COMMENT; Schema: auth; Owner: supabase_auth_admin
--

COMMENT ON TABLE auth.mfa_factors IS 'auth: stores metadata about factors';


--
-- Name: one_time_tokens; Type: TABLE; Schema: auth; Owner: supabase_auth_admin
--

CREATE TABLE auth.one_time_tokens (
    id uuid NOT NULL,
    user_id uuid NOT NULL,
    token_type auth.one_time_token_type NOT NULL,
    token_hash text NOT NULL,
    relates_to text NOT NULL,
    created_at timestamp without time zone DEFAULT now() NOT NULL,
    updated_at timestamp without time zone DEFAULT now() NOT NULL,
    CONSTRAINT one_time_tokens_token_hash_check CHECK ((char_length(token_hash) > 0))
);


ALTER TABLE auth.one_time_tokens OWNER TO supabase_auth_admin;

--
-- Name: refresh_tokens; Type: TABLE; Schema: auth; Owner: supabase_auth_admin
--

CREATE TABLE auth.refresh_tokens (
    instance_id uuid,
    id bigint NOT NULL,
    token character varying(255),
    user_id character varying(255),
    revoked boolean,
    created_at timestamp with time zone,
    updated_at timestamp with time zone,
    parent character varying(255),
    session_id uuid
);


ALTER TABLE auth.refresh_tokens OWNER TO supabase_auth_admin;

--
-- Name: TABLE refresh_tokens; Type: COMMENT; Schema: auth; Owner: supabase_auth_admin
--

COMMENT ON TABLE auth.refresh_tokens IS 'Auth: Store of tokens used to refresh JWT tokens once they expire.';


--
-- Name: refresh_tokens_id_seq; Type: SEQUENCE; Schema: auth; Owner: supabase_auth_admin
--

CREATE SEQUENCE auth.refresh_tokens_id_seq
    START WITH 1
    INCREMENT BY 1
    NO MINVALUE
    NO MAXVALUE
    CACHE 1;


ALTER SEQUENCE auth.refresh_tokens_id_seq OWNER TO supabase_auth_admin;

--
-- Name: refresh_tokens_id_seq; Type: SEQUENCE OWNED BY; Schema: auth; Owner: supabase_auth_admin
--

ALTER SEQUENCE auth.refresh_tokens_id_seq OWNED BY auth.refresh_tokens.id;


--
-- Name: saml_providers; Type: TABLE; Schema: auth; Owner: supabase_auth_admin
--

CREATE TABLE auth.saml_providers (
    id uuid NOT NULL,
    sso_provider_id uuid NOT NULL,
    entity_id text NOT NULL,
    metadata_xml text NOT NULL,
    metadata_url text,
    attribute_mapping jsonb,
    created_at timestamp with time zone,
    updated_at timestamp with time zone,
    name_id_format text,
    CONSTRAINT "entity_id not empty" CHECK ((char_length(entity_id) > 0)),
    CONSTRAINT "metadata_url not empty" CHECK (((metadata_url = NULL::text) OR (char_length(metadata_url) > 0))),
    CONSTRAINT "metadata_xml not empty" CHECK ((char_length(metadata_xml) > 0))
);


ALTER TABLE auth.saml_providers OWNER TO supabase_auth_admin;

--
-- Name: TABLE saml_providers; Type: COMMENT; Schema: auth; Owner: supabase_auth_admin
--

COMMENT ON TABLE auth.saml_providers IS 'Auth: Manages SAML Identity Provider connections.';


--
-- Name: saml_relay_states; Type: TABLE; Schema: auth; Owner: supabase_auth_admin
--

CREATE TABLE auth.saml_relay_states (
    id uuid NOT NULL,
    sso_provider_id uuid NOT NULL,
    request_id text NOT NULL,
    for_email text,
    redirect_to text,
    created_at timestamp with time zone,
    updated_at timestamp with time zone,
    flow_state_id uuid,
    CONSTRAINT "request_id not empty" CHECK ((char_length(request_id) > 0))
);


ALTER TABLE auth.saml_relay_states OWNER TO supabase_auth_admin;

--
-- Name: TABLE saml_relay_states; Type: COMMENT; Schema: auth; Owner: supabase_auth_admin
--

COMMENT ON TABLE auth.saml_relay_states IS 'Auth: Contains SAML Relay State information for each Service Provider initiated login.';


--
-- Name: schema_migrations; Type: TABLE; Schema: auth; Owner: supabase_auth_admin
--

CREATE TABLE auth.schema_migrations (
    version character varying(255) NOT NULL
);


ALTER TABLE auth.schema_migrations OWNER TO supabase_auth_admin;

--
-- Name: TABLE schema_migrations; Type: COMMENT; Schema: auth; Owner: supabase_auth_admin
--

COMMENT ON TABLE auth.schema_migrations IS 'Auth: Manages updates to the auth system.';


--
-- Name: sessions; Type: TABLE; Schema: auth; Owner: supabase_auth_admin
--

CREATE TABLE auth.sessions (
    id uuid NOT NULL,
    user_id uuid NOT NULL,
    created_at timestamp with time zone,
    updated_at timestamp with time zone,
    factor_id uuid,
    aal auth.aal_level,
    not_after timestamp with time zone,
    refreshed_at timestamp without time zone,
    user_agent text,
    ip inet,
    tag text
);


ALTER TABLE auth.sessions OWNER TO supabase_auth_admin;

--
-- Name: TABLE sessions; Type: COMMENT; Schema: auth; Owner: supabase_auth_admin
--

COMMENT ON TABLE auth.sessions IS 'Auth: Stores session data associated to a user.';


--
-- Name: COLUMN sessions.not_after; Type: COMMENT; Schema: auth; Owner: supabase_auth_admin
--

COMMENT ON COLUMN auth.sessions.not_after IS 'Auth: Not after is a nullable column that contains a timestamp after which the session should be regarded as expired.';


--
-- Name: sso_domains; Type: TABLE; Schema: auth; Owner: supabase_auth_admin
--

CREATE TABLE auth.sso_domains (
    id uuid NOT NULL,
    sso_provider_id uuid NOT NULL,
    domain text NOT NULL,
    created_at timestamp with time zone,
    updated_at timestamp with time zone,
    CONSTRAINT "domain not empty" CHECK ((char_length(domain) > 0))
);


ALTER TABLE auth.sso_domains OWNER TO supabase_auth_admin;

--
-- Name: TABLE sso_domains; Type: COMMENT; Schema: auth; Owner: supabase_auth_admin
--

COMMENT ON TABLE auth.sso_domains IS 'Auth: Manages SSO email address domain mapping to an SSO Identity Provider.';


--
-- Name: sso_providers; Type: TABLE; Schema: auth; Owner: supabase_auth_admin
--

CREATE TABLE auth.sso_providers (
    id uuid NOT NULL,
    resource_id text,
    created_at timestamp with time zone,
    updated_at timestamp with time zone,
    disabled boolean,
    CONSTRAINT "resource_id not empty" CHECK (((resource_id = NULL::text) OR (char_length(resource_id) > 0)))
);


ALTER TABLE auth.sso_providers OWNER TO supabase_auth_admin;

--
-- Name: TABLE sso_providers; Type: COMMENT; Schema: auth; Owner: supabase_auth_admin
--

COMMENT ON TABLE auth.sso_providers IS 'Auth: Manages SSO identity provider information; see saml_providers for SAML.';


--
-- Name: COLUMN sso_providers.resource_id; Type: COMMENT; Schema: auth; Owner: supabase_auth_admin
--

COMMENT ON COLUMN auth.sso_providers.resource_id IS 'Auth: Uniquely identifies a SSO provider according to a user-chosen resource ID (case insensitive), useful in infrastructure as code.';


--
-- Name: users; Type: TABLE; Schema: auth; Owner: supabase_auth_admin
--

CREATE TABLE auth.users (
    instance_id uuid,
    id uuid NOT NULL,
    aud character varying(255),
    role character varying(255),
    email character varying(255),
    encrypted_password character varying(255),
    email_confirmed_at timestamp with time zone,
    invited_at timestamp with time zone,
    confirmation_token character varying(255),
    confirmation_sent_at timestamp with time zone,
    recovery_token character varying(255),
    recovery_sent_at timestamp with time zone,
    email_change_token_new character varying(255),
    email_change character varying(255),
    email_change_sent_at timestamp with time zone,
    last_sign_in_at timestamp with time zone,
    raw_app_meta_data jsonb,
    raw_user_meta_data jsonb,
    is_super_admin boolean,
    created_at timestamp with time zone,
    updated_at timestamp with time zone,
    phone text DEFAULT NULL::character varying,
    phone_confirmed_at timestamp with time zone,
    phone_change text DEFAULT ''::character varying,
    phone_change_token character varying(255) DEFAULT ''::character varying,
    phone_change_sent_at timestamp with time zone,
    confirmed_at timestamp with time zone GENERATED ALWAYS AS (LEAST(email_confirmed_at, phone_confirmed_at)) STORED,
    email_change_token_current character varying(255) DEFAULT ''::character varying,
    email_change_confirm_status smallint DEFAULT 0,
    banned_until timestamp with time zone,
    reauthentication_token character varying(255) DEFAULT ''::character varying,
    reauthentication_sent_at timestamp with time zone,
    is_sso_user boolean DEFAULT false NOT NULL,
    deleted_at timestamp with time zone,
    is_anonymous boolean DEFAULT false NOT NULL,
    CONSTRAINT users_email_change_confirm_status_check CHECK (((email_change_confirm_status >= 0) AND (email_change_confirm_status <= 2)))
);


ALTER TABLE auth.users OWNER TO supabase_auth_admin;

--
-- Name: TABLE users; Type: COMMENT; Schema: auth; Owner: supabase_auth_admin
--

COMMENT ON TABLE auth.users IS 'Auth: Stores user login data within a secure schema.';


--
-- Name: COLUMN users.is_sso_user; Type: COMMENT; Schema: auth; Owner: supabase_auth_admin
--

COMMENT ON COLUMN auth.users.is_sso_user IS 'Auth: Set this column to true when the account comes from SSO. These accounts can have duplicate emails.';


--
-- Name: block_floor_mapping; Type: TABLE; Schema: public; Owner: postgres
--

CREATE TABLE public.block_floor_mapping (
    id uuid DEFAULT gen_random_uuid() NOT NULL,
    block_id uuid NOT NULL,
    floor_number integer NOT NULL,
    created_at timestamp with time zone DEFAULT now(),
    updated_at timestamp with time zone DEFAULT now()
);


ALTER TABLE public.block_floor_mapping OWNER TO postgres;

--
-- Name: blocks; Type: TABLE; Schema: public; Owner: postgres
--

CREATE TABLE public.blocks (
    id uuid DEFAULT gen_random_uuid() NOT NULL,
    name text NOT NULL
);


ALTER TABLE public.blocks OWNER TO postgres;

--
-- Name: chessboard; Type: TABLE; Schema: public; Owner: postgres
--

CREATE TABLE public.chessboard (
    id uuid DEFAULT gen_random_uuid() NOT NULL,
    project_id uuid,
    material text,
    "quantityPd" numeric,
    "quantitySpec" numeric,
    "quantityRd" numeric,
    unit_id uuid,
    created_at timestamp with time zone DEFAULT now() NOT NULL,
    cost_category_code text,
    updated_at timestamp with time zone DEFAULT now() NOT NULL,
    color text
);


ALTER TABLE public.chessboard OWNER TO postgres;

--
-- Name: chessboard_documentation_mapping; Type: TABLE; Schema: public; Owner: postgres
--

CREATE TABLE public.chessboard_documentation_mapping (
    id uuid DEFAULT gen_random_uuid() NOT NULL,
    chessboard_id uuid NOT NULL,
    documentation_id uuid NOT NULL
);


ALTER TABLE public.chessboard_documentation_mapping OWNER TO postgres;

--
-- Name: TABLE chessboard_documentation_mapping; Type: COMMENT; Schema: public; Owner: postgres
--

COMMENT ON TABLE public.chessboard_documentation_mapping IS 'Связь записей шахматки с шифрами проектов (документацией)';


--
-- Name: COLUMN chessboard_documentation_mapping.chessboard_id; Type: COMMENT; Schema: public; Owner: postgres
--

COMMENT ON COLUMN public.chessboard_documentation_mapping.chessboard_id IS 'ID записи в шахматке';


--
-- Name: COLUMN chessboard_documentation_mapping.documentation_id; Type: COMMENT; Schema: public; Owner: postgres
--

COMMENT ON COLUMN public.chessboard_documentation_mapping.documentation_id IS 'ID документации (шифра проекта)';


--
-- Name: chessboard_floor_mapping; Type: TABLE; Schema: public; Owner: postgres
--

CREATE TABLE public.chessboard_floor_mapping (
    id uuid DEFAULT gen_random_uuid() NOT NULL,
    chessboard_id uuid NOT NULL,
    floor_number integer NOT NULL,
    created_at timestamp with time zone DEFAULT now(),
    updated_at timestamp with time zone DEFAULT now()
);


ALTER TABLE public.chessboard_floor_mapping OWNER TO postgres;

--
-- Name: TABLE chessboard_floor_mapping; Type: COMMENT; Schema: public; Owner: postgres
--

COMMENT ON TABLE public.chessboard_floor_mapping IS 'Связь записей шахматки с этажами';


--
-- Name: COLUMN chessboard_floor_mapping.id; Type: COMMENT; Schema: public; Owner: postgres
--

COMMENT ON COLUMN public.chessboard_floor_mapping.id IS 'Уникальный идентификатор записи';


--
-- Name: COLUMN chessboard_floor_mapping.chessboard_id; Type: COMMENT; Schema: public; Owner: postgres
--

COMMENT ON COLUMN public.chessboard_floor_mapping.chessboard_id IS 'ID записи из таблицы chessboard';


--
-- Name: COLUMN chessboard_floor_mapping.floor_number; Type: COMMENT; Schema: public; Owner: postgres
--

COMMENT ON COLUMN public.chessboard_floor_mapping.floor_number IS 'Номер этажа из таблицы floors';


--
-- Name: COLUMN chessboard_floor_mapping.created_at; Type: COMMENT; Schema: public; Owner: postgres
--

COMMENT ON COLUMN public.chessboard_floor_mapping.created_at IS 'Дата и время создания записи';


--
-- Name: COLUMN chessboard_floor_mapping.updated_at; Type: COMMENT; Schema: public; Owner: postgres
--

COMMENT ON COLUMN public.chessboard_floor_mapping.updated_at IS 'Дата и время последнего обновления';


--
-- Name: chessboard_mapping; Type: TABLE; Schema: public; Owner: postgres
--

CREATE TABLE public.chessboard_mapping (
    id uuid DEFAULT gen_random_uuid() NOT NULL,
    chessboard_id uuid,
    cost_category_id integer NOT NULL,
    cost_type_id integer,
    location_id integer,
    created_at timestamp with time zone DEFAULT now(),
    updated_at timestamp with time zone DEFAULT now(),
    block_id uuid
);


ALTER TABLE public.chessboard_mapping OWNER TO postgres;

--
-- Name: chessboard_rates_mapping; Type: TABLE; Schema: public; Owner: postgres
--

CREATE TABLE public.chessboard_rates_mapping (
    chessboard_id uuid NOT NULL,
    rate_id uuid NOT NULL
);


ALTER TABLE public.chessboard_rates_mapping OWNER TO postgres;

--
-- Name: comments; Type: TABLE; Schema: public; Owner: postgres
--

CREATE TABLE public.comments (
    comment_text text NOT NULL,
    author_id integer,
    created_at timestamp with time zone DEFAULT CURRENT_TIMESTAMP NOT NULL,
    updated_at timestamp with time zone DEFAULT CURRENT_TIMESTAMP NOT NULL,
    id uuid DEFAULT gen_random_uuid() NOT NULL
);


ALTER TABLE public.comments OWNER TO postgres;

--
-- Name: TABLE comments; Type: COMMENT; Schema: public; Owner: postgres
--

COMMENT ON TABLE public.comments IS 'Комментарии (UUID)';


--
-- Name: COLUMN comments.comment_text; Type: COMMENT; Schema: public; Owner: postgres
--

COMMENT ON COLUMN public.comments.comment_text IS 'Текст комментария';


--
-- Name: COLUMN comments.author_id; Type: COMMENT; Schema: public; Owner: postgres
--

COMMENT ON COLUMN public.comments.author_id IS 'ID автора комментария';


--
-- Name: COLUMN comments.id; Type: COMMENT; Schema: public; Owner: postgres
--

COMMENT ON COLUMN public.comments.id IS 'UUID комментария';


--
-- Name: cost_categories; Type: TABLE; Schema: public; Owner: postgres
--

CREATE TABLE public.cost_categories (
    name text NOT NULL,
    description text,
    id integer NOT NULL,
    unit_id uuid,
    created_at timestamp with time zone DEFAULT now() NOT NULL,
    updated_at timestamp with time zone DEFAULT now() NOT NULL,
    number integer
);


ALTER TABLE public.cost_categories OWNER TO postgres;

--
-- Name: COLUMN cost_categories.number; Type: COMMENT; Schema: public; Owner: postgres
--

COMMENT ON COLUMN public.cost_categories.number IS 'number position';


--
-- Name: cost_categories_id_seq; Type: SEQUENCE; Schema: public; Owner: postgres
--

CREATE SEQUENCE public.cost_categories_id_seq
    AS integer
    START WITH 1
    INCREMENT BY 1
    NO MINVALUE
    NO MAXVALUE
    CACHE 1;


ALTER SEQUENCE public.cost_categories_id_seq OWNER TO postgres;

--
-- Name: cost_categories_id_seq; Type: SEQUENCE OWNED BY; Schema: public; Owner: postgres
--

ALTER SEQUENCE public.cost_categories_id_seq OWNED BY public.cost_categories.id;


--
-- Name: detail_cost_categories; Type: TABLE; Schema: public; Owner: postgres
--

CREATE TABLE public.detail_cost_categories (
    id integer NOT NULL,
    name text NOT NULL,
    unit_id uuid,
    description text,
    cost_category_id bigint NOT NULL,
    location_id bigint NOT NULL,
    created_at timestamp with time zone DEFAULT now() NOT NULL,
    updated_at timestamp with time zone DEFAULT now() NOT NULL
);


ALTER TABLE public.detail_cost_categories OWNER TO postgres;

--
-- Name: detail_cost_categories_id_seq; Type: SEQUENCE; Schema: public; Owner: postgres
--

CREATE SEQUENCE public.detail_cost_categories_id_seq
    AS integer
    START WITH 1
    INCREMENT BY 1
    NO MINVALUE
    NO MAXVALUE
    CACHE 1;


ALTER SEQUENCE public.detail_cost_categories_id_seq OWNER TO postgres;

--
-- Name: detail_cost_categories_id_seq; Type: SEQUENCE OWNED BY; Schema: public; Owner: postgres
--

ALTER SEQUENCE public.detail_cost_categories_id_seq OWNED BY public.detail_cost_categories.id;


--
-- Name: documentation_tags; Type: TABLE; Schema: public; Owner: postgres
--

CREATE TABLE public.documentation_tags (
    id integer NOT NULL,
    tag_number integer NOT NULL,
    name character varying(255) NOT NULL,
    created_at timestamp with time zone DEFAULT CURRENT_TIMESTAMP NOT NULL,
    updated_at timestamp with time zone DEFAULT CURRENT_TIMESTAMP NOT NULL
);


ALTER TABLE public.documentation_tags OWNER TO postgres;

--
-- Name: TABLE documentation_tags; Type: COMMENT; Schema: public; Owner: postgres
--

COMMENT ON TABLE public.documentation_tags IS 'Справочник тэгов документации';


--
-- Name: COLUMN documentation_tags.id; Type: COMMENT; Schema: public; Owner: postgres
--

COMMENT ON COLUMN public.documentation_tags.id IS 'Уникальный идентификатор записи';


--
-- Name: COLUMN documentation_tags.tag_number; Type: COMMENT; Schema: public; Owner: postgres
--

COMMENT ON COLUMN public.documentation_tags.tag_number IS 'Номер тэга';


--
-- Name: COLUMN documentation_tags.name; Type: COMMENT; Schema: public; Owner: postgres
--

COMMENT ON COLUMN public.documentation_tags.name IS 'Название тэга';


--
-- Name: COLUMN documentation_tags.created_at; Type: COMMENT; Schema: public; Owner: postgres
--

COMMENT ON COLUMN public.documentation_tags.created_at IS 'Дата и время создания записи';


--
-- Name: COLUMN documentation_tags.updated_at; Type: COMMENT; Schema: public; Owner: postgres
--

COMMENT ON COLUMN public.documentation_tags.updated_at IS 'Дата и время последнего обновления записи';


--
-- Name: documentation_tags_id_seq; Type: SEQUENCE; Schema: public; Owner: postgres
--

CREATE SEQUENCE public.documentation_tags_id_seq
    AS integer
    START WITH 1
    INCREMENT BY 1
    NO MINVALUE
    NO MAXVALUE
    CACHE 1;


ALTER SEQUENCE public.documentation_tags_id_seq OWNER TO postgres;

--
-- Name: documentation_tags_id_seq; Type: SEQUENCE OWNED BY; Schema: public; Owner: postgres
--

ALTER SEQUENCE public.documentation_tags_id_seq OWNED BY public.documentation_tags.id;


--
-- Name: documentation_versions; Type: TABLE; Schema: public; Owner: postgres
--

CREATE TABLE public.documentation_versions (
    version_number integer NOT NULL,
    issue_date date,
    file_url text,
    status character varying(50) DEFAULT 'not_filled'::character varying,
    created_at timestamp with time zone DEFAULT CURRENT_TIMESTAMP NOT NULL,
    updated_at timestamp with time zone DEFAULT CURRENT_TIMESTAMP NOT NULL,
    documentation_id uuid,
    id uuid DEFAULT gen_random_uuid() NOT NULL,
    local_files jsonb DEFAULT '[]'::jsonb,
    CONSTRAINT documentation_versions_status_check CHECK (((status)::text = ANY ((ARRAY['filled_recalc'::character varying, 'filled_spec'::character varying, 'not_filled'::character varying, 'vor_created'::character varying])::text[]))),
    CONSTRAINT local_files_is_array CHECK ((jsonb_typeof(local_files) = 'array'::text))
);


ALTER TABLE public.documentation_versions OWNER TO postgres;

--
-- Name: TABLE documentation_versions; Type: COMMENT; Schema: public; Owner: postgres
--

COMMENT ON TABLE public.documentation_versions IS 'Версии документации (UUID)';


--
-- Name: COLUMN documentation_versions.version_number; Type: COMMENT; Schema: public; Owner: postgres
--

COMMENT ON COLUMN public.documentation_versions.version_number IS 'Номер версии';


--
-- Name: COLUMN documentation_versions.issue_date; Type: COMMENT; Schema: public; Owner: postgres
--

COMMENT ON COLUMN public.documentation_versions.issue_date IS 'Дата выдачи версии';


--
-- Name: COLUMN documentation_versions.file_url; Type: COMMENT; Schema: public; Owner: postgres
--

COMMENT ON COLUMN public.documentation_versions.file_url IS 'Ссылка на файл документации';


--
-- Name: COLUMN documentation_versions.status; Type: COMMENT; Schema: public; Owner: postgres
--

COMMENT ON COLUMN public.documentation_versions.status IS 'Статус заполнения данных';


--
-- Name: COLUMN documentation_versions.id; Type: COMMENT; Schema: public; Owner: postgres
--

COMMENT ON COLUMN public.documentation_versions.id IS 'UUID версии документации';


--
-- Name: COLUMN documentation_versions.local_files; Type: COMMENT; Schema: public; Owner: postgres
--

COMMENT ON COLUMN public.documentation_versions.local_files IS 'Локальные файлы версии документации в формате JSON';


--
-- Name: documentations; Type: TABLE; Schema: public; Owner: postgres
--

CREATE TABLE public.documentations (
    code character varying(255) NOT NULL,
    tag_id integer,
    created_at timestamp with time zone DEFAULT CURRENT_TIMESTAMP NOT NULL,
    updated_at timestamp with time zone DEFAULT CURRENT_TIMESTAMP NOT NULL,
    id uuid DEFAULT gen_random_uuid() NOT NULL,
    stage character varying(1) DEFAULT 'П'::character varying,
    CONSTRAINT documentations_stage_check CHECK (((stage)::text = ANY ((ARRAY['П'::character varying, 'Р'::character varying])::text[])))
);


ALTER TABLE public.documentations OWNER TO postgres;

--
-- Name: TABLE documentations; Type: COMMENT; Schema: public; Owner: postgres
--

COMMENT ON TABLE public.documentations IS 'Справочник документации (UUID)';


--
-- Name: COLUMN documentations.code; Type: COMMENT; Schema: public; Owner: postgres
--

COMMENT ON COLUMN public.documentations.code IS 'Шифр проекта';


--
-- Name: COLUMN documentations.tag_id; Type: COMMENT; Schema: public; Owner: postgres
--

COMMENT ON COLUMN public.documentations.tag_id IS 'ID раздела/тэга документации';


--
-- Name: COLUMN documentations.id; Type: COMMENT; Schema: public; Owner: postgres
--

COMMENT ON COLUMN public.documentations.id IS 'UUID документации';


--
-- Name: COLUMN documentations.stage; Type: COMMENT; Schema: public; Owner: postgres
--

COMMENT ON COLUMN public.documentations.stage IS 'Стадия проектирования (П - проект, Р - рабочка)';


--
-- Name: documentations_projects_mapping; Type: TABLE; Schema: public; Owner: postgres
--

CREATE TABLE public.documentations_projects_mapping (
    documentation_id uuid NOT NULL,
    project_id uuid NOT NULL,
    block_id uuid
);


ALTER TABLE public.documentations_projects_mapping OWNER TO postgres;

--
-- Name: TABLE documentations_projects_mapping; Type: COMMENT; Schema: public; Owner: postgres
--

COMMENT ON TABLE public.documentations_projects_mapping IS 'Таблица маппинга документации с проектами и корпусами';


--
-- Name: COLUMN documentations_projects_mapping.documentation_id; Type: COMMENT; Schema: public; Owner: postgres
--

COMMENT ON COLUMN public.documentations_projects_mapping.documentation_id IS 'UUID документации';


--
-- Name: COLUMN documentations_projects_mapping.project_id; Type: COMMENT; Schema: public; Owner: postgres
--

COMMENT ON COLUMN public.documentations_projects_mapping.project_id IS 'UUID проекта';


--
-- Name: COLUMN documentations_projects_mapping.block_id; Type: COMMENT; Schema: public; Owner: postgres
--

COMMENT ON COLUMN public.documentations_projects_mapping.block_id IS 'UUID корпуса (необязательно)';


--
-- Name: entity_comments_mapping; Type: TABLE; Schema: public; Owner: postgres
--

CREATE TABLE public.entity_comments_mapping (
    entity_type character varying(100) NOT NULL,
    entity_id uuid NOT NULL,
    comment_id uuid NOT NULL
);


ALTER TABLE public.entity_comments_mapping OWNER TO postgres;

--
-- Name: TABLE entity_comments_mapping; Type: COMMENT; Schema: public; Owner: postgres
--

COMMENT ON TABLE public.entity_comments_mapping IS 'Универсальная связь комментариев с сущностями (таблица маппинга)';


--
-- Name: COLUMN entity_comments_mapping.entity_type; Type: COMMENT; Schema: public; Owner: postgres
--

COMMENT ON COLUMN public.entity_comments_mapping.entity_type IS 'Тип сущности';


--
-- Name: COLUMN entity_comments_mapping.entity_id; Type: COMMENT; Schema: public; Owner: postgres
--

COMMENT ON COLUMN public.entity_comments_mapping.entity_id IS 'UUID сущности';


--
-- Name: COLUMN entity_comments_mapping.comment_id; Type: COMMENT; Schema: public; Owner: postgres
--

COMMENT ON COLUMN public.entity_comments_mapping.comment_id IS 'UUID комментария';


--
-- Name: estimate_items; Type: TABLE; Schema: public; Owner: postgres
--

CREATE TABLE public.estimate_items (
    id uuid DEFAULT gen_random_uuid() NOT NULL,
    estimate_id uuid,
    description text,
    quantity numeric,
    unit_price numeric,
    created_at timestamp with time zone DEFAULT now() NOT NULL,
    updated_at timestamp with time zone DEFAULT now() NOT NULL
);


ALTER TABLE public.estimate_items OWNER TO postgres;

--
-- Name: estimates; Type: TABLE; Schema: public; Owner: postgres
--

CREATE TABLE public.estimates (
    id uuid DEFAULT gen_random_uuid() NOT NULL,
    project_id uuid,
    type public.estimate_type NOT NULL,
    name text,
    created_at timestamp with time zone DEFAULT now() NOT NULL,
    updated_at timestamp with time zone DEFAULT now() NOT NULL
);


ALTER TABLE public.estimates OWNER TO postgres;

--
-- Name: floors; Type: TABLE; Schema: public; Owner: postgres
--

CREATE TABLE public.floors (
    number integer NOT NULL
);


ALTER TABLE public.floors OWNER TO postgres;

--
-- Name: location; Type: TABLE; Schema: public; Owner: postgres
--

CREATE TABLE public.location (
    id integer NOT NULL,
    name text NOT NULL,
    created_at timestamp with time zone DEFAULT now(),
    updated_at timestamp with time zone DEFAULT now()
);


ALTER TABLE public.location OWNER TO postgres;

--
-- Name: location_id_seq; Type: SEQUENCE; Schema: public; Owner: postgres
--

CREATE SEQUENCE public.location_id_seq
    AS integer
    START WITH 1
    INCREMENT BY 1
    NO MINVALUE
    NO MAXVALUE
    CACHE 1;


ALTER SEQUENCE public.location_id_seq OWNER TO postgres;

--
-- Name: location_id_seq; Type: SEQUENCE OWNED BY; Schema: public; Owner: postgres
--

ALTER SEQUENCE public.location_id_seq OWNED BY public.location.id;


--
-- Name: projects; Type: TABLE; Schema: public; Owner: postgres
--

CREATE TABLE public.projects (
    id uuid DEFAULT gen_random_uuid() NOT NULL,
    name text NOT NULL,
    address text
);


ALTER TABLE public.projects OWNER TO postgres;

--
-- Name: projects_blocks; Type: TABLE; Schema: public; Owner: postgres
--

CREATE TABLE public.projects_blocks (
    project_id uuid NOT NULL,
    block_id uuid NOT NULL,
    created_at timestamp with time zone DEFAULT now() NOT NULL,
    updated_at timestamp with time zone DEFAULT now() NOT NULL
);


ALTER TABLE public.projects_blocks OWNER TO postgres;

--
-- Name: rates; Type: TABLE; Schema: public; Owner: postgres
--

CREATE TABLE public.rates (
    id uuid DEFAULT gen_random_uuid() NOT NULL,
    work_name text NOT NULL,
    work_set text,
    base_rate numeric NOT NULL,
    unit_id uuid,
    created_at timestamp with time zone DEFAULT now(),
    updated_at timestamp with time zone DEFAULT now()
);


ALTER TABLE public.rates OWNER TO postgres;

--
-- Name: rates_detail_cost_categories_mapping; Type: TABLE; Schema: public; Owner: postgres
--

CREATE TABLE public.rates_detail_cost_categories_mapping (
    rate_id uuid NOT NULL,
    detail_cost_category_id integer NOT NULL
);


ALTER TABLE public.rates_detail_cost_categories_mapping OWNER TO postgres;

--
-- Name: reference_data; Type: TABLE; Schema: public; Owner: postgres
--

CREATE TABLE public.reference_data (
    id uuid DEFAULT gen_random_uuid() NOT NULL,
    name text NOT NULL,
    data jsonb,
    created_at timestamp with time zone DEFAULT now() NOT NULL,
    updated_at timestamp with time zone DEFAULT now() NOT NULL
);


ALTER TABLE public.reference_data OWNER TO postgres;

--
-- Name: statuses; Type: TABLE; Schema: public; Owner: postgres
--

CREATE TABLE public.statuses (
    id uuid DEFAULT gen_random_uuid() NOT NULL,
    name character varying(100) NOT NULL,
    color character varying(20),
    is_active boolean DEFAULT true,
    created_at timestamp with time zone DEFAULT CURRENT_TIMESTAMP NOT NULL,
    updated_at timestamp with time zone DEFAULT CURRENT_TIMESTAMP NOT NULL,
    applicable_pages jsonb DEFAULT '[]'::jsonb
);


ALTER TABLE public.statuses OWNER TO postgres;

--
-- Name: TABLE statuses; Type: COMMENT; Schema: public; Owner: postgres
--

COMMENT ON TABLE public.statuses IS 'Справочник статусов документации';


--
-- Name: COLUMN statuses.id; Type: COMMENT; Schema: public; Owner: postgres
--

COMMENT ON COLUMN public.statuses.id IS 'UUID статуса';


--
-- Name: COLUMN statuses.name; Type: COMMENT; Schema: public; Owner: postgres
--

COMMENT ON COLUMN public.statuses.name IS 'Название статуса';


--
-- Name: COLUMN statuses.color; Type: COMMENT; Schema: public; Owner: postgres
--

COMMENT ON COLUMN public.statuses.color IS 'Цвет для визуализации';


--
-- Name: COLUMN statuses.is_active; Type: COMMENT; Schema: public; Owner: postgres
--

COMMENT ON COLUMN public.statuses.is_active IS 'Активен ли статус';


--
-- Name: COLUMN statuses.applicable_pages; Type: COMMENT; Schema: public; Owner: postgres
--

COMMENT ON COLUMN public.statuses.applicable_pages IS 'Array of page keys where this status is applicable';


--
-- Name: units; Type: TABLE; Schema: public; Owner: postgres
--

CREATE TABLE public.units (
    id uuid DEFAULT gen_random_uuid() NOT NULL,
    name text NOT NULL,
    created_at timestamp with time zone DEFAULT now() NOT NULL,
    description text,
    updated_at timestamp with time zone DEFAULT now() NOT NULL
);


ALTER TABLE public.units OWNER TO postgres;

--
-- Name: v_block_floor_range; Type: VIEW; Schema: public; Owner: postgres
--

CREATE VIEW public.v_block_floor_range AS
 SELECT block_id,
    min(floor_number) AS bottom_floor,
    max(floor_number) AS top_floor,
    count(*) AS total_floors
   FROM public.block_floor_mapping
  GROUP BY block_id;


ALTER VIEW public.v_block_floor_range OWNER TO postgres;

--
-- Name: work_progress; Type: TABLE; Schema: public; Owner: postgres
--

CREATE TABLE public.work_progress (
    id uuid DEFAULT gen_random_uuid() NOT NULL,
    project_id uuid,
    description text,
    quantity numeric,
    unit_id uuid,
    completed_at timestamp with time zone DEFAULT now() NOT NULL,
    created_at timestamp with time zone DEFAULT now() NOT NULL,
    updated_at timestamp with time zone DEFAULT now() NOT NULL
);


ALTER TABLE public.work_progress OWNER TO postgres;

--
-- Name: messages; Type: TABLE; Schema: realtime; Owner: supabase_realtime_admin
--

CREATE TABLE realtime.messages (
    topic text NOT NULL,
    extension text NOT NULL,
    payload jsonb,
    event text,
    private boolean DEFAULT false,
    updated_at timestamp without time zone DEFAULT now() NOT NULL,
    inserted_at timestamp without time zone DEFAULT now() NOT NULL,
    id uuid DEFAULT gen_random_uuid() NOT NULL
)
PARTITION BY RANGE (inserted_at);


ALTER TABLE realtime.messages OWNER TO supabase_realtime_admin;

--
-- Name: schema_migrations; Type: TABLE; Schema: realtime; Owner: supabase_admin
--

CREATE TABLE realtime.schema_migrations (
    version bigint NOT NULL,
    inserted_at timestamp(0) without time zone
);


ALTER TABLE realtime.schema_migrations OWNER TO supabase_admin;

--
-- Name: subscription; Type: TABLE; Schema: realtime; Owner: supabase_admin
--

CREATE TABLE realtime.subscription (
    id bigint NOT NULL,
    subscription_id uuid NOT NULL,
    entity regclass NOT NULL,
    filters realtime.user_defined_filter[] DEFAULT '{}'::realtime.user_defined_filter[] NOT NULL,
    claims jsonb NOT NULL,
    claims_role regrole GENERATED ALWAYS AS (realtime.to_regrole((claims ->> 'role'::text))) STORED NOT NULL,
    created_at timestamp without time zone DEFAULT timezone('utc'::text, now()) NOT NULL
);


ALTER TABLE realtime.subscription OWNER TO supabase_admin;

--
-- Name: subscription_id_seq; Type: SEQUENCE; Schema: realtime; Owner: supabase_admin
--

ALTER TABLE realtime.subscription ALTER COLUMN id ADD GENERATED ALWAYS AS IDENTITY (
    SEQUENCE NAME realtime.subscription_id_seq
    START WITH 1
    INCREMENT BY 1
    NO MINVALUE
    NO MAXVALUE
    CACHE 1
);


--
-- Name: buckets; Type: TABLE; Schema: storage; Owner: supabase_storage_admin
--

CREATE TABLE storage.buckets (
    id text NOT NULL,
    name text NOT NULL,
    owner uuid,
    created_at timestamp with time zone DEFAULT now(),
    updated_at timestamp with time zone DEFAULT now(),
    public boolean DEFAULT false,
    avif_autodetection boolean DEFAULT false,
    file_size_limit bigint,
    allowed_mime_types text[],
    owner_id text,
    type storage.buckettype DEFAULT 'STANDARD'::storage.buckettype NOT NULL
);


ALTER TABLE storage.buckets OWNER TO supabase_storage_admin;

--
-- Name: COLUMN buckets.owner; Type: COMMENT; Schema: storage; Owner: supabase_storage_admin
--

COMMENT ON COLUMN storage.buckets.owner IS 'Field is deprecated, use owner_id instead';


--
-- Name: buckets_analytics; Type: TABLE; Schema: storage; Owner: supabase_storage_admin
--

CREATE TABLE storage.buckets_analytics (
    id text NOT NULL,
    type storage.buckettype DEFAULT 'ANALYTICS'::storage.buckettype NOT NULL,
    format text DEFAULT 'ICEBERG'::text NOT NULL,
    created_at timestamp with time zone DEFAULT now() NOT NULL,
    updated_at timestamp with time zone DEFAULT now() NOT NULL
);


ALTER TABLE storage.buckets_analytics OWNER TO supabase_storage_admin;

--
-- Name: migrations; Type: TABLE; Schema: storage; Owner: supabase_storage_admin
--

CREATE TABLE storage.migrations (
    id integer NOT NULL,
    name character varying(100) NOT NULL,
    hash character varying(40) NOT NULL,
    executed_at timestamp without time zone DEFAULT CURRENT_TIMESTAMP
);


ALTER TABLE storage.migrations OWNER TO supabase_storage_admin;

--
-- Name: objects; Type: TABLE; Schema: storage; Owner: supabase_storage_admin
--

CREATE TABLE storage.objects (
    id uuid DEFAULT gen_random_uuid() NOT NULL,
    bucket_id text,
    name text,
    owner uuid,
    created_at timestamp with time zone DEFAULT now(),
    updated_at timestamp with time zone DEFAULT now(),
    last_accessed_at timestamp with time zone DEFAULT now(),
    metadata jsonb,
    path_tokens text[] GENERATED ALWAYS AS (string_to_array(name, '/'::text)) STORED,
    version text,
    owner_id text,
    user_metadata jsonb,
    level integer
);


ALTER TABLE storage.objects OWNER TO supabase_storage_admin;

--
-- Name: COLUMN objects.owner; Type: COMMENT; Schema: storage; Owner: supabase_storage_admin
--

COMMENT ON COLUMN storage.objects.owner IS 'Field is deprecated, use owner_id instead';


--
-- Name: prefixes; Type: TABLE; Schema: storage; Owner: supabase_storage_admin
--

CREATE TABLE storage.prefixes (
    bucket_id text NOT NULL,
    name text NOT NULL COLLATE pg_catalog."C",
    level integer GENERATED ALWAYS AS (storage.get_level(name)) STORED NOT NULL,
    created_at timestamp with time zone DEFAULT now(),
    updated_at timestamp with time zone DEFAULT now()
);


ALTER TABLE storage.prefixes OWNER TO supabase_storage_admin;

--
-- Name: s3_multipart_uploads; Type: TABLE; Schema: storage; Owner: supabase_storage_admin
--

CREATE TABLE storage.s3_multipart_uploads (
    id text NOT NULL,
    in_progress_size bigint DEFAULT 0 NOT NULL,
    upload_signature text NOT NULL,
    bucket_id text NOT NULL,
    key text NOT NULL COLLATE pg_catalog."C",
    version text NOT NULL,
    owner_id text,
    created_at timestamp with time zone DEFAULT now() NOT NULL,
    user_metadata jsonb
);


ALTER TABLE storage.s3_multipart_uploads OWNER TO supabase_storage_admin;

--
-- Name: s3_multipart_uploads_parts; Type: TABLE; Schema: storage; Owner: supabase_storage_admin
--

CREATE TABLE storage.s3_multipart_uploads_parts (
    id uuid DEFAULT gen_random_uuid() NOT NULL,
    upload_id text NOT NULL,
    size bigint DEFAULT 0 NOT NULL,
    part_number integer NOT NULL,
    bucket_id text NOT NULL,
    key text NOT NULL COLLATE pg_catalog."C",
    etag text NOT NULL,
    owner_id text,
    version text NOT NULL,
    created_at timestamp with time zone DEFAULT now() NOT NULL
);


ALTER TABLE storage.s3_multipart_uploads_parts OWNER TO supabase_storage_admin;

--
-- Name: refresh_tokens id; Type: DEFAULT; Schema: auth; Owner: supabase_auth_admin
--

ALTER TABLE ONLY auth.refresh_tokens ALTER COLUMN id SET DEFAULT nextval('auth.refresh_tokens_id_seq'::regclass);


--
-- Name: cost_categories id; Type: DEFAULT; Schema: public; Owner: postgres
--

ALTER TABLE ONLY public.cost_categories ALTER COLUMN id SET DEFAULT nextval('public.cost_categories_id_seq'::regclass);


--
-- Name: detail_cost_categories id; Type: DEFAULT; Schema: public; Owner: postgres
--

ALTER TABLE ONLY public.detail_cost_categories ALTER COLUMN id SET DEFAULT nextval('public.detail_cost_categories_id_seq'::regclass);


--
-- Name: documentation_tags id; Type: DEFAULT; Schema: public; Owner: postgres
--

ALTER TABLE ONLY public.documentation_tags ALTER COLUMN id SET DEFAULT nextval('public.documentation_tags_id_seq'::regclass);


--
-- Name: location id; Type: DEFAULT; Schema: public; Owner: postgres
--

ALTER TABLE ONLY public.location ALTER COLUMN id SET DEFAULT nextval('public.location_id_seq'::regclass);


--
-- Data for Name: audit_log_entries; Type: TABLE DATA; Schema: auth; Owner: supabase_auth_admin
--

COPY auth.audit_log_entries (instance_id, id, payload, created_at, ip_address) FROM stdin;
\.


--
-- Data for Name: flow_state; Type: TABLE DATA; Schema: auth; Owner: supabase_auth_admin
--

COPY auth.flow_state (id, user_id, auth_code, code_challenge_method, code_challenge, provider_type, provider_access_token, provider_refresh_token, created_at, updated_at, authentication_method, auth_code_issued_at) FROM stdin;
\.


--
-- Data for Name: identities; Type: TABLE DATA; Schema: auth; Owner: supabase_auth_admin
--

COPY auth.identities (provider_id, user_id, identity_data, provider, last_sign_in_at, created_at, updated_at, id) FROM stdin;
\.


--
-- Data for Name: instances; Type: TABLE DATA; Schema: auth; Owner: supabase_auth_admin
--

COPY auth.instances (id, uuid, raw_base_config, created_at, updated_at) FROM stdin;
\.


--
-- Data for Name: mfa_amr_claims; Type: TABLE DATA; Schema: auth; Owner: supabase_auth_admin
--

COPY auth.mfa_amr_claims (session_id, created_at, updated_at, authentication_method, id) FROM stdin;
\.


--
-- Data for Name: mfa_challenges; Type: TABLE DATA; Schema: auth; Owner: supabase_auth_admin
--

COPY auth.mfa_challenges (id, factor_id, created_at, verified_at, ip_address, otp_code, web_authn_session_data) FROM stdin;
\.


--
-- Data for Name: mfa_factors; Type: TABLE DATA; Schema: auth; Owner: supabase_auth_admin
--

COPY auth.mfa_factors (id, user_id, friendly_name, factor_type, status, created_at, updated_at, secret, phone, last_challenged_at, web_authn_credential, web_authn_aaguid) FROM stdin;
\.


--
-- Data for Name: one_time_tokens; Type: TABLE DATA; Schema: auth; Owner: supabase_auth_admin
--

COPY auth.one_time_tokens (id, user_id, token_type, token_hash, relates_to, created_at, updated_at) FROM stdin;
\.


--
-- Data for Name: refresh_tokens; Type: TABLE DATA; Schema: auth; Owner: supabase_auth_admin
--

COPY auth.refresh_tokens (instance_id, id, token, user_id, revoked, created_at, updated_at, parent, session_id) FROM stdin;
\.


--
-- Data for Name: saml_providers; Type: TABLE DATA; Schema: auth; Owner: supabase_auth_admin
--

COPY auth.saml_providers (id, sso_provider_id, entity_id, metadata_xml, metadata_url, attribute_mapping, created_at, updated_at, name_id_format) FROM stdin;
\.


--
-- Data for Name: saml_relay_states; Type: TABLE DATA; Schema: auth; Owner: supabase_auth_admin
--

COPY auth.saml_relay_states (id, sso_provider_id, request_id, for_email, redirect_to, created_at, updated_at, flow_state_id) FROM stdin;
\.


--
-- Data for Name: schema_migrations; Type: TABLE DATA; Schema: auth; Owner: supabase_auth_admin
--

COPY auth.schema_migrations (version) FROM stdin;
20171026211738
20171026211808
20171026211834
20180103212743
20180108183307
20180119214651
20180125194653
00
20210710035447
20210722035447
20210730183235
20210909172000
20210927181326
20211122151130
20211124214934
20211202183645
20220114185221
20220114185340
20220224000811
20220323170000
20220429102000
20220531120530
20220614074223
20220811173540
20221003041349
20221003041400
20221011041400
20221020193600
20221021073300
20221021082433
20221027105023
20221114143122
20221114143410
20221125140132
20221208132122
20221215195500
20221215195800
20221215195900
20230116124310
20230116124412
20230131181311
20230322519590
20230402418590
20230411005111
20230508135423
20230523124323
20230818113222
20230914180801
20231027141322
20231114161723
20231117164230
20240115144230
20240214120130
20240306115329
20240314092811
20240427152123
20240612123726
20240729123726
20240802193726
20240806073726
20241009103726
20250717082212
\.


--
-- Data for Name: sessions; Type: TABLE DATA; Schema: auth; Owner: supabase_auth_admin
--

COPY auth.sessions (id, user_id, created_at, updated_at, factor_id, aal, not_after, refreshed_at, user_agent, ip, tag) FROM stdin;
\.


--
-- Data for Name: sso_domains; Type: TABLE DATA; Schema: auth; Owner: supabase_auth_admin
--

COPY auth.sso_domains (id, sso_provider_id, domain, created_at, updated_at) FROM stdin;
\.


--
-- Data for Name: sso_providers; Type: TABLE DATA; Schema: auth; Owner: supabase_auth_admin
--

COPY auth.sso_providers (id, resource_id, created_at, updated_at, disabled) FROM stdin;
\.


--
-- Data for Name: users; Type: TABLE DATA; Schema: auth; Owner: supabase_auth_admin
--

COPY auth.users (instance_id, id, aud, role, email, encrypted_password, email_confirmed_at, invited_at, confirmation_token, confirmation_sent_at, recovery_token, recovery_sent_at, email_change_token_new, email_change, email_change_sent_at, last_sign_in_at, raw_app_meta_data, raw_user_meta_data, is_super_admin, created_at, updated_at, phone, phone_confirmed_at, phone_change, phone_change_token, phone_change_sent_at, email_change_token_current, email_change_confirm_status, banned_until, reauthentication_token, reauthentication_sent_at, is_sso_user, deleted_at, is_anonymous) FROM stdin;
\.


--
-- Data for Name: block_floor_mapping; Type: TABLE DATA; Schema: public; Owner: postgres
--

COPY public.block_floor_mapping (id, block_id, floor_number, created_at, updated_at) FROM stdin;
3fc945c8-a942-4a1d-8bc3-ba093802f5f3	c16b4784-73f0-4f1b-9401-a964d0a81aa0	-1	2025-08-15 08:19:54.095835+00	2025-08-15 08:19:54.095835+00
6ac3353b-4ec3-4180-ab41-4bb22a65b448	c16b4784-73f0-4f1b-9401-a964d0a81aa0	0	2025-08-15 08:19:54.095835+00	2025-08-15 08:19:54.095835+00
b9387d28-0802-420a-b182-218245a44251	c16b4784-73f0-4f1b-9401-a964d0a81aa0	1	2025-08-15 08:19:54.095835+00	2025-08-15 08:19:54.095835+00
3bb7f72f-f957-4682-982d-3ffd4b671666	c16b4784-73f0-4f1b-9401-a964d0a81aa0	2	2025-08-15 08:19:54.095835+00	2025-08-15 08:19:54.095835+00
4b8a82d2-f7cc-43d4-b14f-44621e008244	c16b4784-73f0-4f1b-9401-a964d0a81aa0	3	2025-08-15 08:19:54.095835+00	2025-08-15 08:19:54.095835+00
e0008de1-0349-4eba-b874-59e22bf5131b	c16b4784-73f0-4f1b-9401-a964d0a81aa0	4	2025-08-15 08:19:54.095835+00	2025-08-15 08:19:54.095835+00
9ca5e8df-6f55-486a-8abb-6f069adfabb3	c16b4784-73f0-4f1b-9401-a964d0a81aa0	5	2025-08-15 08:19:54.095835+00	2025-08-15 08:19:54.095835+00
e5507980-9386-4545-9d03-107cd38df070	c16b4784-73f0-4f1b-9401-a964d0a81aa0	6	2025-08-15 08:19:54.095835+00	2025-08-15 08:19:54.095835+00
d1a3f574-c700-490c-a77a-dfc0dabf3539	c16b4784-73f0-4f1b-9401-a964d0a81aa0	7	2025-08-15 08:19:54.095835+00	2025-08-15 08:19:54.095835+00
898a5504-cc17-4b6c-a392-233ab77fefda	c16b4784-73f0-4f1b-9401-a964d0a81aa0	8	2025-08-15 08:19:54.095835+00	2025-08-15 08:19:54.095835+00
09a0205d-f912-4507-8d30-ed0866277626	c16b4784-73f0-4f1b-9401-a964d0a81aa0	9	2025-08-15 08:19:54.095835+00	2025-08-15 08:19:54.095835+00
15786c09-b5a7-4007-a64d-169c007976ea	c16b4784-73f0-4f1b-9401-a964d0a81aa0	10	2025-08-15 08:19:54.095835+00	2025-08-15 08:19:54.095835+00
52f4d58d-5433-49f1-8f19-84dab13cbaaa	c16b4784-73f0-4f1b-9401-a964d0a81aa0	11	2025-08-15 08:19:54.095835+00	2025-08-15 08:19:54.095835+00
8133da97-f4a7-41da-91e2-d02b870976c9	c16b4784-73f0-4f1b-9401-a964d0a81aa0	12	2025-08-15 08:19:54.095835+00	2025-08-15 08:19:54.095835+00
b8ece2db-deab-4d7d-b3cc-42601d22a3c4	c16b4784-73f0-4f1b-9401-a964d0a81aa0	13	2025-08-15 08:19:54.095835+00	2025-08-15 08:19:54.095835+00
1c08769f-3508-4d72-b8d5-5136bd879ce9	c16b4784-73f0-4f1b-9401-a964d0a81aa0	14	2025-08-15 08:19:54.095835+00	2025-08-15 08:19:54.095835+00
80c71779-e6ad-4388-9085-bc0b5e922cad	c16b4784-73f0-4f1b-9401-a964d0a81aa0	15	2025-08-15 08:19:54.095835+00	2025-08-15 08:19:54.095835+00
59ad14cd-6f82-407d-a48f-8ae671c64db9	c16b4784-73f0-4f1b-9401-a964d0a81aa0	16	2025-08-15 08:19:54.095835+00	2025-08-15 08:19:54.095835+00
ff09663e-5a1b-43ab-9c86-fdecb5682016	c16b4784-73f0-4f1b-9401-a964d0a81aa0	17	2025-08-15 08:19:54.095835+00	2025-08-15 08:19:54.095835+00
d0af06c4-e14b-4fa6-a9a5-8f1bd53b02ed	c16b4784-73f0-4f1b-9401-a964d0a81aa0	18	2025-08-15 08:19:54.095835+00	2025-08-15 08:19:54.095835+00
4468cbd4-d718-41d0-a715-db7c5c83b98d	c16b4784-73f0-4f1b-9401-a964d0a81aa0	19	2025-08-15 08:19:54.095835+00	2025-08-15 08:19:54.095835+00
d3c7432b-cae7-4a0a-82ee-233d9cfc78c3	c16b4784-73f0-4f1b-9401-a964d0a81aa0	20	2025-08-15 08:19:54.095835+00	2025-08-15 08:19:54.095835+00
74ea5f62-aad7-4ace-8ec8-890ff3f4a632	c16b4784-73f0-4f1b-9401-a964d0a81aa0	21	2025-08-15 08:19:54.095835+00	2025-08-15 08:19:54.095835+00
64c7f2ec-a44e-4fcc-a8d8-31d77be15a73	c16b4784-73f0-4f1b-9401-a964d0a81aa0	22	2025-08-15 08:19:54.095835+00	2025-08-15 08:19:54.095835+00
c0faea4b-2257-4258-b992-75f08182d2d9	c16b4784-73f0-4f1b-9401-a964d0a81aa0	23	2025-08-15 08:19:54.095835+00	2025-08-15 08:19:54.095835+00
3172e14a-cd5b-4849-8784-2e15cee1cb7d	c16b4784-73f0-4f1b-9401-a964d0a81aa0	24	2025-08-15 08:19:54.095835+00	2025-08-15 08:19:54.095835+00
2baef54b-e30f-4c54-9c7e-9e09bdc2a57e	c16b4784-73f0-4f1b-9401-a964d0a81aa0	25	2025-08-15 08:19:54.095835+00	2025-08-15 08:19:54.095835+00
4c06d006-6093-4aa7-9bd9-6ccfa7c34f22	c16b4784-73f0-4f1b-9401-a964d0a81aa0	26	2025-08-15 08:19:54.095835+00	2025-08-15 08:19:54.095835+00
16854407-9e4e-4d27-9c0e-61d5ee822d7a	c16b4784-73f0-4f1b-9401-a964d0a81aa0	27	2025-08-15 08:19:54.095835+00	2025-08-15 08:19:54.095835+00
cbf6fea0-390c-42da-825d-216e4d881b57	c16b4784-73f0-4f1b-9401-a964d0a81aa0	28	2025-08-15 08:19:54.095835+00	2025-08-15 08:19:54.095835+00
4668b647-601f-4db2-8685-28658f7a8592	c16b4784-73f0-4f1b-9401-a964d0a81aa0	29	2025-08-15 08:19:54.095835+00	2025-08-15 08:19:54.095835+00
89cc816e-8e95-4919-847c-ec83133c0e56	c16b4784-73f0-4f1b-9401-a964d0a81aa0	30	2025-08-15 08:19:54.095835+00	2025-08-15 08:19:54.095835+00
7a0a1193-47da-43a9-8367-6bf7b78791d3	c16b4784-73f0-4f1b-9401-a964d0a81aa0	31	2025-08-15 08:19:54.095835+00	2025-08-15 08:19:54.095835+00
3c78cb9b-6d6b-46c4-8d67-53ffc19b3953	c16b4784-73f0-4f1b-9401-a964d0a81aa0	32	2025-08-15 08:19:54.095835+00	2025-08-15 08:19:54.095835+00
d2d014ca-c2d4-4736-ad1d-23d628c8381e	c16b4784-73f0-4f1b-9401-a964d0a81aa0	33	2025-08-15 08:19:54.095835+00	2025-08-15 08:19:54.095835+00
41a94e98-61a0-49a1-8f8e-78cbfa9a7d0d	c16b4784-73f0-4f1b-9401-a964d0a81aa0	34	2025-08-15 08:19:54.095835+00	2025-08-15 08:19:54.095835+00
2e2ee7b6-0b45-4c33-b0e1-767a151b5301	c16b4784-73f0-4f1b-9401-a964d0a81aa0	35	2025-08-15 08:19:54.095835+00	2025-08-15 08:19:54.095835+00
33351868-b3ed-449d-9f43-9c8f3532dd75	c16b4784-73f0-4f1b-9401-a964d0a81aa0	36	2025-08-15 08:19:54.095835+00	2025-08-15 08:19:54.095835+00
807f59a7-e67f-490c-a127-527c23d5e1ff	c16b4784-73f0-4f1b-9401-a964d0a81aa0	37	2025-08-15 08:19:54.095835+00	2025-08-15 08:19:54.095835+00
f5f46d2b-5982-421c-8b86-b0d0bbc04dc8	c16b4784-73f0-4f1b-9401-a964d0a81aa0	38	2025-08-15 08:19:54.095835+00	2025-08-15 08:19:54.095835+00
2197e601-8940-44cc-8189-4ef83ed28d10	c16b4784-73f0-4f1b-9401-a964d0a81aa0	39	2025-08-15 08:19:54.095835+00	2025-08-15 08:19:54.095835+00
541dec81-4c9d-46bb-b0d4-e8f0088a6dc6	c16b4784-73f0-4f1b-9401-a964d0a81aa0	40	2025-08-15 08:19:54.095835+00	2025-08-15 08:19:54.095835+00
97b641f7-07bd-47d3-803b-6ddf16b3f683	c16b4784-73f0-4f1b-9401-a964d0a81aa0	41	2025-08-15 08:19:54.095835+00	2025-08-15 08:19:54.095835+00
af801e26-70ea-4dd1-905b-417cc3ca7d69	c16b4784-73f0-4f1b-9401-a964d0a81aa0	42	2025-08-15 08:19:54.095835+00	2025-08-15 08:19:54.095835+00
d9b7ab61-f7ab-4e6e-b41a-784fd322002a	c16b4784-73f0-4f1b-9401-a964d0a81aa0	43	2025-08-15 08:19:54.095835+00	2025-08-15 08:19:54.095835+00
42a63f06-6d60-4f40-8637-81474e133a73	c16b4784-73f0-4f1b-9401-a964d0a81aa0	44	2025-08-15 08:19:54.095835+00	2025-08-15 08:19:54.095835+00
254c5d81-87cf-4e42-93e6-ed2da429905f	c16b4784-73f0-4f1b-9401-a964d0a81aa0	45	2025-08-15 08:19:54.095835+00	2025-08-15 08:19:54.095835+00
90257547-68cd-4514-8ad3-a08e9e896fbb	c16b4784-73f0-4f1b-9401-a964d0a81aa0	46	2025-08-15 08:19:54.095835+00	2025-08-15 08:19:54.095835+00
e40a2661-ec5d-44f9-a3b3-7fd039aeb723	c16b4784-73f0-4f1b-9401-a964d0a81aa0	47	2025-08-15 08:19:54.095835+00	2025-08-15 08:19:54.095835+00
6b4ae810-3350-41cf-a233-41a4678f7fd9	c16b4784-73f0-4f1b-9401-a964d0a81aa0	48	2025-08-15 08:19:54.095835+00	2025-08-15 08:19:54.095835+00
44d96704-a320-4fa1-b6e6-9ad12ad985cc	c16b4784-73f0-4f1b-9401-a964d0a81aa0	49	2025-08-15 08:19:54.095835+00	2025-08-15 08:19:54.095835+00
c2ba572c-9ade-45da-a85d-26ea667dcf79	c16b4784-73f0-4f1b-9401-a964d0a81aa0	50	2025-08-15 08:19:54.095835+00	2025-08-15 08:19:54.095835+00
ee7631f1-649a-4db0-b7d3-2bdf62ce7860	b5837d17-e31c-4cf0-b45e-6c47343aaa13	-1	2025-08-15 08:19:54.095835+00	2025-08-15 08:19:54.095835+00
8cf3b1fd-165a-44c6-945a-79e0597aa319	b5837d17-e31c-4cf0-b45e-6c47343aaa13	0	2025-08-15 08:19:54.095835+00	2025-08-15 08:19:54.095835+00
046ac502-56de-4f65-bcf3-d533b8e86b83	b5837d17-e31c-4cf0-b45e-6c47343aaa13	1	2025-08-15 08:19:54.095835+00	2025-08-15 08:19:54.095835+00
6f7fc4c9-cd48-4667-836a-c67400b9c360	b5837d17-e31c-4cf0-b45e-6c47343aaa13	2	2025-08-15 08:19:54.095835+00	2025-08-15 08:19:54.095835+00
a02b5f6e-5fc7-4815-afdc-04d36e740ad2	b5837d17-e31c-4cf0-b45e-6c47343aaa13	3	2025-08-15 08:19:54.095835+00	2025-08-15 08:19:54.095835+00
d6be7bb5-7769-4bfc-b658-cc3ce0fb6c1e	b5837d17-e31c-4cf0-b45e-6c47343aaa13	4	2025-08-15 08:19:54.095835+00	2025-08-15 08:19:54.095835+00
d3eed368-7c3e-4adb-bee2-da4167d01e56	b5837d17-e31c-4cf0-b45e-6c47343aaa13	5	2025-08-15 08:19:54.095835+00	2025-08-15 08:19:54.095835+00
431c7777-e965-41bc-b2a4-af04116fbd37	b5837d17-e31c-4cf0-b45e-6c47343aaa13	6	2025-08-15 08:19:54.095835+00	2025-08-15 08:19:54.095835+00
854e8fc1-337c-4e3c-be5b-dd6456bd29eb	b5837d17-e31c-4cf0-b45e-6c47343aaa13	7	2025-08-15 08:19:54.095835+00	2025-08-15 08:19:54.095835+00
02d12cfa-4ef9-45cf-ba5f-0566f0c7d41a	b5837d17-e31c-4cf0-b45e-6c47343aaa13	8	2025-08-15 08:19:54.095835+00	2025-08-15 08:19:54.095835+00
ee9790a3-ae0b-4073-ace8-051fb76a6521	b5837d17-e31c-4cf0-b45e-6c47343aaa13	9	2025-08-15 08:19:54.095835+00	2025-08-15 08:19:54.095835+00
93781d38-bb46-4d59-a0e8-70cbf98a0473	b5837d17-e31c-4cf0-b45e-6c47343aaa13	10	2025-08-15 08:19:54.095835+00	2025-08-15 08:19:54.095835+00
2d951fea-cf2a-4517-a9fc-e0a9f32a5db3	b5837d17-e31c-4cf0-b45e-6c47343aaa13	11	2025-08-15 08:19:54.095835+00	2025-08-15 08:19:54.095835+00
cff91fc9-0120-45c7-b0ba-1c1b02d397e5	b5837d17-e31c-4cf0-b45e-6c47343aaa13	12	2025-08-15 08:19:54.095835+00	2025-08-15 08:19:54.095835+00
f0cb7b99-f9f3-4ae8-be50-9c693d89a1da	b5837d17-e31c-4cf0-b45e-6c47343aaa13	13	2025-08-15 08:19:54.095835+00	2025-08-15 08:19:54.095835+00
22d70ff0-a38a-4ba1-9f60-6c872efd4954	b5837d17-e31c-4cf0-b45e-6c47343aaa13	14	2025-08-15 08:19:54.095835+00	2025-08-15 08:19:54.095835+00
a59d7970-796c-4771-ad77-3289188a2bc0	b5837d17-e31c-4cf0-b45e-6c47343aaa13	15	2025-08-15 08:19:54.095835+00	2025-08-15 08:19:54.095835+00
360878cf-9ec5-4f38-8f18-6d071bd1327f	b5837d17-e31c-4cf0-b45e-6c47343aaa13	16	2025-08-15 08:19:54.095835+00	2025-08-15 08:19:54.095835+00
a0c3fdc6-94a1-4bcf-8efb-136c9caafecd	b5837d17-e31c-4cf0-b45e-6c47343aaa13	17	2025-08-15 08:19:54.095835+00	2025-08-15 08:19:54.095835+00
37b98292-12cc-4189-aa67-4c53b6254fe1	b5837d17-e31c-4cf0-b45e-6c47343aaa13	18	2025-08-15 08:19:54.095835+00	2025-08-15 08:19:54.095835+00
bc46f98f-6fc7-4784-b78b-5aa379a9e464	b5837d17-e31c-4cf0-b45e-6c47343aaa13	19	2025-08-15 08:19:54.095835+00	2025-08-15 08:19:54.095835+00
7c238827-69c4-4a35-8c2f-758cf0695bb0	b5837d17-e31c-4cf0-b45e-6c47343aaa13	20	2025-08-15 08:19:54.095835+00	2025-08-15 08:19:54.095835+00
ab1a6847-d71b-44b0-9ae7-751d77b7b543	b5837d17-e31c-4cf0-b45e-6c47343aaa13	21	2025-08-15 08:19:54.095835+00	2025-08-15 08:19:54.095835+00
6c34b3c6-881c-449b-a287-bea9c39401fb	b5837d17-e31c-4cf0-b45e-6c47343aaa13	22	2025-08-15 08:19:54.095835+00	2025-08-15 08:19:54.095835+00
7d8caea8-1f15-4e90-97e2-6d8cb8a63376	b5837d17-e31c-4cf0-b45e-6c47343aaa13	23	2025-08-15 08:19:54.095835+00	2025-08-15 08:19:54.095835+00
320e7b15-53a1-40a2-95e4-76ff7b70d2a5	b5837d17-e31c-4cf0-b45e-6c47343aaa13	24	2025-08-15 08:19:54.095835+00	2025-08-15 08:19:54.095835+00
908023dd-8f27-4217-a525-64acb4d2c250	b5837d17-e31c-4cf0-b45e-6c47343aaa13	25	2025-08-15 08:19:54.095835+00	2025-08-15 08:19:54.095835+00
564f8458-fd54-4671-bf2f-6c8aaafd8cb6	b5837d17-e31c-4cf0-b45e-6c47343aaa13	26	2025-08-15 08:19:54.095835+00	2025-08-15 08:19:54.095835+00
c10e3879-f000-43fa-bc03-c63c3955440d	b5837d17-e31c-4cf0-b45e-6c47343aaa13	27	2025-08-15 08:19:54.095835+00	2025-08-15 08:19:54.095835+00
fecc47a4-0e25-4d76-b91e-bdcab0d365e8	b5837d17-e31c-4cf0-b45e-6c47343aaa13	28	2025-08-15 08:19:54.095835+00	2025-08-15 08:19:54.095835+00
0315f0aa-7c4b-44e8-a273-dc7d9c5fb738	b5837d17-e31c-4cf0-b45e-6c47343aaa13	29	2025-08-15 08:19:54.095835+00	2025-08-15 08:19:54.095835+00
4c21fe0b-c725-440c-bb2f-9c0766d0b73f	b5837d17-e31c-4cf0-b45e-6c47343aaa13	30	2025-08-15 08:19:54.095835+00	2025-08-15 08:19:54.095835+00
6786ce0d-8fd8-4538-af64-e060a8ed7f41	b5837d17-e31c-4cf0-b45e-6c47343aaa13	31	2025-08-15 08:19:54.095835+00	2025-08-15 08:19:54.095835+00
fb28ceb0-bc88-49a7-87e4-2390d798efbf	b5837d17-e31c-4cf0-b45e-6c47343aaa13	32	2025-08-15 08:19:54.095835+00	2025-08-15 08:19:54.095835+00
28c2b5cc-1004-495b-af40-246074565593	b5837d17-e31c-4cf0-b45e-6c47343aaa13	33	2025-08-15 08:19:54.095835+00	2025-08-15 08:19:54.095835+00
bbc77045-967f-4ac9-8b95-4d334f316118	b5837d17-e31c-4cf0-b45e-6c47343aaa13	34	2025-08-15 08:19:54.095835+00	2025-08-15 08:19:54.095835+00
93f4b9a4-725a-4f07-8798-2cda7e0dc345	b5837d17-e31c-4cf0-b45e-6c47343aaa13	35	2025-08-15 08:19:54.095835+00	2025-08-15 08:19:54.095835+00
6496095a-c1c5-466d-9684-964af869e213	b5837d17-e31c-4cf0-b45e-6c47343aaa13	36	2025-08-15 08:19:54.095835+00	2025-08-15 08:19:54.095835+00
d087ee76-b261-444f-a5c4-f2c8d5b25ff2	b5837d17-e31c-4cf0-b45e-6c47343aaa13	37	2025-08-15 08:19:54.095835+00	2025-08-15 08:19:54.095835+00
21e65918-19b2-4215-96d4-a12af6b7a394	b5837d17-e31c-4cf0-b45e-6c47343aaa13	38	2025-08-15 08:19:54.095835+00	2025-08-15 08:19:54.095835+00
b9bdbd75-3b03-4887-83d3-1b29defaa2a6	b5837d17-e31c-4cf0-b45e-6c47343aaa13	39	2025-08-15 08:19:54.095835+00	2025-08-15 08:19:54.095835+00
75c9baf4-635b-432c-9236-a99ab13ffe89	b5837d17-e31c-4cf0-b45e-6c47343aaa13	40	2025-08-15 08:19:54.095835+00	2025-08-15 08:19:54.095835+00
934d65a0-5a1e-408c-b43e-9b7fbada06b6	b5837d17-e31c-4cf0-b45e-6c47343aaa13	41	2025-08-15 08:19:54.095835+00	2025-08-15 08:19:54.095835+00
42bb1c8b-fad4-4601-882a-ca8442249e69	b5837d17-e31c-4cf0-b45e-6c47343aaa13	42	2025-08-15 08:19:54.095835+00	2025-08-15 08:19:54.095835+00
3a3a44aa-3c0e-4f32-b084-c3d40b080747	b5837d17-e31c-4cf0-b45e-6c47343aaa13	43	2025-08-15 08:19:54.095835+00	2025-08-15 08:19:54.095835+00
9dbd3f0d-e8fd-4fff-9d03-c3d792e19f58	b5837d17-e31c-4cf0-b45e-6c47343aaa13	44	2025-08-15 08:19:54.095835+00	2025-08-15 08:19:54.095835+00
f11910c5-bac0-4f9d-9104-81e11058d44d	b5837d17-e31c-4cf0-b45e-6c47343aaa13	45	2025-08-15 08:19:54.095835+00	2025-08-15 08:19:54.095835+00
49e9174b-5456-496a-96e9-dfe871c5639d	b5837d17-e31c-4cf0-b45e-6c47343aaa13	46	2025-08-15 08:19:54.095835+00	2025-08-15 08:19:54.095835+00
6fb10fcc-f963-4d34-b459-51901d6f8222	b5837d17-e31c-4cf0-b45e-6c47343aaa13	47	2025-08-15 08:19:54.095835+00	2025-08-15 08:19:54.095835+00
360e0d78-32af-4f9e-a723-42cd30a500fd	b5837d17-e31c-4cf0-b45e-6c47343aaa13	48	2025-08-15 08:19:54.095835+00	2025-08-15 08:19:54.095835+00
ea95943c-82a8-4159-ae49-f66f5c9a8097	b5837d17-e31c-4cf0-b45e-6c47343aaa13	49	2025-08-15 08:19:54.095835+00	2025-08-15 08:19:54.095835+00
56fbb74c-a9ca-488c-a683-a83dc52ba8c9	6b6f0d5a-c45d-4e36-904b-f98c6e828bbf	-2	2025-08-15 08:19:54.095835+00	2025-08-15 08:19:54.095835+00
70f5b73c-8d62-4bf6-a2a4-eb3f4e6997ee	6b6f0d5a-c45d-4e36-904b-f98c6e828bbf	-1	2025-08-15 08:19:54.095835+00	2025-08-15 08:19:54.095835+00
e76b24bf-9939-4f3f-81db-07be5e04783c	6b6f0d5a-c45d-4e36-904b-f98c6e828bbf	0	2025-08-15 08:19:54.095835+00	2025-08-15 08:19:54.095835+00
ab9bdedf-dd53-489f-90dd-006b40a29e86	6b6f0d5a-c45d-4e36-904b-f98c6e828bbf	1	2025-08-15 08:19:54.095835+00	2025-08-15 08:19:54.095835+00
00bbae46-556a-4c94-b025-ee193621ace8	6b6f0d5a-c45d-4e36-904b-f98c6e828bbf	2	2025-08-15 08:19:54.095835+00	2025-08-15 08:19:54.095835+00
e78a0200-44a3-4471-a153-a8964870c912	6b6f0d5a-c45d-4e36-904b-f98c6e828bbf	3	2025-08-15 08:19:54.095835+00	2025-08-15 08:19:54.095835+00
7c26faa3-9d9d-41a8-913e-115e05543244	6b6f0d5a-c45d-4e36-904b-f98c6e828bbf	4	2025-08-15 08:19:54.095835+00	2025-08-15 08:19:54.095835+00
98b81dc8-9312-499f-8816-5b852545795f	6b6f0d5a-c45d-4e36-904b-f98c6e828bbf	5	2025-08-15 08:19:54.095835+00	2025-08-15 08:19:54.095835+00
dc5c4490-ebcd-4ce2-aa65-27433e435036	6b6f0d5a-c45d-4e36-904b-f98c6e828bbf	6	2025-08-15 08:19:54.095835+00	2025-08-15 08:19:54.095835+00
2a04232f-cdcb-46dc-88ef-dc9f39cd1a4b	6b6f0d5a-c45d-4e36-904b-f98c6e828bbf	7	2025-08-15 08:19:54.095835+00	2025-08-15 08:19:54.095835+00
9b71234e-d1e8-4708-be76-7a64e90d9b85	6b6f0d5a-c45d-4e36-904b-f98c6e828bbf	8	2025-08-15 08:19:54.095835+00	2025-08-15 08:19:54.095835+00
6aee29cb-0e75-4805-9762-9a8f878b8b4a	6b6f0d5a-c45d-4e36-904b-f98c6e828bbf	9	2025-08-15 08:19:54.095835+00	2025-08-15 08:19:54.095835+00
5ff89e46-6c28-40a1-89b6-db6a8e440f59	6b6f0d5a-c45d-4e36-904b-f98c6e828bbf	10	2025-08-15 08:19:54.095835+00	2025-08-15 08:19:54.095835+00
eca8a89a-fe0d-407c-9914-fb5796df688c	6b6f0d5a-c45d-4e36-904b-f98c6e828bbf	11	2025-08-15 08:19:54.095835+00	2025-08-15 08:19:54.095835+00
b4dcc131-ec00-4588-b877-7822a5521000	6b6f0d5a-c45d-4e36-904b-f98c6e828bbf	12	2025-08-15 08:19:54.095835+00	2025-08-15 08:19:54.095835+00
cbef943f-77e2-4168-b9d4-93eaa20a2292	6b6f0d5a-c45d-4e36-904b-f98c6e828bbf	13	2025-08-15 08:19:54.095835+00	2025-08-15 08:19:54.095835+00
d28ac73a-7d65-445f-bd86-1887da9bf754	6b6f0d5a-c45d-4e36-904b-f98c6e828bbf	14	2025-08-15 08:19:54.095835+00	2025-08-15 08:19:54.095835+00
b79a961c-01c0-4271-9aee-98caef10facc	6b6f0d5a-c45d-4e36-904b-f98c6e828bbf	15	2025-08-15 08:19:54.095835+00	2025-08-15 08:19:54.095835+00
7bc72254-e763-49d3-8c34-311dd07af490	6b6f0d5a-c45d-4e36-904b-f98c6e828bbf	16	2025-08-15 08:19:54.095835+00	2025-08-15 08:19:54.095835+00
ca9014e8-13eb-4dfd-8126-6aae2b180ccf	6b6f0d5a-c45d-4e36-904b-f98c6e828bbf	17	2025-08-15 08:19:54.095835+00	2025-08-15 08:19:54.095835+00
dc0fe66e-9852-4ca1-8962-4808f1c437f9	6b6f0d5a-c45d-4e36-904b-f98c6e828bbf	18	2025-08-15 08:19:54.095835+00	2025-08-15 08:19:54.095835+00
23cee798-c968-4b00-9fb7-f9d15199c43a	6b6f0d5a-c45d-4e36-904b-f98c6e828bbf	19	2025-08-15 08:19:54.095835+00	2025-08-15 08:19:54.095835+00
d49cb236-2f05-4fc5-82c7-aed3c75bdc52	6b6f0d5a-c45d-4e36-904b-f98c6e828bbf	20	2025-08-15 08:19:54.095835+00	2025-08-15 08:19:54.095835+00
a25dbe00-acbe-4759-bf76-ac1b6c634a39	6b6f0d5a-c45d-4e36-904b-f98c6e828bbf	21	2025-08-15 08:19:54.095835+00	2025-08-15 08:19:54.095835+00
67eddfdc-53fb-42ad-9365-0e5a72a4fa25	6b6f0d5a-c45d-4e36-904b-f98c6e828bbf	22	2025-08-15 08:19:54.095835+00	2025-08-15 08:19:54.095835+00
4608b337-6dba-42f3-a052-75521341ca30	6b6f0d5a-c45d-4e36-904b-f98c6e828bbf	23	2025-08-15 08:19:54.095835+00	2025-08-15 08:19:54.095835+00
91c13c2b-5645-4872-8825-c6fddae4c91a	6b6f0d5a-c45d-4e36-904b-f98c6e828bbf	24	2025-08-15 08:19:54.095835+00	2025-08-15 08:19:54.095835+00
261b5270-f3fa-4b25-ac84-e05238451a24	6b6f0d5a-c45d-4e36-904b-f98c6e828bbf	25	2025-08-15 08:19:54.095835+00	2025-08-15 08:19:54.095835+00
4644d5d0-427e-4b1c-b42d-693074f7a421	6b6f0d5a-c45d-4e36-904b-f98c6e828bbf	26	2025-08-15 08:19:54.095835+00	2025-08-15 08:19:54.095835+00
cd0f700a-f19c-4bc9-86c3-ff0c2e8ac5f6	6b6f0d5a-c45d-4e36-904b-f98c6e828bbf	27	2025-08-15 08:19:54.095835+00	2025-08-15 08:19:54.095835+00
549d5d84-7f65-424c-8acc-1636fc0bd04f	6b6f0d5a-c45d-4e36-904b-f98c6e828bbf	28	2025-08-15 08:19:54.095835+00	2025-08-15 08:19:54.095835+00
c2400b91-a33a-48f2-9051-c3d2b760529a	6b6f0d5a-c45d-4e36-904b-f98c6e828bbf	29	2025-08-15 08:19:54.095835+00	2025-08-15 08:19:54.095835+00
74fba0af-4808-4251-bf19-789bec586bed	6b6f0d5a-c45d-4e36-904b-f98c6e828bbf	30	2025-08-15 08:19:54.095835+00	2025-08-15 08:19:54.095835+00
443a0812-58e7-442b-a9ca-d480c0e7d8a4	6b6f0d5a-c45d-4e36-904b-f98c6e828bbf	31	2025-08-15 08:19:54.095835+00	2025-08-15 08:19:54.095835+00
b31a0713-5a54-4c40-a58f-9b8632bda4e1	6b6f0d5a-c45d-4e36-904b-f98c6e828bbf	32	2025-08-15 08:19:54.095835+00	2025-08-15 08:19:54.095835+00
4566ab67-211e-41d8-a1c3-0ef8225db375	6b6f0d5a-c45d-4e36-904b-f98c6e828bbf	33	2025-08-15 08:19:54.095835+00	2025-08-15 08:19:54.095835+00
05e641fa-5592-44ff-8924-14a9ccfe81db	6b6f0d5a-c45d-4e36-904b-f98c6e828bbf	34	2025-08-15 08:19:54.095835+00	2025-08-15 08:19:54.095835+00
9e4d90b8-42d1-45ff-9a09-b6b41438aed3	6b6f0d5a-c45d-4e36-904b-f98c6e828bbf	35	2025-08-15 08:19:54.095835+00	2025-08-15 08:19:54.095835+00
3cc227a0-6427-43f4-90ae-f619f29cfefa	6b6f0d5a-c45d-4e36-904b-f98c6e828bbf	36	2025-08-15 08:19:54.095835+00	2025-08-15 08:19:54.095835+00
79929fa4-0bcb-41ab-b6f2-bf484dd261bf	6b6f0d5a-c45d-4e36-904b-f98c6e828bbf	37	2025-08-15 08:19:54.095835+00	2025-08-15 08:19:54.095835+00
3403c423-0826-42fe-8862-235a076ed2a6	6b6f0d5a-c45d-4e36-904b-f98c6e828bbf	38	2025-08-15 08:19:54.095835+00	2025-08-15 08:19:54.095835+00
a62bd378-4024-4ae7-b8dd-62def0f5b71c	6b6f0d5a-c45d-4e36-904b-f98c6e828bbf	39	2025-08-15 08:19:54.095835+00	2025-08-15 08:19:54.095835+00
7081497f-a882-4bb5-b531-e62ee3ad3b58	723dee10-b8c2-499f-b2a8-dc04e9f43acc	-2	2025-08-15 08:19:54.095835+00	2025-08-15 08:19:54.095835+00
7c92ad63-7863-41b9-ad0e-04cd1e6984eb	723dee10-b8c2-499f-b2a8-dc04e9f43acc	-1	2025-08-15 08:19:54.095835+00	2025-08-15 08:19:54.095835+00
cfd52299-4200-4f18-92b2-23a2fb276056	723dee10-b8c2-499f-b2a8-dc04e9f43acc	0	2025-08-15 08:19:54.095835+00	2025-08-15 08:19:54.095835+00
2a706739-1fee-4000-9a64-5c0a9bec42ea	723dee10-b8c2-499f-b2a8-dc04e9f43acc	1	2025-08-15 08:19:54.095835+00	2025-08-15 08:19:54.095835+00
673a7777-7bce-4a1d-9904-02c18499b3ec	723dee10-b8c2-499f-b2a8-dc04e9f43acc	2	2025-08-15 08:19:54.095835+00	2025-08-15 08:19:54.095835+00
57fd5d07-30d0-40af-8635-18b574b338dd	723dee10-b8c2-499f-b2a8-dc04e9f43acc	3	2025-08-15 08:19:54.095835+00	2025-08-15 08:19:54.095835+00
95c3a889-ee6b-422c-98ae-1ff8d9bb3961	723dee10-b8c2-499f-b2a8-dc04e9f43acc	4	2025-08-15 08:19:54.095835+00	2025-08-15 08:19:54.095835+00
a5c39260-a936-41b4-a364-95b855286d2f	723dee10-b8c2-499f-b2a8-dc04e9f43acc	5	2025-08-15 08:19:54.095835+00	2025-08-15 08:19:54.095835+00
b760f878-446c-45c1-8102-bd40172995d3	723dee10-b8c2-499f-b2a8-dc04e9f43acc	6	2025-08-15 08:19:54.095835+00	2025-08-15 08:19:54.095835+00
a1007539-f5be-4cc6-bcc8-80906c68538f	723dee10-b8c2-499f-b2a8-dc04e9f43acc	7	2025-08-15 08:19:54.095835+00	2025-08-15 08:19:54.095835+00
a45e4a8e-06d1-46d5-bac5-9a45df346f61	723dee10-b8c2-499f-b2a8-dc04e9f43acc	8	2025-08-15 08:19:54.095835+00	2025-08-15 08:19:54.095835+00
414f4a1f-3425-412c-9592-fe8fd4f68b06	723dee10-b8c2-499f-b2a8-dc04e9f43acc	9	2025-08-15 08:19:54.095835+00	2025-08-15 08:19:54.095835+00
d690a9e9-3340-47fc-9728-ffa428b8dff9	723dee10-b8c2-499f-b2a8-dc04e9f43acc	10	2025-08-15 08:19:54.095835+00	2025-08-15 08:19:54.095835+00
1c3b6515-1106-4b13-b00b-7d1b17c023d3	723dee10-b8c2-499f-b2a8-dc04e9f43acc	11	2025-08-15 08:19:54.095835+00	2025-08-15 08:19:54.095835+00
4d21e5b7-c965-48fb-af87-275276a0664d	723dee10-b8c2-499f-b2a8-dc04e9f43acc	12	2025-08-15 08:19:54.095835+00	2025-08-15 08:19:54.095835+00
3d0b7200-b194-4367-bdd3-f92d24c4ba46	723dee10-b8c2-499f-b2a8-dc04e9f43acc	13	2025-08-15 08:19:54.095835+00	2025-08-15 08:19:54.095835+00
dc39952b-5388-4c8d-a978-26bf79af9ed3	723dee10-b8c2-499f-b2a8-dc04e9f43acc	14	2025-08-15 08:19:54.095835+00	2025-08-15 08:19:54.095835+00
ab837eca-8768-4d89-8ac7-71e0e0bb280c	723dee10-b8c2-499f-b2a8-dc04e9f43acc	15	2025-08-15 08:19:54.095835+00	2025-08-15 08:19:54.095835+00
99986002-1966-4067-9895-dbfb6e5efe49	723dee10-b8c2-499f-b2a8-dc04e9f43acc	16	2025-08-15 08:19:54.095835+00	2025-08-15 08:19:54.095835+00
a5288ee4-8a99-487e-a217-915a5214eb97	723dee10-b8c2-499f-b2a8-dc04e9f43acc	17	2025-08-15 08:19:54.095835+00	2025-08-15 08:19:54.095835+00
37a10ca5-9d37-4b4d-9f7f-a74098fe2f04	723dee10-b8c2-499f-b2a8-dc04e9f43acc	18	2025-08-15 08:19:54.095835+00	2025-08-15 08:19:54.095835+00
d13c5e6a-4419-4a95-bc3b-6640ab032736	723dee10-b8c2-499f-b2a8-dc04e9f43acc	19	2025-08-15 08:19:54.095835+00	2025-08-15 08:19:54.095835+00
ce288732-e3d9-45aa-bb37-478045cdea4c	723dee10-b8c2-499f-b2a8-dc04e9f43acc	20	2025-08-15 08:19:54.095835+00	2025-08-15 08:19:54.095835+00
98110e98-aa59-42b9-b97f-ff61b9e86e80	723dee10-b8c2-499f-b2a8-dc04e9f43acc	21	2025-08-15 08:19:54.095835+00	2025-08-15 08:19:54.095835+00
c2a4a544-b15e-47ae-a64b-31e53425a2bc	723dee10-b8c2-499f-b2a8-dc04e9f43acc	22	2025-08-15 08:19:54.095835+00	2025-08-15 08:19:54.095835+00
3e911979-3947-4872-b082-ad31394523f7	723dee10-b8c2-499f-b2a8-dc04e9f43acc	23	2025-08-15 08:19:54.095835+00	2025-08-15 08:19:54.095835+00
530dc1c2-4641-4cf3-a5bb-0bc831a4bee2	723dee10-b8c2-499f-b2a8-dc04e9f43acc	24	2025-08-15 08:19:54.095835+00	2025-08-15 08:19:54.095835+00
94233192-3818-4dd6-acad-879d6581476c	723dee10-b8c2-499f-b2a8-dc04e9f43acc	25	2025-08-15 08:19:54.095835+00	2025-08-15 08:19:54.095835+00
e4c86094-e73d-4fc0-b99e-db41c85ff854	723dee10-b8c2-499f-b2a8-dc04e9f43acc	26	2025-08-15 08:19:54.095835+00	2025-08-15 08:19:54.095835+00
db833cc3-b3dc-4aba-b534-0e643a393ffc	723dee10-b8c2-499f-b2a8-dc04e9f43acc	27	2025-08-15 08:19:54.095835+00	2025-08-15 08:19:54.095835+00
0fbb274f-3700-446c-9469-e15fa6235f7f	723dee10-b8c2-499f-b2a8-dc04e9f43acc	28	2025-08-15 08:19:54.095835+00	2025-08-15 08:19:54.095835+00
bb81dbed-0c24-4503-a1e9-e0192bf27358	723dee10-b8c2-499f-b2a8-dc04e9f43acc	29	2025-08-15 08:19:54.095835+00	2025-08-15 08:19:54.095835+00
903bea95-d00c-41d9-b4cc-4270f5ce53de	723dee10-b8c2-499f-b2a8-dc04e9f43acc	30	2025-08-15 08:19:54.095835+00	2025-08-15 08:19:54.095835+00
4c9a9715-6ee8-4a7f-a7af-78226c0c1fac	723dee10-b8c2-499f-b2a8-dc04e9f43acc	31	2025-08-15 08:19:54.095835+00	2025-08-15 08:19:54.095835+00
c6ae9944-1337-4fd3-91b1-0e70c058f3fa	723dee10-b8c2-499f-b2a8-dc04e9f43acc	32	2025-08-15 08:19:54.095835+00	2025-08-15 08:19:54.095835+00
c9f99791-ed97-47b7-9a41-1eec187766d0	723dee10-b8c2-499f-b2a8-dc04e9f43acc	33	2025-08-15 08:19:54.095835+00	2025-08-15 08:19:54.095835+00
67a976e3-855f-4340-bb9a-f5a95e0ad92b	723dee10-b8c2-499f-b2a8-dc04e9f43acc	34	2025-08-15 08:19:54.095835+00	2025-08-15 08:19:54.095835+00
ae5b2fd6-32cc-4866-b629-39aed41ab438	723dee10-b8c2-499f-b2a8-dc04e9f43acc	35	2025-08-15 08:19:54.095835+00	2025-08-15 08:19:54.095835+00
646b2990-bf29-4956-a5e2-504ee264e784	723dee10-b8c2-499f-b2a8-dc04e9f43acc	36	2025-08-15 08:19:54.095835+00	2025-08-15 08:19:54.095835+00
8e5a4030-4386-48f7-a62c-c52353da364d	723dee10-b8c2-499f-b2a8-dc04e9f43acc	37	2025-08-15 08:19:54.095835+00	2025-08-15 08:19:54.095835+00
d21632b7-8dd4-4f50-9654-fdc6a11aa9d4	723dee10-b8c2-499f-b2a8-dc04e9f43acc	38	2025-08-15 08:19:54.095835+00	2025-08-15 08:19:54.095835+00
802c9bcb-e008-489c-bf27-1039c23788f6	723dee10-b8c2-499f-b2a8-dc04e9f43acc	39	2025-08-15 08:19:54.095835+00	2025-08-15 08:19:54.095835+00
0e7b823c-0590-48a1-9ece-38f603f7e082	723dee10-b8c2-499f-b2a8-dc04e9f43acc	40	2025-08-15 08:19:54.095835+00	2025-08-15 08:19:54.095835+00
7b4570f9-f384-4e99-a988-3f337e8082f7	723dee10-b8c2-499f-b2a8-dc04e9f43acc	41	2025-08-15 08:19:54.095835+00	2025-08-15 08:19:54.095835+00
06616de2-fc31-457f-8f7c-7423badd83e1	6885faba-a1bf-44c4-b698-38cc98f19aee	-2	2025-08-15 08:19:54.095835+00	2025-08-15 08:19:54.095835+00
69e2f145-6e31-4e97-83f6-88007b1808b9	6885faba-a1bf-44c4-b698-38cc98f19aee	-1	2025-08-15 08:19:54.095835+00	2025-08-15 08:19:54.095835+00
b48d2842-da36-409a-b201-1f1c9aa5c302	6885faba-a1bf-44c4-b698-38cc98f19aee	0	2025-08-15 08:19:54.095835+00	2025-08-15 08:19:54.095835+00
ea5be649-e717-4385-8542-ed6b8915ad2f	6885faba-a1bf-44c4-b698-38cc98f19aee	1	2025-08-15 08:19:54.095835+00	2025-08-15 08:19:54.095835+00
25f36a9c-e364-4ce5-b416-b21f6e59ff54	6885faba-a1bf-44c4-b698-38cc98f19aee	2	2025-08-15 08:19:54.095835+00	2025-08-15 08:19:54.095835+00
36250c83-f8f7-4189-aa68-7da1cc1157f1	6885faba-a1bf-44c4-b698-38cc98f19aee	3	2025-08-15 08:19:54.095835+00	2025-08-15 08:19:54.095835+00
640fc5fc-4131-4e3e-afbf-1be4a64cfb85	6885faba-a1bf-44c4-b698-38cc98f19aee	4	2025-08-15 08:19:54.095835+00	2025-08-15 08:19:54.095835+00
ebef4d0e-fd03-4908-8570-6380953bd939	6885faba-a1bf-44c4-b698-38cc98f19aee	5	2025-08-15 08:19:54.095835+00	2025-08-15 08:19:54.095835+00
76fee12f-8c16-4e42-8335-77604bd14d14	6885faba-a1bf-44c4-b698-38cc98f19aee	6	2025-08-15 08:19:54.095835+00	2025-08-15 08:19:54.095835+00
12e8de9e-3c6d-4210-8bf8-b5d75b81c0d1	6885faba-a1bf-44c4-b698-38cc98f19aee	7	2025-08-15 08:19:54.095835+00	2025-08-15 08:19:54.095835+00
6d53194b-c301-4e32-8550-e358608daa9a	6885faba-a1bf-44c4-b698-38cc98f19aee	8	2025-08-15 08:19:54.095835+00	2025-08-15 08:19:54.095835+00
ed81fcde-b26b-48b8-bc89-c9c703be469b	6885faba-a1bf-44c4-b698-38cc98f19aee	9	2025-08-15 08:19:54.095835+00	2025-08-15 08:19:54.095835+00
a77f6bce-648f-44b8-b7e7-6086bbd75926	6885faba-a1bf-44c4-b698-38cc98f19aee	10	2025-08-15 08:19:54.095835+00	2025-08-15 08:19:54.095835+00
af8c6822-9d6f-46dc-8c18-f546f6efa349	6885faba-a1bf-44c4-b698-38cc98f19aee	11	2025-08-15 08:19:54.095835+00	2025-08-15 08:19:54.095835+00
3fc0d536-181b-4e41-a7ac-2c93928f7b58	6885faba-a1bf-44c4-b698-38cc98f19aee	12	2025-08-15 08:19:54.095835+00	2025-08-15 08:19:54.095835+00
4955d95d-f733-424e-92e1-e4b8341dab24	6885faba-a1bf-44c4-b698-38cc98f19aee	13	2025-08-15 08:19:54.095835+00	2025-08-15 08:19:54.095835+00
f5bc2b2e-758a-4753-aab4-0f10d6924f3e	6885faba-a1bf-44c4-b698-38cc98f19aee	14	2025-08-15 08:19:54.095835+00	2025-08-15 08:19:54.095835+00
a88c366f-892f-4ee9-86df-f18f4a3d927f	6885faba-a1bf-44c4-b698-38cc98f19aee	15	2025-08-15 08:19:54.095835+00	2025-08-15 08:19:54.095835+00
f3b6e3b1-cbe6-47b5-b56f-6bddc5827c2e	6885faba-a1bf-44c4-b698-38cc98f19aee	16	2025-08-15 08:19:54.095835+00	2025-08-15 08:19:54.095835+00
a885179a-a117-4489-8831-20d1f62a061b	6885faba-a1bf-44c4-b698-38cc98f19aee	17	2025-08-15 08:19:54.095835+00	2025-08-15 08:19:54.095835+00
99553b10-53df-41b4-8a8f-41bc352cd228	6885faba-a1bf-44c4-b698-38cc98f19aee	18	2025-08-15 08:19:54.095835+00	2025-08-15 08:19:54.095835+00
325730f6-8e75-4303-873a-6d31159b3cf0	6885faba-a1bf-44c4-b698-38cc98f19aee	19	2025-08-15 08:19:54.095835+00	2025-08-15 08:19:54.095835+00
4b2aaafe-b2da-413d-a509-2b202d5972b0	6885faba-a1bf-44c4-b698-38cc98f19aee	20	2025-08-15 08:19:54.095835+00	2025-08-15 08:19:54.095835+00
eeb14b2e-6ad4-4e94-832b-5fdb1e4c7bcc	6885faba-a1bf-44c4-b698-38cc98f19aee	21	2025-08-15 08:19:54.095835+00	2025-08-15 08:19:54.095835+00
489ddbdf-0016-4f5e-8ef4-521b46012f33	6885faba-a1bf-44c4-b698-38cc98f19aee	22	2025-08-15 08:19:54.095835+00	2025-08-15 08:19:54.095835+00
7a0f304f-0b71-4c60-9519-8b79c11c7735	6885faba-a1bf-44c4-b698-38cc98f19aee	23	2025-08-15 08:19:54.095835+00	2025-08-15 08:19:54.095835+00
e3e95dd2-907c-415f-a69f-21cd49cb9b71	6885faba-a1bf-44c4-b698-38cc98f19aee	24	2025-08-15 08:19:54.095835+00	2025-08-15 08:19:54.095835+00
73036b90-9e01-461c-858f-68c74f82d6d2	6885faba-a1bf-44c4-b698-38cc98f19aee	25	2025-08-15 08:19:54.095835+00	2025-08-15 08:19:54.095835+00
6f8131f5-f4fa-44bc-846f-8629d6a0a7d8	6885faba-a1bf-44c4-b698-38cc98f19aee	26	2025-08-15 08:19:54.095835+00	2025-08-15 08:19:54.095835+00
87e4bc61-a2d9-4551-baa0-ab8142792e0d	6885faba-a1bf-44c4-b698-38cc98f19aee	27	2025-08-15 08:19:54.095835+00	2025-08-15 08:19:54.095835+00
db5c084b-809f-47ba-9e0b-2838b2728110	6885faba-a1bf-44c4-b698-38cc98f19aee	28	2025-08-15 08:19:54.095835+00	2025-08-15 08:19:54.095835+00
96227c79-a4a9-4e9f-9b96-deda5b9875a8	6885faba-a1bf-44c4-b698-38cc98f19aee	29	2025-08-15 08:19:54.095835+00	2025-08-15 08:19:54.095835+00
a1a0067d-cc4d-4c18-9ebd-9e1eada513fa	6885faba-a1bf-44c4-b698-38cc98f19aee	30	2025-08-15 08:19:54.095835+00	2025-08-15 08:19:54.095835+00
39d53cbc-ce0f-4453-8b6d-0e9398e614de	6cb90104-4cd6-42c7-ae28-57177bae10ae	-2	2025-08-15 08:19:54.095835+00	2025-08-15 08:19:54.095835+00
edba5acf-80b9-4d2f-a768-b212e65c30df	6cb90104-4cd6-42c7-ae28-57177bae10ae	-1	2025-08-15 08:19:54.095835+00	2025-08-15 08:19:54.095835+00
454fe0df-ac06-408f-a5ed-275314fed3df	6cb90104-4cd6-42c7-ae28-57177bae10ae	0	2025-08-15 08:19:54.095835+00	2025-08-15 08:19:54.095835+00
5b79990b-c306-468e-979e-1913eb625697	6cb90104-4cd6-42c7-ae28-57177bae10ae	1	2025-08-15 08:19:54.095835+00	2025-08-15 08:19:54.095835+00
cae8359a-03b5-40c0-9b80-da6a43f37c1a	6cb90104-4cd6-42c7-ae28-57177bae10ae	2	2025-08-15 08:19:54.095835+00	2025-08-15 08:19:54.095835+00
cea4a785-d61d-404d-b6d9-83dbeb88e442	6cb90104-4cd6-42c7-ae28-57177bae10ae	3	2025-08-15 08:19:54.095835+00	2025-08-15 08:19:54.095835+00
ad60e9f7-3747-40b0-b411-64ababa9866f	6cb90104-4cd6-42c7-ae28-57177bae10ae	4	2025-08-15 08:19:54.095835+00	2025-08-15 08:19:54.095835+00
e7608450-511d-45be-b31d-40fd0470edbf	6cb90104-4cd6-42c7-ae28-57177bae10ae	5	2025-08-15 08:19:54.095835+00	2025-08-15 08:19:54.095835+00
434237c5-6745-44ff-b40f-9bed87544c91	6cb90104-4cd6-42c7-ae28-57177bae10ae	6	2025-08-15 08:19:54.095835+00	2025-08-15 08:19:54.095835+00
1d9483a6-f810-4e61-a127-467f0c242ba4	6cb90104-4cd6-42c7-ae28-57177bae10ae	7	2025-08-15 08:19:54.095835+00	2025-08-15 08:19:54.095835+00
d37d6816-4fe5-4786-842f-77dcd0393a92	6cb90104-4cd6-42c7-ae28-57177bae10ae	8	2025-08-15 08:19:54.095835+00	2025-08-15 08:19:54.095835+00
ac69f151-a5ce-4af8-980b-12735987aa6f	6cb90104-4cd6-42c7-ae28-57177bae10ae	9	2025-08-15 08:19:54.095835+00	2025-08-15 08:19:54.095835+00
69584672-a6f2-4e4e-8cc6-aa625275f394	6cb90104-4cd6-42c7-ae28-57177bae10ae	10	2025-08-15 08:19:54.095835+00	2025-08-15 08:19:54.095835+00
090061b8-71b4-4fda-b74e-e93e3f6f64ba	6cb90104-4cd6-42c7-ae28-57177bae10ae	11	2025-08-15 08:19:54.095835+00	2025-08-15 08:19:54.095835+00
82b54d5c-5f0f-4c9d-ab98-34c430562eb8	6cb90104-4cd6-42c7-ae28-57177bae10ae	12	2025-08-15 08:19:54.095835+00	2025-08-15 08:19:54.095835+00
de33e78a-3ca5-4730-913e-16904858dc7b	6cb90104-4cd6-42c7-ae28-57177bae10ae	13	2025-08-15 08:19:54.095835+00	2025-08-15 08:19:54.095835+00
1c955922-7ab2-4fe6-8da6-da21669070d0	6cb90104-4cd6-42c7-ae28-57177bae10ae	14	2025-08-15 08:19:54.095835+00	2025-08-15 08:19:54.095835+00
1447174b-82a1-4587-ba99-a8193d6c92f4	6cb90104-4cd6-42c7-ae28-57177bae10ae	15	2025-08-15 08:19:54.095835+00	2025-08-15 08:19:54.095835+00
bdd79799-31dd-4554-afc1-e58a89c8da75	6cb90104-4cd6-42c7-ae28-57177bae10ae	16	2025-08-15 08:19:54.095835+00	2025-08-15 08:19:54.095835+00
cfb0606b-f130-4b96-a56a-d01aef6bc593	6cb90104-4cd6-42c7-ae28-57177bae10ae	17	2025-08-15 08:19:54.095835+00	2025-08-15 08:19:54.095835+00
8218a216-1e5b-4b8c-b918-cbca16c4f735	6cb90104-4cd6-42c7-ae28-57177bae10ae	18	2025-08-15 08:19:54.095835+00	2025-08-15 08:19:54.095835+00
ec35e2bb-6120-49a4-84cf-640ee340ff1f	6cb90104-4cd6-42c7-ae28-57177bae10ae	19	2025-08-15 08:19:54.095835+00	2025-08-15 08:19:54.095835+00
dc12e17b-398b-4dee-8377-dcf82acb6708	6cb90104-4cd6-42c7-ae28-57177bae10ae	20	2025-08-15 08:19:54.095835+00	2025-08-15 08:19:54.095835+00
3a2ed781-8949-4593-9335-1cec03f338a6	6cb90104-4cd6-42c7-ae28-57177bae10ae	21	2025-08-15 08:19:54.095835+00	2025-08-15 08:19:54.095835+00
2ee8fff8-41b9-4cc6-ad01-c1e03cc6d465	6cb90104-4cd6-42c7-ae28-57177bae10ae	22	2025-08-15 08:19:54.095835+00	2025-08-15 08:19:54.095835+00
fb9d990e-020d-435f-8116-bc7501e0498f	6cb90104-4cd6-42c7-ae28-57177bae10ae	23	2025-08-15 08:19:54.095835+00	2025-08-15 08:19:54.095835+00
3b49ad3d-4285-404c-a49a-91e414f7bdd9	6cb90104-4cd6-42c7-ae28-57177bae10ae	24	2025-08-15 08:19:54.095835+00	2025-08-15 08:19:54.095835+00
2d2b86d0-275a-4d92-bacd-2dde68190c67	6cb90104-4cd6-42c7-ae28-57177bae10ae	25	2025-08-15 08:19:54.095835+00	2025-08-15 08:19:54.095835+00
67454b6d-7fa5-4b51-8f1a-e6c9f7948d8b	6cb90104-4cd6-42c7-ae28-57177bae10ae	26	2025-08-15 08:19:54.095835+00	2025-08-15 08:19:54.095835+00
51cf7849-bce7-403c-acf0-8bef7f8716cf	6cb90104-4cd6-42c7-ae28-57177bae10ae	27	2025-08-15 08:19:54.095835+00	2025-08-15 08:19:54.095835+00
eb0f22d2-f590-4258-9d15-6e42a28d699a	6cb90104-4cd6-42c7-ae28-57177bae10ae	28	2025-08-15 08:19:54.095835+00	2025-08-15 08:19:54.095835+00
3a338f41-bbf0-448d-a7f7-987d52d7ac12	6cb90104-4cd6-42c7-ae28-57177bae10ae	29	2025-08-15 08:19:54.095835+00	2025-08-15 08:19:54.095835+00
13be2dad-26ef-465c-9564-429f74048a11	6cb90104-4cd6-42c7-ae28-57177bae10ae	30	2025-08-15 08:19:54.095835+00	2025-08-15 08:19:54.095835+00
0c3ad758-2e86-41b8-b807-707ea71d3ef0	4f3af58c-5710-4d6b-8cbb-1d4029c5ab7d	-2	2025-08-15 08:19:54.095835+00	2025-08-15 08:19:54.095835+00
e0e855ad-845c-4799-8bdc-80664471b8b1	4f3af58c-5710-4d6b-8cbb-1d4029c5ab7d	-1	2025-08-15 08:19:54.095835+00	2025-08-15 08:19:54.095835+00
fabf788a-01d9-4aa4-9051-d153bff72f3a	4f3af58c-5710-4d6b-8cbb-1d4029c5ab7d	0	2025-08-15 08:19:54.095835+00	2025-08-15 08:19:54.095835+00
438f384b-d0f0-41d0-929a-d48968445005	4f3af58c-5710-4d6b-8cbb-1d4029c5ab7d	1	2025-08-15 08:19:54.095835+00	2025-08-15 08:19:54.095835+00
63a82160-5de9-4019-b99c-b8ffe77ee068	4f3af58c-5710-4d6b-8cbb-1d4029c5ab7d	2	2025-08-15 08:19:54.095835+00	2025-08-15 08:19:54.095835+00
fa4dda17-7cb0-414c-af68-64c687f6f870	4f3af58c-5710-4d6b-8cbb-1d4029c5ab7d	3	2025-08-15 08:19:54.095835+00	2025-08-15 08:19:54.095835+00
769a06e7-a9ab-4521-9bdd-589d6b8f0b79	4f3af58c-5710-4d6b-8cbb-1d4029c5ab7d	4	2025-08-15 08:19:54.095835+00	2025-08-15 08:19:54.095835+00
d917b993-2efd-4474-9b7b-9d5f2f9b6fe2	4f3af58c-5710-4d6b-8cbb-1d4029c5ab7d	5	2025-08-15 08:19:54.095835+00	2025-08-15 08:19:54.095835+00
39934644-499d-493e-9ec8-e92b9c619aef	4f3af58c-5710-4d6b-8cbb-1d4029c5ab7d	6	2025-08-15 08:19:54.095835+00	2025-08-15 08:19:54.095835+00
84820c20-cf4f-4426-84a2-5a30095bd668	4f3af58c-5710-4d6b-8cbb-1d4029c5ab7d	7	2025-08-15 08:19:54.095835+00	2025-08-15 08:19:54.095835+00
13dd810d-cd30-4fa8-b4be-3a1e172a63d9	4f3af58c-5710-4d6b-8cbb-1d4029c5ab7d	8	2025-08-15 08:19:54.095835+00	2025-08-15 08:19:54.095835+00
9f2a1bce-674e-4d1b-b902-6e4a36a63865	4f3af58c-5710-4d6b-8cbb-1d4029c5ab7d	9	2025-08-15 08:19:54.095835+00	2025-08-15 08:19:54.095835+00
dda88eb2-dd56-4939-81bf-d8f1c23c8209	4f3af58c-5710-4d6b-8cbb-1d4029c5ab7d	10	2025-08-15 08:19:54.095835+00	2025-08-15 08:19:54.095835+00
49369460-dd95-4026-973d-d284c4725149	4f3af58c-5710-4d6b-8cbb-1d4029c5ab7d	11	2025-08-15 08:19:54.095835+00	2025-08-15 08:19:54.095835+00
e65397b4-0645-4e4e-880a-f1f3acf5efce	4f3af58c-5710-4d6b-8cbb-1d4029c5ab7d	12	2025-08-15 08:19:54.095835+00	2025-08-15 08:19:54.095835+00
b19a6a8f-11d2-4aeb-acdd-ef5589995049	4f3af58c-5710-4d6b-8cbb-1d4029c5ab7d	13	2025-08-15 08:19:54.095835+00	2025-08-15 08:19:54.095835+00
4ec7cdb9-6013-4fda-945f-1892640acd53	4f3af58c-5710-4d6b-8cbb-1d4029c5ab7d	14	2025-08-15 08:19:54.095835+00	2025-08-15 08:19:54.095835+00
35a6365b-1f8f-4d1b-8996-6bea0128c22e	4f3af58c-5710-4d6b-8cbb-1d4029c5ab7d	15	2025-08-15 08:19:54.095835+00	2025-08-15 08:19:54.095835+00
5ba120e6-87a3-4bb9-b49a-32ec7da5dba1	8080912d-b59c-4b97-bafc-6aede5f9109f	-2	2025-08-15 08:19:54.095835+00	2025-08-15 08:19:54.095835+00
f35419c3-a944-4908-9d34-cba00d616486	8080912d-b59c-4b97-bafc-6aede5f9109f	-1	2025-08-15 08:19:54.095835+00	2025-08-15 08:19:54.095835+00
5749b73c-27ba-4d02-9227-821c34a9becf	8080912d-b59c-4b97-bafc-6aede5f9109f	0	2025-08-15 08:19:54.095835+00	2025-08-15 08:19:54.095835+00
154727b0-6c9d-4bd6-a876-999a898abc01	8080912d-b59c-4b97-bafc-6aede5f9109f	1	2025-08-15 08:19:54.095835+00	2025-08-15 08:19:54.095835+00
df16ba4e-b9eb-433a-bfc9-f13f945e0854	8080912d-b59c-4b97-bafc-6aede5f9109f	2	2025-08-15 08:19:54.095835+00	2025-08-15 08:19:54.095835+00
1d337a0a-8f43-4311-8496-c1fe38953693	8080912d-b59c-4b97-bafc-6aede5f9109f	3	2025-08-15 08:19:54.095835+00	2025-08-15 08:19:54.095835+00
26a45378-b46a-4106-8066-14aebde3f7e8	8080912d-b59c-4b97-bafc-6aede5f9109f	4	2025-08-15 08:19:54.095835+00	2025-08-15 08:19:54.095835+00
702882ce-f7b0-4367-a747-53817fdfcd18	8080912d-b59c-4b97-bafc-6aede5f9109f	5	2025-08-15 08:19:54.095835+00	2025-08-15 08:19:54.095835+00
91f77875-4265-4f66-9ad2-5b3260fb0c5a	8080912d-b59c-4b97-bafc-6aede5f9109f	6	2025-08-15 08:19:54.095835+00	2025-08-15 08:19:54.095835+00
1187c5c2-c239-4fa2-9f7c-196f1e63cc87	8080912d-b59c-4b97-bafc-6aede5f9109f	7	2025-08-15 08:19:54.095835+00	2025-08-15 08:19:54.095835+00
26fbc19c-5fb0-4666-a0b5-f2b2c21e0e81	8080912d-b59c-4b97-bafc-6aede5f9109f	8	2025-08-15 08:19:54.095835+00	2025-08-15 08:19:54.095835+00
9047e990-b3e5-42dd-8421-77b30a6d83ba	8080912d-b59c-4b97-bafc-6aede5f9109f	9	2025-08-15 08:19:54.095835+00	2025-08-15 08:19:54.095835+00
93d1eef6-5aff-4878-9d7e-8f502771fa41	8080912d-b59c-4b97-bafc-6aede5f9109f	10	2025-08-15 08:19:54.095835+00	2025-08-15 08:19:54.095835+00
56d9c7e2-4b19-4852-8117-efa8badd6a24	8080912d-b59c-4b97-bafc-6aede5f9109f	11	2025-08-15 08:19:54.095835+00	2025-08-15 08:19:54.095835+00
6da0e9d0-2719-43fe-919e-8067ee454d17	8080912d-b59c-4b97-bafc-6aede5f9109f	12	2025-08-15 08:19:54.095835+00	2025-08-15 08:19:54.095835+00
59736d22-ad50-4ee1-960d-dca18f587859	8080912d-b59c-4b97-bafc-6aede5f9109f	13	2025-08-15 08:19:54.095835+00	2025-08-15 08:19:54.095835+00
25c56645-bc3d-4ca2-9dd9-30c19ca7f032	8080912d-b59c-4b97-bafc-6aede5f9109f	14	2025-08-15 08:19:54.095835+00	2025-08-15 08:19:54.095835+00
364cca0b-fb7a-442b-a280-77d707169d42	8080912d-b59c-4b97-bafc-6aede5f9109f	15	2025-08-15 08:19:54.095835+00	2025-08-15 08:19:54.095835+00
0a9385fb-f7d4-441c-8784-14ecc77921e6	0e0f7096-788f-4927-8350-e17cb0320d53	-1	2025-08-15 08:19:54.095835+00	2025-08-15 08:19:54.095835+00
f31dbc93-7860-4089-8b1e-b188feab5169	0e0f7096-788f-4927-8350-e17cb0320d53	0	2025-08-15 08:19:54.095835+00	2025-08-15 08:19:54.095835+00
48a64882-0c31-4e02-81e9-207da7bb709c	0e0f7096-788f-4927-8350-e17cb0320d53	1	2025-08-15 08:19:54.095835+00	2025-08-15 08:19:54.095835+00
64cf119d-9b36-485c-aa1a-40e77b119d69	0e0f7096-788f-4927-8350-e17cb0320d53	2	2025-08-15 08:19:54.095835+00	2025-08-15 08:19:54.095835+00
83178b8b-8307-44f6-98ce-315779caf393	42c469b1-689d-4dec-b351-de2e91b5605b	-1	2025-08-15 08:19:54.095835+00	2025-08-15 08:19:54.095835+00
d5ac761a-8715-4ca1-aa5c-b77616c283a5	42c469b1-689d-4dec-b351-de2e91b5605b	0	2025-08-15 08:19:54.095835+00	2025-08-15 08:19:54.095835+00
3df83707-9d43-474a-a050-37341c543bd3	42c469b1-689d-4dec-b351-de2e91b5605b	1	2025-08-15 08:19:54.095835+00	2025-08-15 08:19:54.095835+00
7035b470-306e-43d3-b59b-180ab252fc81	01bdd34e-14ea-48d7-87b6-cb0ed1dc23e8	-2	2025-08-15 09:20:40.176049+00	2025-08-15 09:20:40.176049+00
69401220-7af0-461c-a496-6e4ca44b218f	01bdd34e-14ea-48d7-87b6-cb0ed1dc23e8	-1	2025-08-15 09:20:40.176049+00	2025-08-15 09:20:40.176049+00
e5cb4d39-23aa-4832-9298-fddfb96efbee	01bdd34e-14ea-48d7-87b6-cb0ed1dc23e8	0	2025-08-15 09:20:40.176049+00	2025-08-15 09:20:40.176049+00
6f904f6a-d769-4ce3-bc99-bb603fa604af	01bdd34e-14ea-48d7-87b6-cb0ed1dc23e8	1	2025-08-15 09:20:40.176049+00	2025-08-15 09:20:40.176049+00
da918cfc-98b6-4e90-9346-838662283832	01bdd34e-14ea-48d7-87b6-cb0ed1dc23e8	2	2025-08-15 09:20:40.176049+00	2025-08-15 09:20:40.176049+00
6257a9e5-8490-4707-80b5-4676ed095b7b	01bdd34e-14ea-48d7-87b6-cb0ed1dc23e8	3	2025-08-15 09:20:40.176049+00	2025-08-15 09:20:40.176049+00
4d50ffb0-3756-4409-a74f-5757a7729d1e	01bdd34e-14ea-48d7-87b6-cb0ed1dc23e8	4	2025-08-15 09:20:40.176049+00	2025-08-15 09:20:40.176049+00
6ec20ca5-05d9-4e16-acae-f05b8ca98c4d	01bdd34e-14ea-48d7-87b6-cb0ed1dc23e8	5	2025-08-15 09:20:40.176049+00	2025-08-15 09:20:40.176049+00
42612921-e3e9-4b50-a17b-702707e6e1fa	01bdd34e-14ea-48d7-87b6-cb0ed1dc23e8	6	2025-08-15 09:20:40.176049+00	2025-08-15 09:20:40.176049+00
b1f988d5-c425-410e-9623-88f32415fff8	01bdd34e-14ea-48d7-87b6-cb0ed1dc23e8	7	2025-08-15 09:20:40.176049+00	2025-08-15 09:20:40.176049+00
7600d9ef-5c84-4623-bfd0-ae073b5d155f	01bdd34e-14ea-48d7-87b6-cb0ed1dc23e8	8	2025-08-15 09:20:40.176049+00	2025-08-15 09:20:40.176049+00
3fa46cdd-cd75-4605-affb-101287b2f2ee	01bdd34e-14ea-48d7-87b6-cb0ed1dc23e8	9	2025-08-15 09:20:40.176049+00	2025-08-15 09:20:40.176049+00
90886818-8a21-49e1-bf86-779b20632fd8	01bdd34e-14ea-48d7-87b6-cb0ed1dc23e8	10	2025-08-15 09:20:40.176049+00	2025-08-15 09:20:40.176049+00
cf5d31a4-a6b2-40d0-b0c2-51877ac1927e	01bdd34e-14ea-48d7-87b6-cb0ed1dc23e8	11	2025-08-15 09:20:40.176049+00	2025-08-15 09:20:40.176049+00
3aeacb1b-3e4a-4f42-942b-b04f1a57e3b2	01bdd34e-14ea-48d7-87b6-cb0ed1dc23e8	12	2025-08-15 09:20:40.176049+00	2025-08-15 09:20:40.176049+00
60a10bf4-4b64-4317-a34a-e8fcbf29b9a2	01bdd34e-14ea-48d7-87b6-cb0ed1dc23e8	13	2025-08-15 09:20:40.176049+00	2025-08-15 09:20:40.176049+00
fa6dac74-c245-4e7b-9677-dae721c6dbc9	01bdd34e-14ea-48d7-87b6-cb0ed1dc23e8	14	2025-08-15 09:20:40.176049+00	2025-08-15 09:20:40.176049+00
727d9329-5042-4455-b2af-6e83eb4c8d04	01bdd34e-14ea-48d7-87b6-cb0ed1dc23e8	15	2025-08-15 09:20:40.176049+00	2025-08-15 09:20:40.176049+00
ca19a999-73c1-455e-a50b-8d0a300e9b11	354ea1e5-40e5-49e7-8023-7c298ce0cd2a	-2	2025-08-15 09:20:40.279253+00	2025-08-15 09:20:40.279253+00
4b79952a-6cd0-4428-b354-5bce471f222d	354ea1e5-40e5-49e7-8023-7c298ce0cd2a	-1	2025-08-15 09:20:40.279253+00	2025-08-15 09:20:40.279253+00
a2bffcc1-b3eb-4861-ab1d-a3e001f2bd42	354ea1e5-40e5-49e7-8023-7c298ce0cd2a	0	2025-08-15 09:20:40.279253+00	2025-08-15 09:20:40.279253+00
92f069ab-ae10-48ac-b74c-b400e9f91e7d	354ea1e5-40e5-49e7-8023-7c298ce0cd2a	1	2025-08-15 09:20:40.279253+00	2025-08-15 09:20:40.279253+00
ce9e4724-0782-43ae-acf2-3544e041b50d	9f32283a-c8b7-43f2-8d86-e9e3370229eb	-2	2025-08-15 09:20:40.368942+00	2025-08-15 09:20:40.368942+00
5453eae3-c570-4486-a16f-0a9832a25ff7	9f32283a-c8b7-43f2-8d86-e9e3370229eb	-1	2025-08-15 09:20:40.368942+00	2025-08-15 09:20:40.368942+00
f131c033-f5b3-4fe6-8e01-c7568e534d16	9f32283a-c8b7-43f2-8d86-e9e3370229eb	0	2025-08-15 09:20:40.368942+00	2025-08-15 09:20:40.368942+00
b9891f8e-d4f9-47ff-befd-b0ce6ac4e8da	9f32283a-c8b7-43f2-8d86-e9e3370229eb	1	2025-08-15 09:20:40.368942+00	2025-08-15 09:20:40.368942+00
\.


--
-- Data for Name: blocks; Type: TABLE DATA; Schema: public; Owner: postgres
--

COPY public.blocks (id, name) FROM stdin;
c16b4784-73f0-4f1b-9401-a964d0a81aa0	1
b5837d17-e31c-4cf0-b45e-6c47343aaa13	2
01bdd34e-14ea-48d7-87b6-cb0ed1dc23e8	Основной
354ea1e5-40e5-49e7-8023-7c298ce0cd2a	стр1
9f32283a-c8b7-43f2-8d86-e9e3370229eb	стр2
6b6f0d5a-c45d-4e36-904b-f98c6e828bbf	1
723dee10-b8c2-499f-b2a8-dc04e9f43acc	2
6885faba-a1bf-44c4-b698-38cc98f19aee	3
6cb90104-4cd6-42c7-ae28-57177bae10ae	4
4f3af58c-5710-4d6b-8cbb-1d4029c5ab7d	5
8080912d-b59c-4b97-bafc-6aede5f9109f	6
0e0f7096-788f-4927-8350-e17cb0320d53	Изба
42c469b1-689d-4dec-b351-de2e91b5605b	Удобства во дворе
\.


--
-- Data for Name: chessboard; Type: TABLE DATA; Schema: public; Owner: postgres
--

COPY public.chessboard (id, project_id, material, "quantityPd", "quantitySpec", "quantityRd", unit_id, created_at, cost_category_code, updated_at, color) FROM stdin;
fbcd4668-4039-4802-9b9f-ad9a252cbf98	f9227acf-9446-42c8-a533-bfeb30fa07a4	м11	11	11	12	92d5fd4d-eb25-4562-9292-a3defdcbb01e	2025-08-14 09:05:22.302747+00	\N	2025-08-14 09:05:22.302747+00	\N
b934ae15-0687-40b2-abd6-c5be161c9f96	f9227acf-9446-42c8-a533-bfeb30fa07a4	м4	111	112	113	3ffb8bf8-c7cd-49b6-b8c4-735d41355949	2025-08-13 14:52:36.608843+00	\N	2025-08-13 14:52:36.608843+00	\N
831b7173-dfb8-4093-a8d0-7d66c497ceb1	f9227acf-9446-42c8-a533-bfeb30fa07a4	мойка	1	1	1	ac24e31e-e04c-4ed2-b64a-4abb21152f80	2025-08-14 10:31:36.85775+00	\N	2025-08-14 10:31:36.85775+00	\N
3a9dc7b0-9389-4bc0-8f8c-f4303e2786c6	f9227acf-9446-42c8-a533-bfeb30fa07a4	ограждение	5	5	5	05d8126b-a759-4a2b-86c5-fab955492e50	2025-08-14 10:31:36.85775+00	\N	2025-08-14 10:31:36.85775+00	\N
1d616d5a-253f-48b5-8e2b-d7adb4085f6c	f9227acf-9446-42c8-a533-bfeb30fa07a4	кек	14	88	\N	3ffb8bf8-c7cd-49b6-b8c4-735d41355949	2025-08-14 07:07:42.112412+00	\N	2025-08-14 07:07:42.112412+00	\N
75ff4968-9429-48e9-86e6-96ffbc381f7d	f9227acf-9446-42c8-a533-bfeb30fa07a4	Бетон м400	200	200	220	3ffb8bf8-c7cd-49b6-b8c4-735d41355949	2025-08-14 11:22:06.376628+00	\N	2025-08-14 11:22:06.376628+00	\N
2b1077b7-804f-4db9-873f-ed0e204568c2	f9227acf-9446-42c8-a533-bfeb30fa07a4	м11	11	11	12	3ffb8bf8-c7cd-49b6-b8c4-735d41355949	2025-08-14 06:40:32.50956+00	\N	2025-08-14 06:40:32.50956+00	\N
4008d3be-7fa4-4d15-81d7-58557337a06f	f9227acf-9446-42c8-a533-bfeb30fa07a4	столбы	250	250	260	ac24e31e-e04c-4ed2-b64a-4abb21152f80	2025-08-14 10:51:17.645111+00	\N	2025-08-14 10:51:17.645111+00	\N
54d5f309-d3ba-4c6e-9829-a2d4dd43a18f	f9227acf-9446-42c8-a533-bfeb30fa07a4	м001	1	1	1	ac24e31e-e04c-4ed2-b64a-4abb21152f80	2025-08-13 15:08:57.003277+00	\N	2025-08-13 15:08:57.003277+00	\N
61459552-31b9-4342-a7b5-bf2191c5051e	f9227acf-9446-42c8-a533-bfeb30fa07a4	Бетон м500	100	100	120	3ffb8bf8-c7cd-49b6-b8c4-735d41355949	2025-08-14 11:22:06.376628+00	\N	2025-08-14 11:22:06.376628+00	\N
0b4327c7-d26e-4deb-b605-495ff5686b2b	f9227acf-9446-42c8-a533-bfeb30fa07a4	м2	12	13	14	05d8126b-a759-4a2b-86c5-fab955492e50	2025-08-13 14:30:33.230128+00	\N	2025-08-13 14:30:33.230128+00	\N
63e5ca16-8cb6-4358-941d-6812b00b1c44	f9227acf-9446-42c8-a533-bfeb30fa07a4	м1	10	12	13	92d5fd4d-eb25-4562-9292-a3defdcbb01e	2025-08-13 14:30:33.230128+00	\N	2025-08-13 14:30:33.230128+00	\N
4be2f995-fd42-4994-86a2-16ad5313ad48	f9227acf-9446-42c8-a533-bfeb30fa07a4	материал3	1	1	1	05d8126b-a759-4a2b-86c5-fab955492e50	2025-08-15 15:10:43.761323+00	\N	2025-08-15 15:10:43.761323+00	\N
7fb95665-4a07-424b-8d8e-260245f587de	f9227acf-9446-42c8-a533-bfeb30fa07a4	Бетон М400	250	300	320	3ffb8bf8-c7cd-49b6-b8c4-735d41355949	2025-08-14 06:42:08.077475+00	\N	2025-08-14 06:42:08.077475+00	\N
35e46480-72a3-4a28-80cb-be0aa159894d	f9227acf-9446-42c8-a533-bfeb30fa07a4	Арматура 16 А500	30	30	31	b7eb7037-cb2b-4180-8a15-6e334e122e79	2025-08-14 06:51:17.716232+00	\N	2025-08-14 06:51:17.716232+00	\N
175defaa-4b67-46fd-9589-c66f7345109e	f9227acf-9446-42c8-a533-bfeb30fa07a4	лол	1	2	3	80ad8cd8-7fd1-402c-b536-7b1e16d71772	2025-08-21 12:22:37.374625+00	\N	2025-08-21 12:22:37.374625+00	\N
08c60efd-ab5a-4212-b56f-68dc9d04aaad	2785fec1-eea9-4047-8287-2a897dfddc20	м5	12	12	12	ac24e31e-e04c-4ed2-b64a-4abb21152f80	2025-08-13 14:55:16.99456+00	\N	2025-08-13 14:55:16.99456+00	\N
43cd8c94-7986-44f3-b3a4-792a7a57e091	f9227acf-9446-42c8-a533-bfeb30fa07a4	профнастил	1500	1500	1550	80ad8cd8-7fd1-402c-b536-7b1e16d71772	2025-08-14 10:51:17.645111+00	\N	2025-08-14 10:51:17.645111+00	\N
3bad03e2-d11a-4d19-bf12-cf600070d7d5	f9227acf-9446-42c8-a533-bfeb30fa07a4	материал3	1	1	1	05d8126b-a759-4a2b-86c5-fab955492e50	2025-08-15 15:10:43.761323+00	\N	2025-08-15 15:10:43.761323+00	\N
a7893ea6-63b7-4af4-932c-17785ab53f80	f9227acf-9446-42c8-a533-bfeb30fa07a4	м12	12	12	12	05d8126b-a759-4a2b-86c5-fab955492e50	2025-08-14 09:06:14.128495+00	\N	2025-08-14 09:06:14.128495+00	yellow
bbe952d0-88ac-4c2c-b9d2-c5e3d1824cdf	f9227acf-9446-42c8-a533-bfeb30fa07a4	м3	23	24	23	80ad8cd8-7fd1-402c-b536-7b1e16d71772	2025-08-13 14:30:33.230128+00	\N	2025-08-13 14:30:33.230128+00	\N
baca8c81-3b84-4625-80e0-ef6e764c108a	f9227acf-9446-42c8-a533-bfeb30fa07a4	Бетон М350	\N	200	200	3ffb8bf8-c7cd-49b6-b8c4-735d41355949	2025-08-14 13:02:09.366675+00	\N	2025-08-14 13:02:09.366675+00	\N
9568e358-4c7b-493c-864a-20bb4a6f5df0	f9227acf-9446-42c8-a533-bfeb30fa07a4	Арматура 12 А500	\N	19	20	b7eb7037-cb2b-4180-8a15-6e334e122e79	2025-08-14 13:02:09.366675+00	\N	2025-08-14 13:02:09.366675+00	\N
3a2bad6b-be01-4eb0-bfa2-7a4042d78d08	f9227acf-9446-42c8-a533-bfeb30fa07a4	м7	343	343	344	80ad8cd8-7fd1-402c-b536-7b1e16d71772	2025-08-13 19:38:04.025478+00	\N	2025-08-13 19:38:04.025478+00	green
060784fb-6ca9-4908-bd18-4e7c921a1f88	f9227acf-9446-42c8-a533-bfeb30fa07a4	лента	250	250	250	05d8126b-a759-4a2b-86c5-fab955492e50	2025-08-15 12:29:10.084844+00	\N	2025-08-15 12:29:10.084844+00	\N
e41fbde8-bf3b-4b80-aa43-251057eaa384	f9227acf-9446-42c8-a533-bfeb30fa07a4	лента	250	250	250	05d8126b-a759-4a2b-86c5-fab955492e50	2025-08-15 12:29:10.084844+00	\N	2025-08-15 12:29:10.084844+00	\N
103bad71-ae87-4fc5-8c24-155b71749126	f9227acf-9446-42c8-a533-bfeb30fa07a4	краска	3	3	3	ac24e31e-e04c-4ed2-b64a-4abb21152f80	2025-08-14 12:04:43.170313+00	\N	2025-08-14 12:04:43.170313+00	blue
dbe4f647-f47f-417d-87fa-412ffa230ed2	f9227acf-9446-42c8-a533-bfeb30fa07a4	колпак	250	250	260	ac24e31e-e04c-4ed2-b64a-4abb21152f80	2025-08-14 10:52:34.487822+00	\N	2025-08-14 10:52:34.487822+00	green
eac7f515-af02-4f52-8615-bf901de475e1	f9227acf-9446-42c8-a533-bfeb30fa07a4	м117	1	1	7	92d5fd4d-eb25-4562-9292-a3defdcbb01e	2025-08-15 12:31:28.403279+00	\N	2025-08-15 12:31:28.403279+00	\N
e360a60b-8594-47c8-b170-cf8150e87b6d	f9227acf-9446-42c8-a533-bfeb30fa07a4	м119	1	1	9	92d5fd4d-eb25-4562-9292-a3defdcbb01e	2025-08-15 12:31:28.403279+00	\N	2025-08-15 12:31:28.403279+00	\N
69d9ee54-9fce-49e9-aae0-ec078b24da91	f9227acf-9446-42c8-a533-bfeb30fa07a4	м116	1	6	\N	92d5fd4d-eb25-4562-9292-a3defdcbb01e	2025-08-15 12:31:28.403279+00	\N	2025-08-15 12:31:28.403279+00	\N
f5708d22-e60f-4b35-8a0d-f070b6568872	f9227acf-9446-42c8-a533-bfeb30fa07a4	м115	5	1	\N	92d5fd4d-eb25-4562-9292-a3defdcbb01e	2025-08-15 12:31:28.403279+00	\N	2025-08-15 12:31:28.403279+00	\N
a23d8e8a-e8fc-4bda-8201-eacdd46b24cc	f9227acf-9446-42c8-a533-bfeb30fa07a4	м114	4	4	\N	92d5fd4d-eb25-4562-9292-a3defdcbb01e	2025-08-15 12:31:28.403279+00	\N	2025-08-15 12:31:28.403279+00	\N
7dcbbd60-429d-4664-be97-4749b39bb307	f9227acf-9446-42c8-a533-bfeb30fa07a4	Арматура 12 А500	\N	20	\N	b7eb7037-cb2b-4180-8a15-6e334e122e79	2025-08-14 14:26:46.787181+00	\N	2025-08-14 14:26:46.787181+00	\N
8b51be6b-a2c4-43c8-aa64-21412899256c	f9227acf-9446-42c8-a533-bfeb30fa07a4	Бетон М350	\N	200	\N	3ffb8bf8-c7cd-49b6-b8c4-735d41355949	2025-08-14 14:26:46.787181+00	\N	2025-08-14 14:26:46.787181+00	\N
7e0de9b9-521c-4e37-ad7c-7bd32742b76d	f9227acf-9446-42c8-a533-bfeb30fa07a4	м112	2	2	2	92d5fd4d-eb25-4562-9292-a3defdcbb01e	2025-08-15 12:31:28.403279+00	\N	2025-08-15 12:31:28.403279+00	\N
7460d9d7-dc64-47fa-9da2-b1bfa1ba07a4	f9227acf-9446-42c8-a533-bfeb30fa07a4	м113	3	3	3	92d5fd4d-eb25-4562-9292-a3defdcbb01e	2025-08-15 12:31:28.403279+00	\N	2025-08-15 12:31:28.403279+00	\N
150ca51a-60b7-41b8-9010-101b141d5876	f9227acf-9446-42c8-a533-bfeb30fa07a4	Арматура 12 А500	10	8	9	b7eb7037-cb2b-4180-8a15-6e334e122e79	2025-08-14 06:51:17.716232+00	\N	2025-08-14 06:51:17.716232+00	red
c44f5021-ecef-4bf3-af8f-613405bf65fe	f9227acf-9446-42c8-a533-bfeb30fa07a4	Бетон М500	50	50	55	3ffb8bf8-c7cd-49b6-b8c4-735d41355949	2025-08-15 21:58:49.551943+00	\N	2025-08-15 21:58:49.551943+00	\N
6daba469-3956-45c5-ae33-0a314ea26dd8	f9227acf-9446-42c8-a533-bfeb30fa07a4	Доска 50х150	15	15	15	3ffb8bf8-c7cd-49b6-b8c4-735d41355949	2025-08-16 06:31:57.568763+00	\N	2025-08-16 06:31:57.568763+00	\N
f2d1f446-0d6a-42b7-85f1-c423b080014a	f9227acf-9446-42c8-a533-bfeb30fa07a4	блоки 200	20	20	21	3ffb8bf8-c7cd-49b6-b8c4-735d41355949	2025-08-26 08:38:39.13729+00	\N	2025-08-26 08:38:39.13729+00	\N
b4160375-4a5d-4b8b-b3e0-94d459dcc861	f9227acf-9446-42c8-a533-bfeb30fa07a4	колонна	\N	\N	\N	b7eb7037-cb2b-4180-8a15-6e334e122e79	2025-08-26 09:07:19.227378+00	\N	2025-08-26 09:07:19.227378+00	\N
dda87bf3-8cd9-4a88-9e54-bd6b351a0213	f9227acf-9446-42c8-a533-bfeb30fa07a4	блок 150	30	30	30	3ffb8bf8-c7cd-49b6-b8c4-735d41355949	2025-08-26 09:08:01.101611+00	\N	2025-08-26 09:08:01.101611+00	\N
\.


--
-- Data for Name: chessboard_documentation_mapping; Type: TABLE DATA; Schema: public; Owner: postgres
--

COPY public.chessboard_documentation_mapping (id, chessboard_id, documentation_id) FROM stdin;
70ec0324-1a67-4441-b2db-fc2695a48f5b	175defaa-4b67-46fd-9589-c66f7345109e	3f19c800-5d2c-4ba0-8036-fe37bc21f6d5
2895a399-d2d3-4b83-9640-11ad8108af1f	6daba469-3956-45c5-ae33-0a314ea26dd8	3f19c800-5d2c-4ba0-8036-fe37bc21f6d5
f8ebfed6-01f8-4396-ac62-fa41c943d4f3	c44f5021-ecef-4bf3-af8f-613405bf65fe	3f19c800-5d2c-4ba0-8036-fe37bc21f6d5
7ab99e92-2d6d-4ffc-a1b7-ef9e400f9983	f2d1f446-0d6a-42b7-85f1-c423b080014a	fa34f1a8-58c3-4c9e-8205-da6b56132658
475a6cf6-538c-44fb-a77f-6c6476937d6b	b4160375-4a5d-4b8b-b3e0-94d459dcc861	802689a5-100a-4ac5-a567-d958d595ff68
05080a0f-c0c7-4d98-ab70-68c14d005647	dda87bf3-8cd9-4a88-9e54-bd6b351a0213	802689a5-100a-4ac5-a567-d958d595ff68
\.


--
-- Data for Name: chessboard_floor_mapping; Type: TABLE DATA; Schema: public; Owner: postgres
--

COPY public.chessboard_floor_mapping (id, chessboard_id, floor_number, created_at, updated_at) FROM stdin;
bb8640ce-0cad-4216-8a5f-561688c633b9	8b51be6b-a2c4-43c8-aa64-21412899256c	1	2025-08-16 06:33:05.026431+00	2025-08-16 06:33:05.026431+00
e3cb5214-67f5-4107-96ae-f64f4e9473a5	8b51be6b-a2c4-43c8-aa64-21412899256c	2	2025-08-16 06:33:05.026431+00	2025-08-16 06:33:05.026431+00
0edceb09-1b7f-4f06-ae6e-18d048910c1b	8b51be6b-a2c4-43c8-aa64-21412899256c	3	2025-08-16 06:33:05.026431+00	2025-08-16 06:33:05.026431+00
85f706b1-4875-4d77-9e6c-5e0c42ca28c3	8b51be6b-a2c4-43c8-aa64-21412899256c	4	2025-08-16 06:33:05.026431+00	2025-08-16 06:33:05.026431+00
5fe36b17-5a13-4866-b208-3cbb09f7d6ef	8b51be6b-a2c4-43c8-aa64-21412899256c	5	2025-08-16 06:33:05.026431+00	2025-08-16 06:33:05.026431+00
7aa24464-8bb7-4255-aacd-84c41d4a529e	7dcbbd60-429d-4664-be97-4749b39bb307	1	2025-08-16 06:33:05.046811+00	2025-08-16 06:33:05.046811+00
0eae17b8-67b5-4afc-9b48-e4267c8c1ff9	7dcbbd60-429d-4664-be97-4749b39bb307	2	2025-08-16 06:33:05.046811+00	2025-08-16 06:33:05.046811+00
fa6f255f-0ff5-471d-83f5-810999dda53a	7dcbbd60-429d-4664-be97-4749b39bb307	3	2025-08-16 06:33:05.046811+00	2025-08-16 06:33:05.046811+00
e7dfda48-4712-4682-81b0-ee3c1b670431	7dcbbd60-429d-4664-be97-4749b39bb307	4	2025-08-16 06:33:05.046811+00	2025-08-16 06:33:05.046811+00
9e415c9c-90ae-4aff-9fb6-280699707908	7dcbbd60-429d-4664-be97-4749b39bb307	5	2025-08-16 06:33:05.046811+00	2025-08-16 06:33:05.046811+00
eb31bbc3-0c7e-4ed9-beda-9cafa6f756aa	6daba469-3956-45c5-ae33-0a314ea26dd8	1	2025-08-22 12:24:24.00821+00	2025-08-22 12:24:24.00821+00
9986ff35-cff2-480e-98f6-c6b3c807f2ac	c44f5021-ecef-4bf3-af8f-613405bf65fe	1	2025-08-22 12:24:24.007765+00	2025-08-22 12:24:24.007765+00
080b150d-8e85-4a31-91a3-8f22d41de68f	c44f5021-ecef-4bf3-af8f-613405bf65fe	2	2025-08-22 12:24:24.007765+00	2025-08-22 12:24:24.007765+00
1eb9d01e-12f7-477a-9627-c648d84b73fa	6daba469-3956-45c5-ae33-0a314ea26dd8	2	2025-08-22 12:24:24.00821+00	2025-08-22 12:24:24.00821+00
26ff4b20-f345-41f6-97f7-62587c9658f8	c44f5021-ecef-4bf3-af8f-613405bf65fe	3	2025-08-22 12:24:24.007765+00	2025-08-22 12:24:24.007765+00
e0d7f5bc-7d78-4950-a8ae-a844f403fbe1	c44f5021-ecef-4bf3-af8f-613405bf65fe	4	2025-08-22 12:24:24.007765+00	2025-08-22 12:24:24.007765+00
a4cb9c21-152a-4027-90b8-7abad3ef7b0f	6daba469-3956-45c5-ae33-0a314ea26dd8	3	2025-08-22 12:24:24.00821+00	2025-08-22 12:24:24.00821+00
5808e764-31b4-4d18-8064-7c9d22d8e79a	c44f5021-ecef-4bf3-af8f-613405bf65fe	5	2025-08-22 12:24:24.007765+00	2025-08-22 12:24:24.007765+00
22879505-12b4-4ab7-ba9c-5b9217573e4e	6daba469-3956-45c5-ae33-0a314ea26dd8	4	2025-08-22 12:24:24.00821+00	2025-08-22 12:24:24.00821+00
2b78fc17-6246-489f-a2d2-7d6a1e576e3b	6daba469-3956-45c5-ae33-0a314ea26dd8	5	2025-08-22 12:24:24.00821+00	2025-08-22 12:24:24.00821+00
40780efe-b96a-4f51-a7e0-5054098cdaa6	6daba469-3956-45c5-ae33-0a314ea26dd8	6	2025-08-22 12:24:24.00821+00	2025-08-22 12:24:24.00821+00
3702158d-92fc-4a2a-ad78-008272c823b2	6daba469-3956-45c5-ae33-0a314ea26dd8	7	2025-08-22 12:24:24.00821+00	2025-08-22 12:24:24.00821+00
0f65e729-eeaf-4b27-902a-af5b9b89521c	6daba469-3956-45c5-ae33-0a314ea26dd8	8	2025-08-22 12:24:24.00821+00	2025-08-22 12:24:24.00821+00
45fa7d6f-95cd-45a2-a247-b635ae877833	6daba469-3956-45c5-ae33-0a314ea26dd8	9	2025-08-22 12:24:24.00821+00	2025-08-22 12:24:24.00821+00
fa421aed-fc1f-44e8-9afa-7bb623c920c8	6daba469-3956-45c5-ae33-0a314ea26dd8	10	2025-08-22 12:24:24.00821+00	2025-08-22 12:24:24.00821+00
a4fcd869-87f2-409b-8f0a-24b55e1c58b0	f2d1f446-0d6a-42b7-85f1-c423b080014a	2	2025-08-26 08:46:01.726143+00	2025-08-26 08:46:01.726143+00
7471e770-2fe2-461d-910c-9cd8edd81f06	f2d1f446-0d6a-42b7-85f1-c423b080014a	3	2025-08-26 08:46:01.726143+00	2025-08-26 08:46:01.726143+00
6e1fc7af-850a-4c30-919a-45024f87e14f	f2d1f446-0d6a-42b7-85f1-c423b080014a	4	2025-08-26 08:46:01.726143+00	2025-08-26 08:46:01.726143+00
5bdb4a6c-ccd0-4755-a93c-cf9af560c82a	f2d1f446-0d6a-42b7-85f1-c423b080014a	5	2025-08-26 08:46:01.726143+00	2025-08-26 08:46:01.726143+00
fac68a14-f868-4416-96f4-e301abcfec24	f2d1f446-0d6a-42b7-85f1-c423b080014a	6	2025-08-26 08:46:01.726143+00	2025-08-26 08:46:01.726143+00
b3feca3e-a22a-404a-8870-6085b1309cc7	f2d1f446-0d6a-42b7-85f1-c423b080014a	7	2025-08-26 08:46:01.726143+00	2025-08-26 08:46:01.726143+00
a80f905f-e9fb-41bd-ad06-fb8b58ab14c0	f2d1f446-0d6a-42b7-85f1-c423b080014a	8	2025-08-26 08:46:01.726143+00	2025-08-26 08:46:01.726143+00
b7689ee2-67b6-4497-844d-df72e93eb84f	f2d1f446-0d6a-42b7-85f1-c423b080014a	9	2025-08-26 08:46:01.726143+00	2025-08-26 08:46:01.726143+00
973f8226-5898-4df2-95b4-6757a81149f9	f2d1f446-0d6a-42b7-85f1-c423b080014a	10	2025-08-26 08:46:01.726143+00	2025-08-26 08:46:01.726143+00
0f3baaee-f3d2-40e8-88fe-0132c8ca6020	b4160375-4a5d-4b8b-b3e0-94d459dcc861	15	2025-08-26 09:07:19.530067+00	2025-08-26 09:07:19.530067+00
\.


--
-- Data for Name: chessboard_mapping; Type: TABLE DATA; Schema: public; Owner: postgres
--

COPY public.chessboard_mapping (id, chessboard_id, cost_category_id, cost_type_id, location_id, created_at, updated_at, block_id) FROM stdin;
481e9ea1-23c2-4139-a305-18272003287b	dbe4f647-f47f-417d-87fa-412ffa230ed2	234	604	1	2025-08-14 10:52:34.672667+00	2025-08-14 10:52:34.672667+00	\N
5e5670f4-f2cb-49b8-ac94-5b870d7eedfa	1d616d5a-253f-48b5-8e2b-d7adb4085f6c	234	607	1	2025-08-14 07:07:42.310432+00	2025-08-14 07:07:42.310432+00	c16b4784-73f0-4f1b-9401-a964d0a81aa0
0e78f5d7-9fd9-4ccc-9e83-3987716ed981	6daba469-3956-45c5-ae33-0a314ea26dd8	240	631	2	2025-08-16 06:31:57.776943+00	2025-08-16 06:31:57.776943+00	c16b4784-73f0-4f1b-9401-a964d0a81aa0
4b6574c1-c107-4772-a837-dcdb861fa8a9	4008d3be-7fa4-4d15-81d7-58557337a06f	234	604	1	2025-08-14 10:51:17.779116+00	2025-08-14 10:51:17.779116+00	\N
e87e0dd5-1247-42ed-b0fe-589cd5f6b3a5	c44f5021-ecef-4bf3-af8f-613405bf65fe	240	631	2	2025-08-15 21:58:49.734159+00	2025-08-15 21:58:49.734159+00	c16b4784-73f0-4f1b-9401-a964d0a81aa0
0fc0c254-dc3a-416f-9575-268d4e3a0c5e	43cd8c94-7986-44f3-b3a4-792a7a57e091	234	604	1	2025-08-14 10:51:17.779116+00	2025-08-14 10:51:17.779116+00	\N
ef101bba-3655-466c-a0eb-beb2db828545	2b1077b7-804f-4db9-873f-ed0e204568c2	237	620	2	2025-08-14 06:40:32.723803+00	2025-08-14 06:40:32.723803+00	c16b4784-73f0-4f1b-9401-a964d0a81aa0
959fdb0d-2243-42e1-aced-bfba5202847b	175defaa-4b67-46fd-9589-c66f7345109e	235	617	2	2025-08-21 12:22:37.666996+00	2025-08-21 12:22:37.666996+00	\N
9048540a-6ea8-48ed-8978-215eef623feb	54d5f309-d3ba-4c6e-9829-a2d4dd43a18f	234	606	1	2025-08-13 15:08:57.122258+00	2025-08-13 15:08:57.122258+00	c16b4784-73f0-4f1b-9401-a964d0a81aa0
e31535a0-2895-4c35-af85-a407942f0358	0b4327c7-d26e-4deb-b605-495ff5686b2b	234	604	1	2025-08-13 14:30:33.43796+00	2025-08-13 14:30:33.43796+00	c16b4784-73f0-4f1b-9401-a964d0a81aa0
eb78a241-78be-4b74-ad0a-6799681e5da2	63e5ca16-8cb6-4358-941d-6812b00b1c44	234	604	1	2025-08-13 14:30:33.43796+00	2025-08-13 14:30:33.43796+00	c16b4784-73f0-4f1b-9401-a964d0a81aa0
2de3157c-86c8-4143-97e7-41622bfbf82d	f2d1f446-0d6a-42b7-85f1-c423b080014a	242	643	2	2025-08-26 08:38:39.337363+00	2025-08-26 08:38:39.337363+00	\N
a13a1cdb-234b-43dd-ac58-c21d8178ead4	7fb95665-4a07-424b-8d8e-260245f587de	240	630	2	2025-08-14 06:42:08.214842+00	2025-08-14 06:42:08.214842+00	b5837d17-e31c-4cf0-b45e-6c47343aaa13
7478068a-4591-4e2b-8041-5badbcf8bcfd	35e46480-72a3-4a28-80cb-be0aa159894d	240	630	2	2025-08-14 06:51:17.846443+00	2025-08-14 06:51:17.846443+00	b5837d17-e31c-4cf0-b45e-6c47343aaa13
b5a0a21e-279c-4982-84f5-12a864741027	b4160375-4a5d-4b8b-b3e0-94d459dcc861	242	644	2	2025-08-26 09:07:19.317887+00	2025-08-26 09:07:19.317887+00	c16b4784-73f0-4f1b-9401-a964d0a81aa0
70efa99b-cce1-40ba-85a1-ae852005a8ba	08c60efd-ab5a-4212-b56f-68dc9d04aaad	236	619	1	2025-08-13 14:55:17.138047+00	2025-08-13 14:55:17.138047+00	0e0f7096-788f-4927-8350-e17cb0320d53
9deeea82-c68d-4fe6-8c1a-e681891bd895	a7893ea6-63b7-4af4-932c-17785ab53f80	234	604	1	2025-08-14 09:06:14.295936+00	2025-08-14 09:06:14.295936+00	\N
d807212f-e9bc-456d-934f-059db472f482	bbe952d0-88ac-4c2c-b9d2-c5e3d1824cdf	234	604	1	2025-08-13 14:30:33.43796+00	2025-08-13 14:30:33.43796+00	\N
b4069a6e-4d5e-46d4-837b-852579ff7463	fbcd4668-4039-4802-9b9f-ad9a252cbf98	235	616	1	2025-08-14 09:05:22.516352+00	2025-08-14 09:05:22.516352+00	c16b4784-73f0-4f1b-9401-a964d0a81aa0
1445b101-4e46-4c97-874c-3ec1946e7e1d	b934ae15-0687-40b2-abd6-c5be161c9f96	235	616	1	2025-08-13 14:52:36.777387+00	2025-08-13 14:52:36.777387+00	c16b4784-73f0-4f1b-9401-a964d0a81aa0
31247163-7cfd-459e-b046-bc9a54b6f8fe	831b7173-dfb8-4093-a8d0-7d66c497ceb1	234	605	1	2025-08-14 10:31:37.077491+00	2025-08-14 10:31:37.077491+00	b5837d17-e31c-4cf0-b45e-6c47343aaa13
8592c175-83f8-4f6f-8952-4e13fa02158a	3a9dc7b0-9389-4bc0-8f8c-f4303e2786c6	234	605	1	2025-08-14 10:31:37.077491+00	2025-08-14 10:31:37.077491+00	b5837d17-e31c-4cf0-b45e-6c47343aaa13
34576ebc-6f2a-481a-ab9d-3dfcf01b816f	75ff4968-9429-48e9-86e6-96ffbc381f7d	240	630	2	2025-08-14 11:22:06.583768+00	2025-08-14 11:22:06.583768+00	c16b4784-73f0-4f1b-9401-a964d0a81aa0
4091a40f-55c3-4e4c-bdc9-cd7d6d11bb35	61459552-31b9-4342-a7b5-bf2191c5051e	240	630	2	2025-08-14 11:22:06.583768+00	2025-08-14 11:22:06.583768+00	c16b4784-73f0-4f1b-9401-a964d0a81aa0
e8ac5dbb-9c4a-4c10-8c7e-d70348373c21	baca8c81-3b84-4625-80e0-ef6e764c108a	240	631	2	2025-08-14 13:02:09.532269+00	2025-08-14 13:02:09.532269+00	c16b4784-73f0-4f1b-9401-a964d0a81aa0
55b0cfe1-a5f6-46de-a248-09ccaa5f8e16	9568e358-4c7b-493c-864a-20bb4a6f5df0	240	631	2	2025-08-14 13:02:09.532269+00	2025-08-14 13:02:09.532269+00	c16b4784-73f0-4f1b-9401-a964d0a81aa0
8748e8ba-1549-4a6e-8b6f-50841020ab5b	3a2bad6b-be01-4eb0-bfa2-7a4042d78d08	235	618	1	2025-08-13 19:38:04.281922+00	2025-08-13 19:38:04.281922+00	c16b4784-73f0-4f1b-9401-a964d0a81aa0
76b9e582-4441-404c-b29d-e49faf2d5481	060784fb-6ca9-4908-bd18-4e7c921a1f88	234	604	1	2025-08-15 12:29:10.305851+00	2025-08-15 12:29:10.305851+00	\N
d09f1e56-2fee-4669-a52e-99996555f488	e41fbde8-bf3b-4b80-aa43-251057eaa384	234	604	1	2025-08-15 12:29:10.305851+00	2025-08-15 12:29:10.305851+00	\N
d5468460-75f9-4de8-a5fc-94418ccf8e29	103bad71-ae87-4fc5-8c24-155b71749126	234	604	1	2025-08-14 12:04:43.412086+00	2025-08-14 12:04:43.412086+00	\N
bd66fa60-7b41-493e-ba59-645bbee60786	dda87bf3-8cd9-4a88-9e54-bd6b351a0213	242	643	2	2025-08-26 09:08:01.203858+00	2025-08-26 09:08:01.203858+00	c16b4784-73f0-4f1b-9401-a964d0a81aa0
28b9ddbb-570d-461c-8cc3-0a2c245ed7f8	69d9ee54-9fce-49e9-aae0-ec078b24da91	234	604	1	2025-08-15 12:31:28.58745+00	2025-08-15 12:31:28.58745+00	\N
66c3c0c0-9fd1-49c8-a652-a979daf9ea22	e360a60b-8594-47c8-b170-cf8150e87b6d	234	604	1	2025-08-15 12:31:28.58745+00	2025-08-15 12:31:28.58745+00	\N
30049b4c-d63c-4c1b-8d09-c2f957b96083	f5708d22-e60f-4b35-8a0d-f070b6568872	234	604	1	2025-08-15 12:31:28.58745+00	2025-08-15 12:31:28.58745+00	\N
8cdedf0a-c298-45df-846f-dbd882b3ef55	eac7f515-af02-4f52-8615-bf901de475e1	234	604	1	2025-08-15 12:31:28.58745+00	2025-08-15 12:31:28.58745+00	\N
25748590-a70a-4d3b-8250-c7bc89373c83	a23d8e8a-e8fc-4bda-8201-eacdd46b24cc	234	604	1	2025-08-15 12:31:28.58745+00	2025-08-15 12:31:28.58745+00	\N
57367b7b-0846-4ea1-b6fa-7a96fead2fce	7e0de9b9-521c-4e37-ad7c-7bd32742b76d	234	604	1	2025-08-15 12:31:28.58745+00	2025-08-15 12:31:28.58745+00	\N
bc52d528-6bff-45a2-9aa2-29281fd2efe8	7460d9d7-dc64-47fa-9da2-b1bfa1ba07a4	234	604	1	2025-08-15 12:31:28.58745+00	2025-08-15 12:31:28.58745+00	\N
31a9dc30-c885-43ef-a92b-596a6ac9e0b2	4be2f995-fd42-4994-86a2-16ad5313ad48	234	604	1	2025-08-15 15:10:44.029936+00	2025-08-15 15:10:44.029936+00	c16b4784-73f0-4f1b-9401-a964d0a81aa0
9e6693f9-ec7b-4d24-a478-2b84b9e9dafc	3bad03e2-d11a-4d19-bf12-cf600070d7d5	236	619	2	2025-08-15 15:10:44.029936+00	2025-08-15 15:10:44.029936+00	c16b4784-73f0-4f1b-9401-a964d0a81aa0
d2e849c9-8815-4d64-99d3-3252cc4500de	8b51be6b-a2c4-43c8-aa64-21412899256c	240	631	2	2025-08-14 14:26:47.059006+00	2025-08-14 14:26:47.059006+00	c16b4784-73f0-4f1b-9401-a964d0a81aa0
05719eb9-ae69-4c29-aa84-98789f2539f7	7dcbbd60-429d-4664-be97-4749b39bb307	240	631	2	2025-08-14 14:26:47.059006+00	2025-08-14 14:26:47.059006+00	c16b4784-73f0-4f1b-9401-a964d0a81aa0
4201a8d8-3d3d-47a5-a232-7723b736e964	150ca51a-60b7-41b8-9010-101b141d5876	240	630	2	2025-08-14 06:51:17.846443+00	2025-08-14 06:51:17.846443+00	b5837d17-e31c-4cf0-b45e-6c47343aaa13
\.


--
-- Data for Name: chessboard_rates_mapping; Type: TABLE DATA; Schema: public; Owner: postgres
--

COPY public.chessboard_rates_mapping (chessboard_id, rate_id) FROM stdin;
f2d1f446-0d6a-42b7-85f1-c423b080014a	23b7300e-a128-4484-b96b-6ba783158745
b4160375-4a5d-4b8b-b3e0-94d459dcc861	e80c5bf1-2a98-4372-a896-cdea049d09e6
dda87bf3-8cd9-4a88-9e54-bd6b351a0213	fe746c26-ffa3-4def-946b-89458fc60a45
\.


--
-- Data for Name: comments; Type: TABLE DATA; Schema: public; Owner: postgres
--

COPY public.comments (comment_text, author_id, created_at, updated_at, id) FROM stdin;
123	\N	2025-08-20 08:02:01.991255+00	2025-08-20 08:02:01.991255+00	33dfc8c1-edec-4b16-8a22-ceae4765e1ec
234	\N	2025-08-20 08:02:02.464885+00	2025-08-20 08:02:02.464885+00	e65b31cf-2e48-4eed-8699-bca392c7cc64
коммент1	\N	2025-08-20 12:45:02.104789+00	2025-08-20 12:45:02.104789+00	b429e8c4-1080-4a8f-bbad-2cab4faf485f
коммент1	\N	2025-08-20 12:45:04.869248+00	2025-08-20 12:45:04.869248+00	0d5ab07e-118c-4fd6-894c-6ac7920feeec
коммент1	\N	2025-08-20 12:57:03.699905+00	2025-08-20 12:57:03.699905+00	47433fc3-4c26-4243-bb78-a708c93aeca0
ком1	\N	2025-08-20 14:19:06.588965+00	2025-08-20 14:19:06.588965+00	2d75cf36-4935-490e-85ce-5461f2cef9e8
\.


--
-- Data for Name: cost_categories; Type: TABLE DATA; Schema: public; Owner: postgres
--

COPY public.cost_categories (name, description, id, unit_id, created_at, updated_at, number) FROM stdin;
Организация строительной площадки	\N	234	80ad8cd8-7fd1-402c-b536-7b1e16d71772	2025-08-13 12:01:31.43682+00	2025-08-13 12:01:31.43682+00	1
ЗЕМЛЯНЫЕ РАБОТЫ	\N	235	3ffb8bf8-c7cd-49b6-b8c4-735d41355949	2025-08-13 12:01:32.747107+00	2025-08-13 12:01:32.747107+00	2
ВОДООТВЕДЕНИЕ И ВОДОПОНИЖЕНИЕ	\N	236	80ad8cd8-7fd1-402c-b536-7b1e16d71772	2025-08-13 12:01:33.107767+00	2025-08-13 12:01:33.107767+00	3
УСТРОЙСТВО КОТЛОВАНА	\N	237	c2e45369-70af-4049-b8d0-2a90d510c974	2025-08-13 12:01:33.279082+00	2025-08-13 12:01:33.279082+00	4
ГИДРОИЗОЛЯЦИОННЫЕ РАБОТЫ	\N	238	80ad8cd8-7fd1-402c-b536-7b1e16d71772	2025-08-13 12:01:34.014317+00	2025-08-13 12:01:34.014317+00	5
УСТРОЙСТВО ВИБРОЗАЩИТЫ	\N	239	80ad8cd8-7fd1-402c-b536-7b1e16d71772	2025-08-13 12:01:34.225815+00	2025-08-13 12:01:34.225815+00	6
МОНОЛИТНЫЕ РАБОТЫ	\N	240	3ffb8bf8-c7cd-49b6-b8c4-735d41355949	2025-08-13 12:01:34.40722+00	2025-08-13 12:01:34.40722+00	7
МЕТАЛЛИЧЕСКИЕ КОНСТРУКЦИИ	\N	241	b7eb7037-cb2b-4180-8a15-6e334e122e79	2025-08-13 12:01:35.710086+00	2025-08-13 12:01:35.710086+00	8
КЛАДОЧНЫЕ РАБОТЫ	\N	242	3ffb8bf8-c7cd-49b6-b8c4-735d41355949	2025-08-13 12:01:35.895313+00	2025-08-13 12:01:35.895313+00	9
КРОВЛЯ	\N	243	80ad8cd8-7fd1-402c-b536-7b1e16d71772	2025-08-13 12:01:36.279942+00	2025-08-13 12:01:36.279942+00	10
ФАСАДНЫЕ РАБОТЫ	\N	244	80ad8cd8-7fd1-402c-b536-7b1e16d71772	2025-08-13 12:01:36.457872+00	2025-08-13 12:01:36.457872+00	11
ОТДЕЛОЧНЫЕ РАБОТЫ	\N	245	80ad8cd8-7fd1-402c-b536-7b1e16d71772	2025-08-13 12:01:37.713905+00	2025-08-13 12:01:37.713905+00	12
МОКАП	\N	246	80ad8cd8-7fd1-402c-b536-7b1e16d71772	2025-08-13 12:01:42.263467+00	2025-08-13 12:01:42.263467+00	13
ДВЕРИ, ЛЮКИ, ВОРОТА	\N	247	ac24e31e-e04c-4ed2-b64a-4abb21152f80	2025-08-13 12:01:42.997199+00	2025-08-13 12:01:42.997199+00	14
ВИС / Механические инженерные системы	\N	248	80ad8cd8-7fd1-402c-b536-7b1e16d71772	2025-08-13 12:01:44.642331+00	2025-08-13 12:01:44.642331+00	15
ВИС / Электрические системы	\N	249	80ad8cd8-7fd1-402c-b536-7b1e16d71772	2025-08-13 12:01:45.672348+00	2025-08-13 12:01:45.672348+00	16
ВИС / Слаботочные системы, автоматика и диспетчеризация	\N	250	80ad8cd8-7fd1-402c-b536-7b1e16d71772	2025-08-13 12:01:46.903026+00	2025-08-13 12:01:46.903026+00	17
ТЕХНОЛОГИЯ (ТХ)	\N	251	80ad8cd8-7fd1-402c-b536-7b1e16d71772	2025-08-13 12:01:49.061998+00	2025-08-13 12:01:49.061998+00	18
НАРУЖНИЕ ВИС / Механические инженерные системы	\N	252	80ad8cd8-7fd1-402c-b536-7b1e16d71772	2025-08-13 12:01:50.095651+00	2025-08-13 12:01:50.095651+00	19
НАРУЖНИЕ ВИС / Электрические системы	\N	253	80ad8cd8-7fd1-402c-b536-7b1e16d71772	2025-08-13 12:01:50.994946+00	2025-08-13 12:01:50.994946+00	19
НАРУЖНИЕ ВИС / Слаботочные системы, автоматика и диспетчеризация	\N	254	80ad8cd8-7fd1-402c-b536-7b1e16d71772	2025-08-13 12:01:51.204503+00	2025-08-13 12:01:51.204503+00	19
БЛАГОУСТРОЙСТВО	\N	255	80ad8cd8-7fd1-402c-b536-7b1e16d71772	2025-08-13 12:01:51.403313+00	2025-08-13 12:01:51.403313+00	20
ОТДЕЛКА КВАРТИР MR BASE (предчистовая отделка)	\N	256	80ad8cd8-7fd1-402c-b536-7b1e16d71772	2025-08-13 12:01:52.582512+00	2025-08-13 12:01:52.582512+00	21
ПРОЕКТНЫЕ РАБОТЫ	\N	257	80ad8cd8-7fd1-402c-b536-7b1e16d71772	2025-08-13 12:01:53.968307+00	2025-08-13 12:01:53.968307+00	22
\.


--
-- Data for Name: detail_cost_categories; Type: TABLE DATA; Schema: public; Owner: postgres
--

COPY public.detail_cost_categories (id, name, unit_id, description, cost_category_id, location_id, created_at, updated_at) FROM stdin;
604	Ограждение строительной площадки	05d8126b-a759-4a2b-86c5-fab955492e50	\N	234	1	2025-08-13 12:01:31.549608+00	2025-08-13 12:01:31.549608+00
605	Пункт мойки колес	ac24e31e-e04c-4ed2-b64a-4abb21152f80	\N	234	1	2025-08-13 12:01:31.639784+00	2025-08-13 12:01:31.639784+00
606	Бытовой городок	ac24e31e-e04c-4ed2-b64a-4abb21152f80	\N	234	1	2025-08-13 12:01:31.764178+00	2025-08-13 12:01:31.764178+00
607	Дороги, покрытия	80ad8cd8-7fd1-402c-b536-7b1e16d71772	\N	234	1	2025-08-13 12:01:31.862292+00	2025-08-13 12:01:31.862292+00
608	Снос/демонтаж существующих зданий	80ad8cd8-7fd1-402c-b536-7b1e16d71772	\N	234	1	2025-08-13 12:01:31.960156+00	2025-08-13 12:01:31.960156+00
609	Демонтаж подземных фундаментов	80ad8cd8-7fd1-402c-b536-7b1e16d71772	\N	234	1	2025-08-13 12:01:32.053637+00	2025-08-13 12:01:32.053637+00
610	Вырубка деревьев и кустарников	80ad8cd8-7fd1-402c-b536-7b1e16d71772	\N	234	1	2025-08-13 12:01:32.145607+00	2025-08-13 12:01:32.145607+00
611	Прочие работы (подсветка кранов, временная декоративные подсветка здания и тд)	80ad8cd8-7fd1-402c-b536-7b1e16d71772	\N	234	1	2025-08-13 12:01:32.229246+00	2025-08-13 12:01:32.229246+00
612	Аренда ДГУ/КТПН + топливо +механик	99ecd3e0-7449-49c4-938a-1233aa3e7b98	\N	234	1	2025-08-13 12:01:32.342285+00	2025-08-13 12:01:32.342285+00
613	Аренда котельных, топливо трубопроводы, временные конвекторы на этажах, теплоноситель + механик	99ecd3e0-7449-49c4-938a-1233aa3e7b98	\N	234	1	2025-08-13 12:01:32.430787+00	2025-08-13 12:01:32.430787+00
614	Финишный клининг (фасада, светопрозрачки, отделки, покрытий благоустройства)	80ad8cd8-7fd1-402c-b536-7b1e16d71772	\N	234	1	2025-08-13 12:01:32.522452+00	2025-08-13 12:01:32.522452+00
615	Временные сети	80ad8cd8-7fd1-402c-b536-7b1e16d71772	\N	234	1	2025-08-13 12:01:32.619156+00	2025-08-13 12:01:32.619156+00
616	Разработка грунта (делить на классы)	3ffb8bf8-c7cd-49b6-b8c4-735d41355949	\N	235	2	2025-08-13 12:01:32.833718+00	2025-08-13 12:01:32.833718+00
617	Вывоз грунта с таллонами	3ffb8bf8-c7cd-49b6-b8c4-735d41355949	\N	235	2	2025-08-13 12:01:32.925926+00	2025-08-13 12:01:32.925926+00
618	Обратная засыпка (местный грунт, песок)	3ffb8bf8-c7cd-49b6-b8c4-735d41355949	\N	235	2	2025-08-13 12:01:33.022179+00	2025-08-13 12:01:33.022179+00
619	Водоотведение и водопонижение (физика+коммунальные платежи + эксплуатация)	80ad8cd8-7fd1-402c-b536-7b1e16d71772	\N	236	2	2025-08-13 12:01:33.192685+00	2025-08-13 12:01:33.192685+00
620	Шпунтовое ограждение	c2e45369-70af-4049-b8d0-2a90d510c974	\N	237	2	2025-08-13 12:01:33.376841+00	2025-08-13 12:01:33.376841+00
621	Распорная система	c2e45369-70af-4049-b8d0-2a90d510c974	\N	237	2	2025-08-13 12:01:33.474636+00	2025-08-13 12:01:33.474636+00
622	Демонтаж распорной системы	c2e45369-70af-4049-b8d0-2a90d510c974	\N	237	2	2025-08-13 12:01:33.567863+00	2025-08-13 12:01:33.567863+00
623	Грунтовые анкера	ac24e31e-e04c-4ed2-b64a-4abb21152f80	\N	237	2	2025-08-13 12:01:33.657883+00	2025-08-13 12:01:33.657883+00
624	Стена в грунте + демонтаж форшахты (бентонит, каркас, бетон, вывоз грунта)	3ffb8bf8-c7cd-49b6-b8c4-735d41355949	\N	237	2	2025-08-13 12:01:33.744748+00	2025-08-13 12:01:33.744748+00
625	Свайные работы (стыковка, лидерное бурение, испытание свай)	ac24e31e-e04c-4ed2-b64a-4abb21152f80	\N	237	2	2025-08-13 12:01:33.833624+00	2025-08-13 12:01:33.833624+00
626	Выравнивающая стенка	3ffb8bf8-c7cd-49b6-b8c4-735d41355949	\N	237	2	2025-08-13 12:01:33.927012+00	2025-08-13 12:01:33.927012+00
627	Гидроизоляция	80ad8cd8-7fd1-402c-b536-7b1e16d71772	\N	238	2	2025-08-13 12:01:34.132015+00	2025-08-13 12:01:34.132015+00
628	Виброзащита	80ad8cd8-7fd1-402c-b536-7b1e16d71772	\N	239	2	2025-08-13 12:01:34.315963+00	2025-08-13 12:01:34.315963+00
629	Бетонная подготовка	3ffb8bf8-c7cd-49b6-b8c4-735d41355949	\N	240	2	2025-08-13 12:01:34.49986+00	2025-08-13 12:01:34.49986+00
630	Фундаментная плита	3ffb8bf8-c7cd-49b6-b8c4-735d41355949	\N	240	2	2025-08-13 12:01:34.59236+00	2025-08-13 12:01:34.59236+00
631	Стены	3ffb8bf8-c7cd-49b6-b8c4-735d41355949	\N	240	2	2025-08-13 12:01:34.684438+00	2025-08-13 12:01:34.684438+00
632	Пилоны и колонны	3ffb8bf8-c7cd-49b6-b8c4-735d41355949	\N	240	2	2025-08-13 12:01:34.777481+00	2025-08-13 12:01:34.777481+00
633	Балки	3ffb8bf8-c7cd-49b6-b8c4-735d41355949	\N	240	2	2025-08-13 12:01:34.867208+00	2025-08-13 12:01:34.867208+00
634	Плиты перекрытия / покрытия / разгрузочные	3ffb8bf8-c7cd-49b6-b8c4-735d41355949	\N	240	2	2025-08-13 12:01:34.963538+00	2025-08-13 12:01:34.963538+00
635	Лестницы	3ffb8bf8-c7cd-49b6-b8c4-735d41355949	\N	240	2	2025-08-13 12:01:35.056295+00	2025-08-13 12:01:35.056295+00
636	Рампа	3ffb8bf8-c7cd-49b6-b8c4-735d41355949	\N	240	2	2025-08-13 12:01:35.155496+00	2025-08-13 12:01:35.155496+00
637	Фундаменты под оборудование	3ffb8bf8-c7cd-49b6-b8c4-735d41355949	\N	240	2	2025-08-13 12:01:35.248034+00	2025-08-13 12:01:35.248034+00
638	Виброизоляция под оборудование	80ad8cd8-7fd1-402c-b536-7b1e16d71772	\N	240	2	2025-08-13 12:01:35.342507+00	2025-08-13 12:01:35.342507+00
639	Сборные ж/б конструкции	3ffb8bf8-c7cd-49b6-b8c4-735d41355949	\N	240	2	2025-08-13 12:01:35.441454+00	2025-08-13 12:01:35.441454+00
640	Фанера ламинированная	3ffb8bf8-c7cd-49b6-b8c4-735d41355949	\N	240	2	2025-08-13 12:01:35.527435+00	2025-08-13 12:01:35.527435+00
641	Башенные краны и подьемники (оператор, аренда, фундаменты. стартовые секции, пристежки (связи), ППР)	ac24e31e-e04c-4ed2-b64a-4abb21152f80	\N	240	2	2025-08-13 12:01:35.621152+00	2025-08-13 12:01:35.621152+00
642	Металлоконструкции	b7eb7037-cb2b-4180-8a15-6e334e122e79	\N	241	2	2025-08-13 12:01:35.812254+00	2025-08-13 12:01:35.812254+00
643	Каменная кладка	3ffb8bf8-c7cd-49b6-b8c4-735d41355949	\N	242	2	2025-08-13 12:01:35.986041+00	2025-08-13 12:01:35.986041+00
644	Закладные детали кладки	b7eb7037-cb2b-4180-8a15-6e334e122e79	\N	242	2	2025-08-13 12:01:36.075636+00	2025-08-13 12:01:36.075636+00
645	Светопрозрачные стены внутри здания или парковки	80ad8cd8-7fd1-402c-b536-7b1e16d71772	\N	242	2	2025-08-13 12:01:36.17028+00	2025-08-13 12:01:36.17028+00
646	Кровельные работы	80ad8cd8-7fd1-402c-b536-7b1e16d71772	\N	243	2	2025-08-13 12:01:36.368115+00	2025-08-13 12:01:36.368115+00
647	Устройство мокрого фасада	80ad8cd8-7fd1-402c-b536-7b1e16d71772	\N	244	2	2025-08-13 12:01:36.550195+00	2025-08-13 12:01:36.550195+00
648	Облицовка НВФ	80ad8cd8-7fd1-402c-b536-7b1e16d71772	\N	244	2	2025-08-13 12:01:36.640455+00	2025-08-13 12:01:36.640455+00
649	Подсистема НВФ + утеплитель	80ad8cd8-7fd1-402c-b536-7b1e16d71772	\N	244	2	2025-08-13 12:01:36.731515+00	2025-08-13 12:01:36.731515+00
650	Светопрозрачные конструкции	80ad8cd8-7fd1-402c-b536-7b1e16d71772	\N	244	2	2025-08-13 12:01:36.822228+00	2025-08-13 12:01:36.822228+00
651	Фурнитура	80ad8cd8-7fd1-402c-b536-7b1e16d71772	\N	244	2	2025-08-13 12:01:36.914127+00	2025-08-13 12:01:36.914127+00
652	Профиль стойка-ригель	80ad8cd8-7fd1-402c-b536-7b1e16d71772	\N	244	2	2025-08-13 12:01:36.995073+00	2025-08-13 12:01:36.995073+00
653	Профиль ПВХ	80ad8cd8-7fd1-402c-b536-7b1e16d71772	\N	244	2	2025-08-13 12:01:37.083661+00	2025-08-13 12:01:37.083661+00
654	Тамбура (1-ые этажи и БКФН)	80ad8cd8-7fd1-402c-b536-7b1e16d71772	\N	244	2	2025-08-13 12:01:37.167131+00	2025-08-13 12:01:37.167131+00
655	Двери наружные по фасаду (входные и БКФН, тамбурные двери)	80ad8cd8-7fd1-402c-b536-7b1e16d71772	\N	244	2	2025-08-13 12:01:37.25009+00	2025-08-13 12:01:37.25009+00
656	Защита светопрозрачных конструкций	80ad8cd8-7fd1-402c-b536-7b1e16d71772	\N	244	2	2025-08-13 12:01:37.340245+00	2025-08-13 12:01:37.340245+00
657	СОФ	80ad8cd8-7fd1-402c-b536-7b1e16d71772	\N	244	2	2025-08-13 12:01:37.43141+00	2025-08-13 12:01:37.43141+00
658	Леса и люльки	80ad8cd8-7fd1-402c-b536-7b1e16d71772	\N	244	2	2025-08-13 12:01:37.524499+00	2025-08-13 12:01:37.524499+00
659	Ограждения, козырьки, маркизы	80ad8cd8-7fd1-402c-b536-7b1e16d71772	\N	244	2	2025-08-13 12:01:37.615303+00	2025-08-13 12:01:37.615303+00
660	Отделка полов	80ad8cd8-7fd1-402c-b536-7b1e16d71772	\N	245	3	2025-08-13 12:01:37.797485+00	2025-08-13 12:01:37.797485+00
661	Отделка стен, колонн и откосов	80ad8cd8-7fd1-402c-b536-7b1e16d71772	\N	245	3	2025-08-13 12:01:37.884861+00	2025-08-13 12:01:37.884861+00
663	Навигация	ac24e31e-e04c-4ed2-b64a-4abb21152f80	\N	245	3	2025-08-13 12:01:38.065991+00	2025-08-13 12:01:38.065991+00
662	Отделка потолков	80ad8cd8-7fd1-402c-b536-7b1e16d71772	\N	245	3	2025-08-13 12:01:37.97244+00	2025-08-13 12:01:37.97244+00
666	Мебель ТХ	ac24e31e-e04c-4ed2-b64a-4abb21152f80	\N	245	3	2025-08-13 12:01:38.33337+00	2025-08-13 12:01:38.33337+00
670	Отделка стен, колонн и откосов	80ad8cd8-7fd1-402c-b536-7b1e16d71772	\N	245	4	2025-08-13 12:01:38.698657+00	2025-08-13 12:01:38.698657+00
674	Отделка потолков	80ad8cd8-7fd1-402c-b536-7b1e16d71772	\N	245	5	2025-08-13 12:01:39.052948+00	2025-08-13 12:01:39.052948+00
678	Навигация	80ad8cd8-7fd1-402c-b536-7b1e16d71772	\N	245	6	2025-08-13 12:01:39.42664+00	2025-08-13 12:01:39.42664+00
682	Отделка стен, колонн и откосов	80ad8cd8-7fd1-402c-b536-7b1e16d71772	\N	245	8	2025-08-13 12:01:39.80685+00	2025-08-13 12:01:39.80685+00
686	Отделка потолков	80ad8cd8-7fd1-402c-b536-7b1e16d71772	\N	245	9	2025-08-13 12:01:40.174196+00	2025-08-13 12:01:40.174196+00
690	Декор	ac24e31e-e04c-4ed2-b64a-4abb21152f80	\N	245	9	2025-08-13 12:01:40.523656+00	2025-08-13 12:01:40.523656+00
694	Освещение	80ad8cd8-7fd1-402c-b536-7b1e16d71772	\N	245	9	2025-08-13 12:01:40.907737+00	2025-08-13 12:01:40.907737+00
698	Отделка полов	80ad8cd8-7fd1-402c-b536-7b1e16d71772	\N	245	7	2025-08-13 12:01:41.265251+00	2025-08-13 12:01:41.265251+00
702	Навигация	80ad8cd8-7fd1-402c-b536-7b1e16d71772	\N	245	7	2025-08-13 12:01:41.605927+00	2025-08-13 12:01:41.605927+00
706	Отделка потолков	80ad8cd8-7fd1-402c-b536-7b1e16d71772	\N	245	10	2025-08-13 12:01:41.984047+00	2025-08-13 12:01:41.984047+00
709	Отделочные работы	80ad8cd8-7fd1-402c-b536-7b1e16d71772	\N	246	3	2025-08-13 12:01:42.36046+00	2025-08-13 12:01:42.36046+00
713	Отделочные работы	80ad8cd8-7fd1-402c-b536-7b1e16d71772	\N	246	11	2025-08-13 12:01:42.736519+00	2025-08-13 12:01:42.736519+00
716	Двери технических помещений	ac24e31e-e04c-4ed2-b64a-4abb21152f80	\N	247	3	2025-08-13 12:01:43.086518+00	2025-08-13 12:01:43.086518+00
720	Двери лифтового холла	ac24e31e-e04c-4ed2-b64a-4abb21152f80	\N	247	7	2025-08-13 12:01:43.448175+00	2025-08-13 12:01:43.448175+00
724	Люки скрытые	ac24e31e-e04c-4ed2-b64a-4abb21152f80	\N	247	7	2025-08-13 12:01:43.820993+00	2025-08-13 12:01:43.820993+00
728	Потолочные лючки	ac24e31e-e04c-4ed2-b64a-4abb21152f80	\N	247	7	2025-08-13 12:01:44.195264+00	2025-08-13 12:01:44.195264+00
732	Потолочные лючки	ac24e31e-e04c-4ed2-b64a-4abb21152f80	\N	247	9	2025-08-13 12:01:44.55594+00	2025-08-13 12:01:44.55594+00
735	Водоснабжение (ХВС, ГВС)	80ad8cd8-7fd1-402c-b536-7b1e16d71772	\N	248	2	2025-08-13 12:01:44.937501+00	2025-08-13 12:01:44.937501+00
739	Кондиционирование / Холодоснабжение + учтен огнезащитный короб	80ad8cd8-7fd1-402c-b536-7b1e16d71772	\N	248	2	2025-08-13 12:01:45.361043+00	2025-08-13 12:01:45.361043+00
742	Электрика - силовая. Огнезащита	80ad8cd8-7fd1-402c-b536-7b1e16d71772	\N	249	2	2025-08-13 12:01:45.767427+00	2025-08-13 12:01:45.767427+00
746	Электрика - силовая. Щитовое оборудование (с учетом комплексации щитов , ковриков)	80ad8cd8-7fd1-402c-b536-7b1e16d71772	\N	249	2	2025-08-13 12:01:46.187947+00	2025-08-13 12:01:46.187947+00
750	Заземление и Молниезащита	80ad8cd8-7fd1-402c-b536-7b1e16d71772	\N	249	2	2025-08-13 12:01:46.606407+00	2025-08-13 12:01:46.606407+00
753	Охранно-защитная система (ОЗДС)	80ad8cd8-7fd1-402c-b536-7b1e16d71772	\N	250	2	2025-08-13 12:01:47.003985+00	2025-08-13 12:01:47.003985+00
757	Автоматизированный информационно-измерительная система коммерческого учета энергоресурсов (АИИСКУЭ)	80ad8cd8-7fd1-402c-b536-7b1e16d71772	\N	250	2	2025-08-13 12:01:47.414445+00	2025-08-13 12:01:47.414445+00
761	Интернет (локальные вычислительные сети, ЛВС)	80ad8cd8-7fd1-402c-b536-7b1e16d71772	\N	250	2	2025-08-13 12:01:47.821417+00	2025-08-13 12:01:47.821417+00
765	Телефонизация (ТлССВ)	80ad8cd8-7fd1-402c-b536-7b1e16d71772	\N	250	2	2025-08-13 12:01:48.229687+00	2025-08-13 12:01:48.229687+00
769	Система домофонной связи (СДС)	80ad8cd8-7fd1-402c-b536-7b1e16d71772	\N	250	2	2025-08-13 12:01:48.618957+00	2025-08-13 12:01:48.618957+00
776	Мусоропровод	ac24e31e-e04c-4ed2-b64a-4abb21152f80	\N	251	1	2025-08-13 12:01:49.471428+00	2025-08-13 12:01:49.471428+00
780	Оборудование помещений для массовых мероприятий	92d5fd4d-eb25-4562-9292-a3defdcbb01e	\N	251	1	2025-08-13 12:01:49.874395+00	2025-08-13 12:01:49.874395+00
783	Водоотведение К2 (до первого колодца)	80ad8cd8-7fd1-402c-b536-7b1e16d71772	\N	252	1	2025-08-13 12:01:50.294124+00	2025-08-13 12:01:50.294124+00
787	Канализация хоз-бытовая(включая земляные работы)	80ad8cd8-7fd1-402c-b536-7b1e16d71772	\N	252	1	2025-08-13 12:01:50.690462+00	2025-08-13 12:01:50.690462+00
790	Электрика - силовая(включая земляные работы)	80ad8cd8-7fd1-402c-b536-7b1e16d71772	\N	253	1	2025-08-13 12:01:51.102553+00	2025-08-13 12:01:51.102553+00
792	Выемка за границами котлована	3ffb8bf8-c7cd-49b6-b8c4-735d41355949	\N	255	1	2025-08-13 12:01:51.506907+00	2025-08-13 12:01:51.506907+00
796	Финишные покрытия	80ad8cd8-7fd1-402c-b536-7b1e16d71772	\N	255	1	2025-08-13 12:01:51.916341+00	2025-08-13 12:01:51.916341+00
800	Подпорные стены (в т.ч. габионы)	05d8126b-a759-4a2b-86c5-fab955492e50	\N	255	1	2025-08-13 12:01:52.302735+00	2025-08-13 12:01:52.302735+00
803	Отделка стен, колонн и откосов	80ad8cd8-7fd1-402c-b536-7b1e16d71772	\N	256	11	2025-08-13 12:01:52.771865+00	2025-08-13 12:01:52.771865+00
807	ГКЛ перегородки	80ad8cd8-7fd1-402c-b536-7b1e16d71772	\N	256	11	2025-08-13 12:01:53.146669+00	2025-08-13 12:01:53.146669+00
811	Кондиционирование / Холодоснабжение	80ad8cd8-7fd1-402c-b536-7b1e16d71772	\N	256	11	2025-08-13 12:01:53.538629+00	2025-08-13 12:01:53.538629+00
818	Корректировка стадии П и повторная экспертиза	80ad8cd8-7fd1-402c-b536-7b1e16d71772	\N	257	2	2025-08-13 12:01:54.393003+00	2025-08-13 12:01:54.393003+00
664	ГКЛ перегородки	80ad8cd8-7fd1-402c-b536-7b1e16d71772	\N	245	3	2025-08-13 12:01:38.153355+00	2025-08-13 12:01:38.153355+00
668	Водоотводные лотки паркинга	ac24e31e-e04c-4ed2-b64a-4abb21152f80	\N	245	3	2025-08-13 12:01:38.511155+00	2025-08-13 12:01:38.511155+00
672	Отделка полов	80ad8cd8-7fd1-402c-b536-7b1e16d71772	\N	245	5	2025-08-13 12:01:38.872234+00	2025-08-13 12:01:38.872234+00
676	Отделка стен, колонн и откосов	80ad8cd8-7fd1-402c-b536-7b1e16d71772	\N	245	6	2025-08-13 12:01:39.241563+00	2025-08-13 12:01:39.241563+00
680	Защита МОП	80ad8cd8-7fd1-402c-b536-7b1e16d71772	\N	245	6	2025-08-13 12:01:39.608156+00	2025-08-13 12:01:39.608156+00
684	Отделка полов	80ad8cd8-7fd1-402c-b536-7b1e16d71772	\N	245	9	2025-08-13 12:01:39.994353+00	2025-08-13 12:01:39.994353+00
688	Почтовые ящики с конструкцией	ac24e31e-e04c-4ed2-b64a-4abb21152f80	\N	245	9	2025-08-13 12:01:40.348102+00	2025-08-13 12:01:40.348102+00
692	Мобильные перегородки	80ad8cd8-7fd1-402c-b536-7b1e16d71772	\N	245	9	2025-08-13 12:01:40.707015+00	2025-08-13 12:01:40.707015+00
696	Мебель	ac24e31e-e04c-4ed2-b64a-4abb21152f80	\N	245	9	2025-08-13 12:01:41.092363+00	2025-08-13 12:01:41.092363+00
700	Отделка потолков	80ad8cd8-7fd1-402c-b536-7b1e16d71772	\N	245	7	2025-08-13 12:01:41.438051+00	2025-08-13 12:01:41.438051+00
704	Отделка полов	80ad8cd8-7fd1-402c-b536-7b1e16d71772	\N	245	10	2025-08-13 12:01:41.801329+00	2025-08-13 12:01:41.801329+00
708	Лестничные ограждения	05d8126b-a759-4a2b-86c5-fab955492e50	\N	245	10	2025-08-13 12:01:42.159558+00	2025-08-13 12:01:42.159558+00
711	Отделочные работы	80ad8cd8-7fd1-402c-b536-7b1e16d71772	\N	246	9	2025-08-13 12:01:42.562851+00	2025-08-13 12:01:42.562851+00
715	Благоустройство	80ad8cd8-7fd1-402c-b536-7b1e16d71772	\N	246	2	2025-08-13 12:01:42.908639+00	2025-08-13 12:01:42.908639+00
718	Ворота	ac24e31e-e04c-4ed2-b64a-4abb21152f80	\N	247	3	2025-08-13 12:01:43.268762+00	2025-08-13 12:01:43.268762+00
722	Двери квартирные	ac24e31e-e04c-4ed2-b64a-4abb21152f80	\N	247	7	2025-08-13 12:01:43.635069+00	2025-08-13 12:01:43.635069+00
726	Противопожарные шторы	ac24e31e-e04c-4ed2-b64a-4abb21152f80	\N	247	7	2025-08-13 12:01:44.018567+00	2025-08-13 12:01:44.018567+00
730	Двери входные	ac24e31e-e04c-4ed2-b64a-4abb21152f80	\N	247	9	2025-08-13 12:01:44.375207+00	2025-08-13 12:01:44.375207+00
733	Вентиляция общеобменная	80ad8cd8-7fd1-402c-b536-7b1e16d71772	\N	248	2	2025-08-13 12:01:44.73491+00	2025-08-13 12:01:44.73491+00
737	Канализация ливневая	80ad8cd8-7fd1-402c-b536-7b1e16d71772	\N	248	2	2025-08-13 12:01:45.14914+00	2025-08-13 12:01:45.14914+00
741	ИТП	80ad8cd8-7fd1-402c-b536-7b1e16d71772	\N	248	2	2025-08-13 12:01:45.556218+00	2025-08-13 12:01:45.556218+00
744	Электрика - силовая. Лотки, кабельнесущие системы	80ad8cd8-7fd1-402c-b536-7b1e16d71772	\N	249	2	2025-08-13 12:01:45.993139+00	2025-08-13 12:01:45.993139+00
748	Архитектурная подсветка	80ad8cd8-7fd1-402c-b536-7b1e16d71772	\N	249	2	2025-08-13 12:01:46.391978+00	2025-08-13 12:01:46.391978+00
752	ДГУ	80ad8cd8-7fd1-402c-b536-7b1e16d71772	\N	249	2	2025-08-13 12:01:46.7904+00	2025-08-13 12:01:46.7904+00
755	Автомат-я, диспетч-я и мониторинг: электроосв., вентил., кондиц., дренажа, контр. протечек	80ad8cd8-7fd1-402c-b536-7b1e16d71772	\N	250	2	2025-08-13 12:01:47.215204+00	2025-08-13 12:01:47.215204+00
759	Пожарная сигнализация (АПС, АУПС, ПС)	80ad8cd8-7fd1-402c-b536-7b1e16d71772	\N	250	2	2025-08-13 12:01:47.624581+00	2025-08-13 12:01:47.624581+00
763	Структурированная кабельная система (СКС) (подраздел)	80ad8cd8-7fd1-402c-b536-7b1e16d71772	\N	250	2	2025-08-13 12:01:48.021187+00	2025-08-13 12:01:48.021187+00
767	Система контроля и управления доступом (СКУД)	80ad8cd8-7fd1-402c-b536-7b1e16d71772	\N	250	2	2025-08-13 12:01:48.42265+00	2025-08-13 12:01:48.42265+00
771	Система тревожной сигнализации для МГН	80ad8cd8-7fd1-402c-b536-7b1e16d71772	\N	250	2	2025-08-13 12:01:48.823562+00	2025-08-13 12:01:48.823562+00
774	Вертикальный транспорт	ac24e31e-e04c-4ed2-b64a-4abb21152f80	\N	251	1	2025-08-13 12:01:49.256318+00	2025-08-13 12:01:49.256318+00
778	Снегоплавильное оборудование	ac24e31e-e04c-4ed2-b64a-4abb21152f80	\N	251	1	2025-08-13 12:01:49.683967+00	2025-08-13 12:01:49.683967+00
785	Тепловая сеть (до первого колодца)	80ad8cd8-7fd1-402c-b536-7b1e16d71772	\N	252	1	2025-08-13 12:01:50.481034+00	2025-08-13 12:01:50.481034+00
789	Сети теплоснабжения(включая земляные работы)	80ad8cd8-7fd1-402c-b536-7b1e16d71772	\N	252	1	2025-08-13 12:01:50.902446+00	2025-08-13 12:01:50.902446+00
791	Интернет (локальные вычислительные сети, ЛВС)(включая земляные работы)	80ad8cd8-7fd1-402c-b536-7b1e16d71772	\N	254	1	2025-08-13 12:01:51.301729+00	2025-08-13 12:01:51.301729+00
794	Металлоконструкции	05d8126b-a759-4a2b-86c5-fab955492e50	\N	255	1	2025-08-13 12:01:51.700957+00	2025-08-13 12:01:51.700957+00
798	Деревья	ac24e31e-e04c-4ed2-b64a-4abb21152f80	\N	255	1	2025-08-13 12:01:52.100784+00	2025-08-13 12:01:52.100784+00
805	Кладка перегородок	80ad8cd8-7fd1-402c-b536-7b1e16d71772	\N	256	11	2025-08-13 12:01:52.95613+00	2025-08-13 12:01:52.95613+00
809	Водоснабжение (ХВС, ГВС)	80ad8cd8-7fd1-402c-b536-7b1e16d71772	\N	256	11	2025-08-13 12:01:53.356155+00	2025-08-13 12:01:53.356155+00
813	Электрика - освещение	80ad8cd8-7fd1-402c-b536-7b1e16d71772	\N	256	11	2025-08-13 12:01:53.747381+00	2025-08-13 12:01:53.747381+00
816	Разработка АИ на МОПы и паркинг	80ad8cd8-7fd1-402c-b536-7b1e16d71772	\N	257	2	2025-08-13 12:01:54.205928+00	2025-08-13 12:01:54.205928+00
820	Научно-техническое сопровождение строительства	80ad8cd8-7fd1-402c-b536-7b1e16d71772	\N	257	2	2025-08-13 12:01:54.580846+00	2025-08-13 12:01:54.580846+00
665	Мобильные перегородки	80ad8cd8-7fd1-402c-b536-7b1e16d71772	\N	245	3	2025-08-13 12:01:38.241714+00	2025-08-13 12:01:38.241714+00
669	Отделка полов	80ad8cd8-7fd1-402c-b536-7b1e16d71772	\N	245	4	2025-08-13 12:01:38.601925+00	2025-08-13 12:01:38.601925+00
673	Отделка стен, колонн и откосов	80ad8cd8-7fd1-402c-b536-7b1e16d71772	\N	245	5	2025-08-13 12:01:38.962922+00	2025-08-13 12:01:38.962922+00
677	Отделка потолков	80ad8cd8-7fd1-402c-b536-7b1e16d71772	\N	245	6	2025-08-13 12:01:39.338036+00	2025-08-13 12:01:39.338036+00
681	Отделка полов	80ad8cd8-7fd1-402c-b536-7b1e16d71772	\N	245	8	2025-08-13 12:01:39.711276+00	2025-08-13 12:01:39.711276+00
685	Отделка стен, колонн и откосов	80ad8cd8-7fd1-402c-b536-7b1e16d71772	\N	245	9	2025-08-13 12:01:40.082877+00	2025-08-13 12:01:40.082877+00
689	Лифтовые порталы	ac24e31e-e04c-4ed2-b64a-4abb21152f80	\N	245	9	2025-08-13 12:01:40.436862+00	2025-08-13 12:01:40.436862+00
693	Светопрозрачные перегородки	80ad8cd8-7fd1-402c-b536-7b1e16d71772	\N	245	9	2025-08-13 12:01:40.812501+00	2025-08-13 12:01:40.812501+00
697	Защита МОП	80ad8cd8-7fd1-402c-b536-7b1e16d71772	\N	245	9	2025-08-13 12:01:41.176927+00	2025-08-13 12:01:41.176927+00
701	Лифтовые порталы	ac24e31e-e04c-4ed2-b64a-4abb21152f80	\N	245	7	2025-08-13 12:01:41.51989+00	2025-08-13 12:01:41.51989+00
705	Отделка стен	80ad8cd8-7fd1-402c-b536-7b1e16d71772	\N	245	10	2025-08-13 12:01:41.890503+00	2025-08-13 12:01:41.890503+00
712	Отделочные работы	80ad8cd8-7fd1-402c-b536-7b1e16d71772	\N	246	7	2025-08-13 12:01:42.654756+00	2025-08-13 12:01:42.654756+00
719	Противопожарные шторы	ac24e31e-e04c-4ed2-b64a-4abb21152f80	\N	247	3	2025-08-13 12:01:43.360326+00	2025-08-13 12:01:43.360326+00
723	Выход на кровлю	ac24e31e-e04c-4ed2-b64a-4abb21152f80	\N	247	7	2025-08-13 12:01:43.727736+00	2025-08-13 12:01:43.727736+00
727	Лючки в стенах	ac24e31e-e04c-4ed2-b64a-4abb21152f80	\N	247	7	2025-08-13 12:01:44.109329+00	2025-08-13 12:01:44.109329+00
731	Лючки в стенах	ac24e31e-e04c-4ed2-b64a-4abb21152f80	\N	247	9	2025-08-13 12:01:44.467936+00	2025-08-13 12:01:44.467936+00
734	Вентиляция противодымная	80ad8cd8-7fd1-402c-b536-7b1e16d71772	\N	248	2	2025-08-13 12:01:44.840738+00	2025-08-13 12:01:44.840738+00
738	Пожаротушение	80ad8cd8-7fd1-402c-b536-7b1e16d71772	\N	248	2	2025-08-13 12:01:45.253951+00	2025-08-13 12:01:45.253951+00
745	Электрика - силовая. Шинопровод (кабельное соединение до шинопровода, коробки отбора мощности)	80ad8cd8-7fd1-402c-b536-7b1e16d71772	\N	249	2	2025-08-13 12:01:46.090394+00	2025-08-13 12:01:46.090394+00
749	Освещение по благоустройству (кабель+освещение+закладные+фундаменты)	80ad8cd8-7fd1-402c-b536-7b1e16d71772	\N	249	2	2025-08-13 12:01:46.489361+00	2025-08-13 12:01:46.489361+00
756	Система громкоговорящей связи в лифтах и лифтовых холлах	80ad8cd8-7fd1-402c-b536-7b1e16d71772	\N	250	2	2025-08-13 12:01:47.325498+00	2025-08-13 12:01:47.325498+00
760	Закладные детали сетей связи (ЗДСС, СКК)	80ad8cd8-7fd1-402c-b536-7b1e16d71772	\N	250	2	2025-08-13 12:01:47.730553+00	2025-08-13 12:01:47.730553+00
764	Телевидение (эфирное, кабельное, спутниковое)	80ad8cd8-7fd1-402c-b536-7b1e16d71772	\N	250	2	2025-08-13 12:01:48.132801+00	2025-08-13 12:01:48.132801+00
768	Система охранно-тревожной сигнализации (СОТС, ОС)	80ad8cd8-7fd1-402c-b536-7b1e16d71772	\N	250	2	2025-08-13 12:01:48.522325+00	2025-08-13 12:01:48.522325+00
772	Усиление сотовой связи	80ad8cd8-7fd1-402c-b536-7b1e16d71772	\N	250	2	2025-08-13 12:01:48.916896+00	2025-08-13 12:01:48.916896+00
775	Временные площадки, ограждение, овещение шахты временное, окрашивание приямка, лестница в приямок,  защита лифта	92d5fd4d-eb25-4562-9292-a3defdcbb01e	\N	251	1	2025-08-13 12:01:49.375264+00	2025-08-13 12:01:49.375264+00
779	Оборудование пищеблока	92d5fd4d-eb25-4562-9292-a3defdcbb01e	\N	251	1	2025-08-13 12:01:49.779084+00	2025-08-13 12:01:49.779084+00
782	Канализация К1 (до первого колодца)	80ad8cd8-7fd1-402c-b536-7b1e16d71772	\N	252	1	2025-08-13 12:01:50.183209+00	2025-08-13 12:01:50.183209+00
786	Водоснабжение (включая земляные работы)	80ad8cd8-7fd1-402c-b536-7b1e16d71772	\N	252	1	2025-08-13 12:01:50.594637+00	2025-08-13 12:01:50.594637+00
795	Разгрузочные плиты	3ffb8bf8-c7cd-49b6-b8c4-735d41355949	\N	255	1	2025-08-13 12:01:51.807528+00	2025-08-13 12:01:51.807528+00
799	МАФ	ac24e31e-e04c-4ed2-b64a-4abb21152f80	\N	255	1	2025-08-13 12:01:52.194369+00	2025-08-13 12:01:52.194369+00
802	Отделка полов	80ad8cd8-7fd1-402c-b536-7b1e16d71772	\N	256	11	2025-08-13 12:01:52.678437+00	2025-08-13 12:01:52.678437+00
806	Закладные детали кладки	b7eb7037-cb2b-4180-8a15-6e334e122e79	\N	256	11	2025-08-13 12:01:53.049666+00	2025-08-13 12:01:53.049666+00
810	Канализация хоз-бытовая	80ad8cd8-7fd1-402c-b536-7b1e16d71772	\N	256	11	2025-08-13 12:01:53.449785+00	2025-08-13 12:01:53.449785+00
814	Слаботочные системы (включая устройства умного дома)	80ad8cd8-7fd1-402c-b536-7b1e16d71772	\N	256	11	2025-08-13 12:01:53.838502+00	2025-08-13 12:01:53.838502+00
817	Разработка РД на отделку квартир	80ad8cd8-7fd1-402c-b536-7b1e16d71772	\N	257	2	2025-08-13 12:01:54.300471+00	2025-08-13 12:01:54.300471+00
821	ЗОС	80ad8cd8-7fd1-402c-b536-7b1e16d71772	\N	257	2	2025-08-13 12:01:54.674179+00	2025-08-13 12:01:54.674179+00
667	Деформационные швы (вертикальные и горизонтальные) финишное оформление	05d8126b-a759-4a2b-86c5-fab955492e50	\N	245	3	2025-08-13 12:01:38.421885+00	2025-08-13 12:01:38.421885+00
671	Отделка потолков	80ad8cd8-7fd1-402c-b536-7b1e16d71772	\N	245	4	2025-08-13 12:01:38.782644+00	2025-08-13 12:01:38.782644+00
675	Отделка полов	80ad8cd8-7fd1-402c-b536-7b1e16d71772	\N	245	6	2025-08-13 12:01:39.158421+00	2025-08-13 12:01:39.158421+00
679	Лифтовые порталы	ac24e31e-e04c-4ed2-b64a-4abb21152f80	\N	245	6	2025-08-13 12:01:39.517905+00	2025-08-13 12:01:39.517905+00
683	Отделка потолков	80ad8cd8-7fd1-402c-b536-7b1e16d71772	\N	245	8	2025-08-13 12:01:39.896851+00	2025-08-13 12:01:39.896851+00
687	Навигация	80ad8cd8-7fd1-402c-b536-7b1e16d71772	\N	245	9	2025-08-13 12:01:40.262697+00	2025-08-13 12:01:40.262697+00
691	ГКЛ перегородки	80ad8cd8-7fd1-402c-b536-7b1e16d71772	\N	245	9	2025-08-13 12:01:40.612474+00	2025-08-13 12:01:40.612474+00
695	Сантехника	80ad8cd8-7fd1-402c-b536-7b1e16d71772	\N	245	9	2025-08-13 12:01:41.00042+00	2025-08-13 12:01:41.00042+00
699	Отделка стен, колонн и откосов	80ad8cd8-7fd1-402c-b536-7b1e16d71772	\N	245	7	2025-08-13 12:01:41.354384+00	2025-08-13 12:01:41.354384+00
703	Защита МОП	80ad8cd8-7fd1-402c-b536-7b1e16d71772	\N	245	7	2025-08-13 12:01:41.710635+00	2025-08-13 12:01:41.710635+00
707	Отделка подоконников	80ad8cd8-7fd1-402c-b536-7b1e16d71772	\N	245	10	2025-08-13 12:01:42.071287+00	2025-08-13 12:01:42.071287+00
710	Отделочные работы	80ad8cd8-7fd1-402c-b536-7b1e16d71772	\N	246	5	2025-08-13 12:01:42.451503+00	2025-08-13 12:01:42.451503+00
714	Фасадные работы	80ad8cd8-7fd1-402c-b536-7b1e16d71772	\N	246	2	2025-08-13 12:01:42.829906+00	2025-08-13 12:01:42.829906+00
717	Двери кладовых	ac24e31e-e04c-4ed2-b64a-4abb21152f80	\N	247	3	2025-08-13 12:01:43.180761+00	2025-08-13 12:01:43.180761+00
721	Двери лестничной клетки и тамбур-шлюза	ac24e31e-e04c-4ed2-b64a-4abb21152f80	\N	247	7	2025-08-13 12:01:43.541219+00	2025-08-13 12:01:43.541219+00
725	Двери технических помещений	ac24e31e-e04c-4ed2-b64a-4abb21152f80	\N	247	7	2025-08-13 12:01:43.927432+00	2025-08-13 12:01:43.927432+00
729	Двери скрытого монтажа	ac24e31e-e04c-4ed2-b64a-4abb21152f80	\N	247	9	2025-08-13 12:01:44.284286+00	2025-08-13 12:01:44.284286+00
736	Канализация хоз-бытовая	80ad8cd8-7fd1-402c-b536-7b1e16d71772	\N	248	2	2025-08-13 12:01:45.053211+00	2025-08-13 12:01:45.053211+00
740	Отопление	80ad8cd8-7fd1-402c-b536-7b1e16d71772	\N	248	2	2025-08-13 12:01:45.456503+00	2025-08-13 12:01:45.456503+00
743	Электрика - силовая. Кабеля	80ad8cd8-7fd1-402c-b536-7b1e16d71772	\N	249	2	2025-08-13 12:01:45.863491+00	2025-08-13 12:01:45.863491+00
747	Электрика - освещение(кабель разводка) + аварийные блоки питания	80ad8cd8-7fd1-402c-b536-7b1e16d71772	\N	249	2	2025-08-13 12:01:46.293141+00	2025-08-13 12:01:46.293141+00
751	Трансформаторная подстанция (ТП)	80ad8cd8-7fd1-402c-b536-7b1e16d71772	\N	249	2	2025-08-13 12:01:46.695518+00	2025-08-13 12:01:46.695518+00
754	Система контроля загазованности	80ad8cd8-7fd1-402c-b536-7b1e16d71772	\N	250	2	2025-08-13 12:01:47.102826+00	2025-08-13 12:01:47.102826+00
758	Оповещение о пожаре (СОУЭ, АОП)	80ad8cd8-7fd1-402c-b536-7b1e16d71772	\N	250	2	2025-08-13 12:01:47.529131+00	2025-08-13 12:01:47.529131+00
762	Радиофикация (РлТССВ)	80ad8cd8-7fd1-402c-b536-7b1e16d71772	\N	250	2	2025-08-13 12:01:47.924568+00	2025-08-13 12:01:47.924568+00
766	Система видеонаблюдения (СОТ, СВБЛ, СВБД)	80ad8cd8-7fd1-402c-b536-7b1e16d71772	\N	250	2	2025-08-13 12:01:48.3265+00	2025-08-13 12:01:48.3265+00
770	Система экстренной связи (СЭС)	80ad8cd8-7fd1-402c-b536-7b1e16d71772	\N	250	2	2025-08-13 12:01:48.735548+00	2025-08-13 12:01:48.735548+00
773	Технология дорожного движения и мойки колес	80ad8cd8-7fd1-402c-b536-7b1e16d71772	\N	251	1	2025-08-13 12:01:49.168787+00	2025-08-13 12:01:49.168787+00
777	Водные объекты	ac24e31e-e04c-4ed2-b64a-4abb21152f80	\N	251	1	2025-08-13 12:01:49.573757+00	2025-08-13 12:01:49.573757+00
781	Антитеррористическое оборудование	ac24e31e-e04c-4ed2-b64a-4abb21152f80	\N	251	1	2025-08-13 12:01:49.989194+00	2025-08-13 12:01:49.989194+00
784	Водоснабжение с водомерным узлом (до первого колодца)	80ad8cd8-7fd1-402c-b536-7b1e16d71772	\N	252	1	2025-08-13 12:01:50.389757+00	2025-08-13 12:01:50.389757+00
788	Канализация ливневая(включая земляные работы)	80ad8cd8-7fd1-402c-b536-7b1e16d71772	\N	252	1	2025-08-13 12:01:50.794018+00	2025-08-13 12:01:50.794018+00
793	Засыпка пазух до проектной отметки благоустройства	3ffb8bf8-c7cd-49b6-b8c4-735d41355949	\N	255	1	2025-08-13 12:01:51.599305+00	2025-08-13 12:01:51.599305+00
797	Озеленение	80ad8cd8-7fd1-402c-b536-7b1e16d71772	\N	255	1	2025-08-13 12:01:52.009737+00	2025-08-13 12:01:52.009737+00
801	Водоотводные лотки благоустройства	05d8126b-a759-4a2b-86c5-fab955492e50	\N	255	1	2025-08-13 12:01:52.455297+00	2025-08-13 12:01:52.455297+00
804	Отделка потолков	80ad8cd8-7fd1-402c-b536-7b1e16d71772	\N	256	11	2025-08-13 12:01:52.862939+00	2025-08-13 12:01:52.862939+00
808	Вентиляция общеобменная	80ad8cd8-7fd1-402c-b536-7b1e16d71772	\N	256	11	2025-08-13 12:01:53.245797+00	2025-08-13 12:01:53.245797+00
812	Электрика - силовая	80ad8cd8-7fd1-402c-b536-7b1e16d71772	\N	256	11	2025-08-13 12:01:53.643077+00	2025-08-13 12:01:53.643077+00
815	Разработка РД (включая КМД на фасады) и авторский надзор	80ad8cd8-7fd1-402c-b536-7b1e16d71772	\N	257	2	2025-08-13 12:01:54.06379+00	2025-08-13 12:01:54.06379+00
819	Разработка РД на НИС	80ad8cd8-7fd1-402c-b536-7b1e16d71772	\N	257	2	2025-08-13 12:01:54.489067+00	2025-08-13 12:01:54.489067+00
\.


--
-- Data for Name: documentation_tags; Type: TABLE DATA; Schema: public; Owner: postgres
--

COPY public.documentation_tags (id, tag_number, name, created_at, updated_at) FROM stdin;
1	1	ПОС / Котлован / ГИ	2025-08-19 15:43:28.214067+00	2025-08-19 15:43:28.214067+00
2	2	КЖ	2025-08-19 15:44:13.950195+00	2025-08-19 15:44:13.950195+00
3	3	АР	2025-08-19 15:44:29.753578+00	2025-08-19 15:44:29.753578+00
4	4	ОВ/ВК	2025-08-19 15:44:51.025233+00	2025-08-19 15:44:51.025233+00
5	5	ЭОМ/СС	2025-08-19 15:45:02.326977+00	2025-08-19 15:45:02.326977+00
6	6	ТХ	2025-08-19 15:45:13.183335+00	2025-08-19 15:45:13.183335+00
\.


--
-- Data for Name: documentation_versions; Type: TABLE DATA; Schema: public; Owner: postgres
--

COPY public.documentation_versions (version_number, issue_date, file_url, status, created_at, updated_at, documentation_id, id, local_files) FROM stdin;
1	2025-05-01	https://su10.bitrix24.ru/company/personal/user/647/tasks/task/view/18899/	not_filled	2025-08-21 09:32:15.64795+00	2025-08-21 09:32:15.64795+00	ec3d749d-8d35-49bb-a3a2-8a1b61f35d06	5296b35c-baee-4198-9a9c-21f9a1853f55	[]
1	2025-05-01	https://su10.bitrix24.ru/company/personal/user/647/tasks/task/view/18903/	not_filled	2025-08-21 09:32:16.133758+00	2025-08-21 09:32:16.133758+00	6a5d7eb8-ba66-4cc5-b8c9-93c6cda93271	5861590d-5545-4c6b-9598-1a7b61b21ab2	[]
1	2025-05-01	https://su10.bitrix24.ru/company/personal/user/647/tasks/task/view/18887/	not_filled	2025-08-21 09:32:16.644253+00	2025-08-21 09:32:16.644253+00	ff07f546-c05a-4c0c-972a-7aee401714a1	2a89a862-ec93-46a5-a727-83df0aedb682	[]
2	2025-05-30	https://su10.bitrix24.ru/company/personal/user/945/tasks/task/view/19977/	not_filled	2025-08-21 09:32:17.099289+00	2025-08-21 09:32:17.099289+00	ff07f546-c05a-4c0c-972a-7aee401714a1	57db01ee-9fc7-4ce3-8a95-fd850077daaa	[]
1	2025-05-06	https://su10.bitrix24.ru/workgroups/group/131/tasks/task/view/18969/	not_filled	2025-08-21 09:32:17.517671+00	2025-08-21 09:32:17.517671+00	958177af-f289-4c50-8317-b7e064cf2ac1	0b03df71-7845-4e1e-baaf-92c696490525	[]
2	2025-06-17	https://su10.bitrix24.ru/workgroups/group/131/tasks/task/view/20321/	not_filled	2025-08-21 09:32:17.907104+00	2025-08-21 09:32:17.907104+00	958177af-f289-4c50-8317-b7e064cf2ac1	034dd85c-a866-4843-bb5d-f989b52565ca	[]
1	2025-06-17	https://su10.bitrix24.ru/workgroups/group/131/tasks/task/view/20323/	not_filled	2025-08-21 09:32:18.294854+00	2025-08-21 09:32:18.294854+00	e8693dc2-101d-4d9e-ac9c-5bf7d9d075a0	f21dde26-f81e-4cd7-862a-240f3b189d37	[]
1	2025-05-08	https://su10.bitrix24.ru/workgroups/group/131/tasks/task/view/19075/	not_filled	2025-08-21 09:32:18.740209+00	2025-08-21 09:32:18.740209+00	3f19c800-5d2c-4ba0-8036-fe37bc21f6d5	92a5efb3-d0f9-42a3-9cfe-b8ff5a7409b8	[]
1	2025-08-16	https://su10.bitrix24.ru/workgroups/group/131/tasks/task/view/22795/	not_filled	2025-08-21 09:32:19.10526+00	2025-08-21 09:32:19.10526+00	802689a5-100a-4ac5-a567-d958d595ff68	9c73b782-a6b7-49e8-9c6f-2cbfe1743f03	[]
1	2025-01-17	https://su10.bitrix24.ru/workgroups/group/125/tasks/task/view/14225/	not_filled	2025-08-25 15:26:33.150065+00	2025-08-25 15:26:33.150065+00	8dc51dec-082e-43cd-ad54-9b1de3599d00	2902374f-5110-4b74-be1a-ed9613d15b0c	[]
1	2025-07-01	https://su10.bitrix24.ru/workgroups/group/131/tasks/task/view/20749/	not_filled	2025-08-21 09:32:19.848459+00	2025-08-21 09:32:19.848459+00	1c7d2354-8f96-4a15-a401-deae1d27bb85	31cd9dd7-162e-464f-9066-2d600300b4f8	[]
1	2025-05-08	https://su10.bitrix24.ru/workgroups/group/131/tasks/task/view/19079/	not_filled	2025-08-21 09:32:20.201399+00	2025-08-21 09:32:20.201399+00	62eb11c4-915f-43e4-89f7-6c3068f9ef77	4ecbf816-da2f-4675-86f0-42bbeb4c000d	[]
1	2025-07-01	https://su10.bitrix24.ru/workgroups/group/131/tasks/task/view/20753/	not_filled	2025-08-21 09:32:20.57278+00	2025-08-21 09:32:20.57278+00	122f8545-cf1a-485e-856e-b7caf0a4501d	f3108e7c-f56c-4b84-b0d6-71539cd810a9	[]
1	2025-07-01	https://su10.bitrix24.ru/workgroups/group/131/tasks/task/view/20757/	not_filled	2025-08-21 09:32:20.964754+00	2025-08-21 09:32:20.964754+00	336fd416-423a-49d6-a12c-afb1afc2f55f	2232b40c-b09e-411a-95aa-df330213cfef	[]
1	2025-05-06	https://su10.bitrix24.ru/workgroups/group/131/tasks/task/view/18965/	not_filled	2025-08-21 09:32:21.357933+00	2025-08-21 09:32:21.357933+00	b4961ea6-874a-4bea-bb5a-c755adf4351d	b119cf5c-5eb4-466d-9b2f-ede52fc29c99	[]
1	2025-04-29	https://su10.bitrix24.ru/workgroups/group/131/tasks/task/view/18829/	not_filled	2025-08-21 09:32:21.959851+00	2025-08-21 09:32:21.959851+00	e84db261-4d46-4828-bf1a-7002b1f8c342	1782c826-d6f0-4142-846d-e77d45d46f9f	[]
2	2025-07-31	https://su10.bitrix24.ru/workgroups/group/131/tasks/task/view/22279/	not_filled	2025-08-21 09:32:22.321441+00	2025-08-21 09:32:22.321441+00	e84db261-4d46-4828-bf1a-7002b1f8c342	14a62dd9-7272-4609-b628-e11ee8358ae8	[]
1	2025-04-29	https://su10.bitrix24.ru/workgroups/group/131/tasks/task/view/18823/	not_filled	2025-08-21 09:32:22.703108+00	2025-08-21 09:32:22.703108+00	76452def-f7e8-456c-bd9b-8dfb0db0d30e	0532d84a-0f64-456d-9807-e3772b384f1d	[]
2	2025-08-16	https://su10.bitrix24.ru/workgroups/group/131/tasks/task/view/22749/	not_filled	2025-08-21 09:32:23.089613+00	2025-08-21 09:32:23.089613+00	76452def-f7e8-456c-bd9b-8dfb0db0d30e	ddb1f183-b185-4fa9-ad64-a96f97987aa1	[]
1	2025-04-29	https://su10.bitrix24.ru/workgroups/group/131/tasks/task/view/18835/	not_filled	2025-08-21 09:32:23.477174+00	2025-08-21 09:32:23.477174+00	2cd997ba-d211-43b4-988a-57dc26fc197d	619cca68-0afc-4870-bc5b-db67f1d53267	[]
2	2025-07-31	https://su10.bitrix24.ru/workgroups/group/131/tasks/task/view/22285/	not_filled	2025-08-21 09:32:23.853931+00	2025-08-21 09:32:23.853931+00	2cd997ba-d211-43b4-988a-57dc26fc197d	ab337a2e-06be-4bde-939f-3a3f91d7f391	[]
1	2025-04-29	https://su10.bitrix24.ru/workgroups/group/131/tasks/task/view/18839/	not_filled	2025-08-21 09:32:24.22731+00	2025-08-21 09:32:24.22731+00	0e3905d8-9af3-446f-8a75-9c35ed6cdfc0	3f8080a7-5a67-444b-8746-3f1e4a9e0100	[]
1	2025-05-06	https://su10.bitrix24.ru/workgroups/group/131/tasks/task/view/18961/	not_filled	2025-08-21 09:32:24.624254+00	2025-08-21 09:32:24.624254+00	aa9e3f3e-7793-4116-9456-97263d75a1c5	ca761a6c-c6ab-4c65-92f3-a547f1be09c0	[]
2	2025-07-31	https://su10.bitrix24.ru/workgroups/group/131/tasks/task/view/22291/	not_filled	2025-08-21 09:32:25.01057+00	2025-08-21 09:32:25.01057+00	aa9e3f3e-7793-4116-9456-97263d75a1c5	e5913c5b-6d23-49a5-8a27-249bd91dd5b7	[]
1	2025-04-29	https://su10.bitrix24.ru/workgroups/group/131/tasks/task/view/18843/	not_filled	2025-08-21 09:32:25.41842+00	2025-08-21 09:32:25.41842+00	de703c63-895b-4117-a7a7-1dfc389f7cb5	f5c2b976-a541-415f-ab6c-d646a1f2a0a4	[]
2	2025-07-31	https://su10.bitrix24.ru/workgroups/group/131/tasks/task/view/22293/	not_filled	2025-08-21 09:32:25.788536+00	2025-08-21 09:32:25.788536+00	de703c63-895b-4117-a7a7-1dfc389f7cb5	3996d59e-e178-45db-a5ad-dc1bce1e329a	[]
3	2025-08-19	https://su10.bitrix24.ru/workgroups/group/131/tasks/task/view/22815/	not_filled	2025-08-21 09:32:26.157207+00	2025-08-21 09:32:26.157207+00	de703c63-895b-4117-a7a7-1dfc389f7cb5	95ca258d-6052-45df-855b-7618ee490b1b	[]
1	2025-06-13	https://su10.bitrix24.ru/workgroups/group/131/tasks/task/view/20301/	not_filled	2025-08-21 09:32:26.554738+00	2025-08-21 09:32:26.554738+00	91716c2b-9785-4268-b3c6-8df712438981	53c074b1-258b-408c-ad57-4fe2cda9da53	[]
2	2025-06-27	https://su10.bitrix24.ru/workgroups/group/131/tasks/task/view/20671/	not_filled	2025-08-21 09:32:26.943225+00	2025-08-21 09:32:26.943225+00	91716c2b-9785-4268-b3c6-8df712438981	9b05476e-842e-4c43-954f-3648f049c966	[]
3	2025-07-29	https://su10.bitrix24.ru/workgroups/group/131/tasks/task/view/22061/	not_filled	2025-08-21 09:32:27.339438+00	2025-08-21 09:32:27.339438+00	91716c2b-9785-4268-b3c6-8df712438981	f71a2870-97ea-48bf-890c-88acf2bb1ad4	[]
1	2025-05-28	https://su10.bitrix24.ru/workgroups/group/131/tasks/task/view/19767/	not_filled	2025-08-21 09:32:27.722816+00	2025-08-21 09:32:27.722816+00	b3540776-a64e-43a8-8e14-ec9a52fccd35	4b3cea1f-f9ca-43b1-99b9-b8b4f1c94f56	[]
2	2025-07-19	https://su10.bitrix24.ru/workgroups/group/131/tasks/task/view/21371/	not_filled	2025-08-21 09:32:28.075512+00	2025-08-21 09:32:28.075512+00	b3540776-a64e-43a8-8e14-ec9a52fccd35	0494f94c-5641-4bca-8b55-4b55626ba81d	[]
1	2025-05-28	https://su10.bitrix24.ru/workgroups/group/131/tasks/task/view/19771/	not_filled	2025-08-21 09:32:28.453512+00	2025-08-21 09:32:28.453512+00	370b50ca-b9f5-4430-848c-7afcd64ca6c0	8fe6911f-cb10-4115-8d3b-1ea5fc0b4950	[]
2	2025-07-31	https://su10.bitrix24.ru/workgroups/group/131/tasks/task/view/22273/	not_filled	2025-08-21 09:32:28.813309+00	2025-08-21 09:32:28.813309+00	370b50ca-b9f5-4430-848c-7afcd64ca6c0	11b8dc12-a931-435c-a26b-7f4c16641769	[]
1	2025-05-28	https://su10.bitrix24.ru/workgroups/group/131/tasks/task/view/19779/	not_filled	2025-08-21 09:32:29.188019+00	2025-08-21 09:32:29.188019+00	4a00e577-ff54-4471-a403-ef778bb11e6e	e0ec6c1c-a69d-4f2d-aafd-d9c97992798b	[]
2	2025-07-31	https://su10.bitrix24.ru/workgroups/group/131/tasks/task/view/22275/	not_filled	2025-08-21 09:32:29.570466+00	2025-08-21 09:32:29.570466+00	4a00e577-ff54-4471-a403-ef778bb11e6e	1927aee2-b09c-47dd-9c03-b889b3623951	[]
1	2025-05-28	https://su10.bitrix24.ru/workgroups/group/131/tasks/task/view/19775/	not_filled	2025-08-21 09:32:29.934705+00	2025-08-21 09:32:29.934705+00	788d290c-abc1-44f4-be93-bb72f26dad83	ce36e937-f0ce-4eae-b2b8-642bc248ec88	[]
2	2025-07-31	https://su10.bitrix24.ru/workgroups/group/131/tasks/task/view/22277/	not_filled	2025-08-21 09:32:30.356568+00	2025-08-21 09:32:30.356568+00	788d290c-abc1-44f4-be93-bb72f26dad83	a698c97a-14b4-40e8-869c-085d4da3a567	[]
1	2025-07-18	https://su10.bitrix24.ru/workgroups/group/131/tasks/task/view/21319/	not_filled	2025-08-21 09:32:30.720993+00	2025-08-21 09:32:30.720993+00	f3c1ac30-fecd-4179-9c2f-63d870f55251	1b8f98e2-96b7-4d0a-90d4-4d09d2f8becd	[]
1	2025-07-18	https://su10.bitrix24.ru/workgroups/group/131/tasks/task/view/21323/	not_filled	2025-08-21 09:32:31.077422+00	2025-08-21 09:32:31.077422+00	c7691b0e-1ad0-47c7-b64d-1fa765394ad0	1401385a-9214-48bc-b5ad-ff32b11f9fd1	[]
2	2025-07-19	https://su10.bitrix24.ru/workgroups/group/131/tasks/task/view/21373/	not_filled	2025-08-21 09:32:31.48301+00	2025-08-21 09:32:31.48301+00	c7691b0e-1ad0-47c7-b64d-1fa765394ad0	22af9f42-875f-4477-a087-3d282bedcf75	[]
1	2025-05-28	https://su10.bitrix24.ru/workgroups/group/131/tasks/task/view/19787/	not_filled	2025-08-21 09:32:31.83833+00	2025-08-21 09:32:31.83833+00	2c161a55-db1b-4450-a02f-68a1ad23d234	030ef1ef-18b3-4a75-aef5-97b18502eec8	[]
2	2025-07-31	https://su10.bitrix24.ru/workgroups/group/131/tasks/task/view/22281/	not_filled	2025-08-21 09:32:32.197455+00	2025-08-21 09:32:32.197455+00	2c161a55-db1b-4450-a02f-68a1ad23d234	64955b8e-119e-4fbd-8fe2-5fed46ebeabf	[]
1	2025-05-28	https://su10.bitrix24.ru/workgroups/group/131/tasks/task/view/19783/	not_filled	2025-08-21 09:32:32.565604+00	2025-08-21 09:32:32.565604+00	b3e96832-c6a2-47b1-b75b-41c5b9e44b58	079bbe65-d42c-4c3a-9c70-b14d8b572713	[]
2	2025-07-31	https://su10.bitrix24.ru/workgroups/group/131/tasks/task/view/22283/	not_filled	2025-08-21 09:32:32.944387+00	2025-08-21 09:32:32.944387+00	b3e96832-c6a2-47b1-b75b-41c5b9e44b58	46bd4c1e-6a75-4db1-8fa5-781674e649fe	[]
1	2025-06-03	https://su10.bitrix24.ru/workgroups/group/131/tasks/task/view/20067/	not_filled	2025-08-21 09:32:33.340538+00	2025-08-21 09:32:33.340538+00	e6ef80a1-ddf3-4d8d-a15a-be62755e795e	fccb7eb1-6714-4fd5-bc08-697702e2c989	[]
2	2025-07-31	https://su10.bitrix24.ru/workgroups/group/131/tasks/task/view/22287/	not_filled	2025-08-21 09:32:33.733788+00	2025-08-21 09:32:33.733788+00	e6ef80a1-ddf3-4d8d-a15a-be62755e795e	da90aa13-4d22-4fdd-be7e-72248032af7e	[]
1	2025-06-05	https://su10.bitrix24.ru/workgroups/group/131/tasks/task/view/20213/	not_filled	2025-08-21 09:32:34.11307+00	2025-08-21 09:32:34.11307+00	f23c37ab-490b-4f48-99fa-1bcc2a0c5d65	e877ddd4-760f-4a10-a360-e778138e69b7	[]
1	2025-07-18	https://su10.bitrix24.ru/workgroups/group/131/tasks/task/view/21339/	not_filled	2025-08-21 09:32:36.257947+00	2025-08-21 09:32:36.257947+00	28625b76-6624-40d9-b62f-af18ac2b2de7	043547b8-b824-4fc1-922d-5dba4e470967	[]
1	2025-07-19	https://su10.bitrix24.ru/workgroups/group/131/tasks/task/view/21377/	not_filled	2025-08-21 09:32:38.377647+00	2025-08-21 09:32:38.377647+00	bd03d3fb-bdd5-456d-ac7c-3abae6e109bd	cc080518-b6db-449b-bf20-d6c655ba8c96	[]
1	2025-07-12	https://su10.bitrix24.ru/company/personal/user/947/tasks/task/view/21151/	not_filled	2025-08-25 15:26:33.68661+00	2025-08-25 15:26:33.68661+00	536a19c1-be2e-4b3c-b3a1-2a1746e61378	0c59bfda-4a4c-4daa-a056-0cf107bbdb6d	[]
1	2025-07-18	https://su10.bitrix24.ru/company/personal/user/895/tasks/task/view/21279/	not_filled	2025-08-25 15:26:34.647329+00	2025-08-25 15:26:34.647329+00	b344f9a7-5d2c-4883-bd97-02cc41771cf6	5d2887bf-ffec-43da-93b9-c4d44e9ffa91	[]
2	2025-07-31	https://su10.bitrix24.ru/workgroups/group/131/tasks/task/view/22289/	not_filled	2025-08-21 09:32:34.666343+00	2025-08-21 09:32:34.666343+00	f23c37ab-490b-4f48-99fa-1bcc2a0c5d65	775e33dc-dea8-4a77-a89a-a698d0253af8	[]
2	2025-08-07	https://su10.bitrix24.ru/workgroups/group/131/tasks/task/view/22523/	not_filled	2025-08-21 09:32:36.788977+00	2025-08-21 09:32:36.788977+00	28625b76-6624-40d9-b62f-af18ac2b2de7	967e83d1-c453-4157-be5c-95844df3d5ef	[]
1	2025-08-07	https://su10.bitrix24.ru/workgroups/group/131/tasks/task/view/22527/	not_filled	2025-08-21 09:32:38.786867+00	2025-08-21 09:32:38.786867+00	9ad69277-9144-4844-b5a9-8af0592db8cc	df046eca-221d-4e9c-88cb-fbecc0207989	[]
1	2025-02-04	https://su10.bitrix24.ru/company/personal/user/821/tasks/task/view/15135/	not_filled	2025-08-25 15:26:34.182608+00	2025-08-25 15:26:34.182608+00	69e9397f-34fe-4b91-84e6-7339f13c5c2d	9875a15f-0009-4428-a8a9-ee5593f0bd81	[]
1	2025-07-18	https://su10.bitrix24.ru/workgroups/group/131/tasks/task/view/21331/	not_filled	2025-08-21 09:32:35.028335+00	2025-08-21 09:32:35.028335+00	2a439585-672a-4ef7-8c93-d7a9c5ec8cce	15eb44c1-f05e-4187-86da-cb39577554c2	[]
3	2025-08-12	https://su10.bitrix24.ru/workgroups/group/131/tasks/task/view/22601/	not_filled	2025-08-21 09:32:37.219885+00	2025-08-21 09:32:37.219885+00	28625b76-6624-40d9-b62f-af18ac2b2de7	6b47bdf8-0bc0-4a50-b56b-95f2fd26adb2	[]
2	2025-08-19	https://su10.bitrix24.ru/workgroups/group/131/tasks/task/view/22813/	not_filled	2025-08-21 09:32:39.176252+00	2025-08-21 09:32:39.176252+00	9ad69277-9144-4844-b5a9-8af0592db8cc	6fdcb640-7d42-48b6-8715-5c42919fce49	[]
1	2025-07-18	https://su10.bitrix24.ru/workgroups/group/131/tasks/task/view/21327/	not_filled	2025-08-21 09:32:35.432943+00	2025-08-21 09:32:35.432943+00	fd4ac328-da06-4d5e-bd9d-a867da1d3002	ac54eaa1-487b-4cdc-8968-027905d0c911	[]
4	2025-08-16	https://su10.bitrix24.ru/workgroups/group/131/tasks/task/view/22747/	not_filled	2025-08-21 09:32:37.594921+00	2025-08-21 09:32:37.594921+00	28625b76-6624-40d9-b62f-af18ac2b2de7	a112c784-c3df-42b8-9980-e12a8e29eacb	[]
1	2025-07-18	https://su10.bitrix24.ru/workgroups/group/131/tasks/task/view/21335/	not_filled	2025-08-21 09:32:35.866755+00	2025-08-21 09:32:35.866755+00	9374198d-6171-425d-b097-796d824c5b25	928dc22a-7ad1-4692-ab9d-dc22300b9590	[]
1	2025-05-30	https://su10.bitrix24.ru/workgroups/group/131/tasks/task/view/19941/	not_filled	2025-08-21 09:32:37.990795+00	2025-08-21 09:32:37.990795+00	0d2b3ef0-f533-46b7-9421-0a8d9c4429b1	faefb477-007b-47fa-bd70-9cf7475aea2c	[]
1	2025-07-31	https://su10.bitrix24.ru/workgroups/group/131/tasks/task/view/22271/	not_filled	2025-08-21 09:32:39.537102+00	2025-08-21 09:32:39.537102+00	3df6f514-8768-4282-b31c-79c4b5b65394	02d70795-5dd3-4004-9faf-2b1287e946a5	[]
1	2025-08-06	https://su10.bitrix24.ru/workgroups/group/131/tasks/task/view/22479/	not_filled	2025-08-21 09:32:39.922676+00	2025-08-21 09:32:39.922676+00	c3b9179e-74cc-407a-a5ee-a82a1f890ebe	bee4b9d5-75ca-4da1-ad37-ab78b5a3ba11	[]
2	2025-08-20	https://su10.bitrix24.ru/workgroups/group/131/tasks/task/view/22827/	not_filled	2025-08-21 09:32:40.375888+00	2025-08-21 09:32:40.375888+00	c3b9179e-74cc-407a-a5ee-a82a1f890ebe	c8667533-f207-4d32-b418-3759e72cfdc3	[]
1	2025-07-31	https://su10.bitrix24.ru/workgroups/group/131/tasks/task/view/22297/	not_filled	2025-08-21 09:32:41.231764+00	2025-08-21 09:32:41.231764+00	650b14a9-07f2-4861-8637-091a8aa30398	5718bd2c-ea9d-42b0-8039-20760f7131f6	[]
1	2025-07-31	https://su10.bitrix24.ru/workgroups/group/131/tasks/task/view/22301/	not_filled	2025-08-21 09:32:41.635789+00	2025-08-21 09:32:41.635789+00	85733f4c-8afa-467b-ab16-038cfa6cf558	4b6362da-18ac-436d-9e42-a131c9584c0f	[]
2	2025-08-06	https://su10.bitrix24.ru/workgroups/group/131/tasks/task/view/22485/	not_filled	2025-08-21 09:32:42.156746+00	2025-08-21 09:32:42.156746+00	85733f4c-8afa-467b-ab16-038cfa6cf558	1686563c-9578-4516-90bb-d6e9193d9f8a	[]
1	2025-08-19	https://su10.bitrix24.ru/workgroups/group/131/tasks/task/view/22823/	not_filled	2025-08-21 09:32:42.514881+00	2025-08-21 09:32:42.514881+00	926738bf-c167-4625-8125-6f7327dcaef1	539e3c83-da72-432a-9ab6-aaf1358b1ef0	[]
1	2025-08-12	https://su10.bitrix24.ru/workgroups/group/131/tasks/task/view/22599/	not_filled	2025-08-21 09:32:42.891636+00	2025-08-21 09:32:42.891636+00	888fdda1-e306-4fa1-ac1a-4c61a66ebdac	52578446-19f2-4324-9a08-66e9f5817138	[]
1	2025-08-14	https://su10.bitrix24.ru/workgroups/group/131/tasks/task/view/22661/	not_filled	2025-08-21 09:32:43.297095+00	2025-08-21 09:32:43.297095+00	8865eec6-d7b2-446b-ba08-4dbdf32f40cc	184475e3-cf78-406a-aad7-53fb5627d3be	[]
1	2025-08-06	https://su10.bitrix24.ru/workgroups/group/131/tasks/task/view/22483/	not_filled	2025-08-21 09:32:43.687645+00	2025-08-21 09:32:43.687645+00	e43c2fb6-e302-4c80-b05c-a7a9a5d3a740	d81dbc39-0172-4470-8df7-d4aefe80c2df	[]
1	2025-08-20	https://su10.bitrix24.ru/workgroups/group/131/tasks/task/view/22835/	not_filled	2025-08-21 09:32:44.114987+00	2025-08-21 09:32:44.114987+00	42a7bee4-a86e-4dcd-8c71-cd2d79512dbb	0c181bf0-1250-451c-951e-7d7092f9e92e	[]
1	2025-06-20	https://su10.bitrix24.ru/company/personal/user/29/tasks/task/view/20433/	not_filled	2025-08-21 09:32:44.474499+00	2025-08-21 09:32:44.474499+00	2d22a0a2-ab12-4b9a-8334-b05b87110a2e	2d8c4354-8d24-488a-a281-f869f903a2bb	[]
1	2025-07-12	https://su10.bitrix24.ru/company/personal/user/947/tasks/task/view/21151/	not_filled	2025-08-22 07:28:26.501854+00	2025-08-22 08:17:20.6775+00	536a19c1-be2e-4b3c-b3a1-2a1746e61378	3c67bef4-bdce-4a50-934d-85085acf5f4e	[]
1	2025-07-12	https://su10.bitrix24.ru/company/personal/user/947/tasks/task/view/21155/	not_filled	2025-08-22 07:28:26.932957+00	2025-08-22 08:17:21.293405+00	b31ec789-9a2b-415a-ac22-bad844f443dc	9b8fda7f-1ccc-4cde-8c0b-292b628fc19a	[]
1	2025-06-04	https://su10.bitrix24.ru/workgroups/group/125/tasks/task/view/20131/	not_filled	2025-08-22 07:28:27.313929+00	2025-08-22 08:17:21.888883+00	ae4733f7-d46e-4d32-84af-d4e564208646	3d60f0f0-6ab1-4878-9c9e-998143c25f14	[]
4	2025-08-14	https://su10.bitrix24.ru/workgroups/group/125/tasks/task/view/22695/	not_filled	2025-08-22 07:28:28.44816+00	2025-08-22 08:17:23.516028+00	ae4733f7-d46e-4d32-84af-d4e564208646	4294802e-f603-49c4-89bb-2fd4a0aae098	[]
2	2025-07-12	https://su10.bitrix24.ru/company/personal/user/947/tasks/task/view/21135/	not_filled	2025-08-22 07:28:29.226406+00	2025-08-22 08:17:24.658067+00	e734d241-860c-4f89-ac10-d20c9c6c5cac	e35b71d4-96f0-4974-a84d-ee25e3be4c0d	[]
1	2025-07-29	https://su10.bitrix24.ru/workgroups/group/125/tasks/task/view/22079/	not_filled	2025-08-22 07:28:30.397091+00	2025-08-22 08:17:26.047947+00	8b533c59-f839-4ec2-9ce2-d19df88337dd	5d00e86b-2ce8-47d6-939c-01dc0050a142	[]
1	2025-07-30	https://su10.bitrix24.ru/workgroups/group/125/tasks/task/view/22207/	not_filled	2025-08-22 07:28:31.127247+00	2025-08-22 08:17:27.264884+00	242a62fe-f985-49a2-88f0-de8ad166819d	8d40c346-ca63-4c03-8f99-e243650eab76	[]
1	2025-02-04	https://su10.bitrix24.ru/company/personal/user/821/tasks/task/view/15135/	not_filled	2025-08-22 07:28:31.916127+00	2025-08-22 08:17:28.502094+00	69e9397f-34fe-4b91-84e6-7339f13c5c2d	45524342-5573-4d66-8795-35ca3957bb7d	[]
2	2025-02-22	https://su10.bitrix24.ru/company/personal/user/821/tasks/task/view/15817/	not_filled	2025-08-22 07:28:32.272618+00	2025-08-22 08:17:29.306+00	69e9397f-34fe-4b91-84e6-7339f13c5c2d	9549e76c-dea1-4110-b576-83d11b0f2b02	[]
1	2025-02-04	https://su10.bitrix24.ru/company/personal/user/821/tasks/task/view/15141/	not_filled	2025-08-22 07:28:32.995059+00	2025-08-22 08:17:30.497627+00	a4d1f99c-83a7-4e7b-a95f-bcd7eed2c90a	0c8b69cd-e4f7-496f-9704-f15dab63c9d2	[]
1	2025-02-16	https://su10.bitrix24.ru/workgroups/group/125/tasks/task/view/15501/	not_filled	2025-08-22 07:28:34.441251+00	2025-08-22 08:17:32.811717+00	ed16c046-d590-4169-898d-45b17e06ded0	0ad6dd89-5304-4a7d-8fe0-29d448fa6be4	[]
1	2025-02-16	https://su10.bitrix24.ru/workgroups/group/125/tasks/task/view/15497/	not_filled	2025-08-22 07:28:35.168174+00	2025-08-22 08:17:33.765475+00	098c4ba0-c037-4603-9ea1-3c21a93f3718	ee3dd3f6-03f0-483d-b212-b5f6694b9392	[]
1	2025-05-14	https://su10.bitrix24.ru/workgroups/group/125/tasks/task/view/19259/	not_filled	2025-08-22 07:28:35.935735+00	2025-08-22 08:17:34.920001+00	d99591b3-7dfb-4de8-8bf1-d99d074f0ce5	9721c085-de67-45f5-b987-69bd7622ea2e	[]
1	2025-03-25	https://su10.bitrix24.ru/workgroups/group/125/tasks/task/view/17291/	not_filled	2025-08-22 07:28:36.686468+00	2025-08-22 08:17:36.069548+00	937745b4-b809-43ef-98a0-582eb7ce7135	c7872b00-390d-49ce-806e-800367c2e5ac	[]
2	2025-04-02	https://su10.bitrix24.ru/workgroups/group/125/tasks/task/view/17669/	not_filled	2025-08-22 07:28:37.051921+00	2025-08-22 08:17:36.757208+00	937745b4-b809-43ef-98a0-582eb7ce7135	75d6f639-1916-4113-bb86-694137ec4d77	[]
4	2025-04-19	https://su10.bitrix24.ru/workgroups/group/125/tasks/task/view/18297/	not_filled	2025-08-22 07:28:37.791672+00	2025-08-22 08:17:38.06073+00	937745b4-b809-43ef-98a0-582eb7ce7135	6cfe6998-53a6-4a23-9981-0113ff1ad558	[]
1	2025-02-25	https://su10.bitrix24.ru/workgroups/group/125/tasks/task/view/15911/	not_filled	2025-08-22 07:28:38.541255+00	2025-08-22 08:17:39.276799+00	3a769d69-c897-47db-bfc1-5fc54b893a47	7817268e-6e88-4549-a13e-7592078629db	[]
2	2025-03-04	https://su10.bitrix24.ru/workgroups/group/125/tasks/task/view/16375/	not_filled	2025-08-22 07:28:38.908043+00	2025-08-22 08:17:39.832971+00	3a769d69-c897-47db-bfc1-5fc54b893a47	2b4d4523-bdcc-427c-960f-abfae677f61e	[]
4	2025-05-17	https://su10.bitrix24.ru/workgroups/group/125/tasks/task/view/19467/	not_filled	2025-08-22 07:28:39.663819+00	2025-08-22 08:17:40.998469+00	3a769d69-c897-47db-bfc1-5fc54b893a47	6ca934cd-f2a9-4586-b24f-4533782e297a	[]
5	2025-05-29	https://su10.bitrix24.ru/workgroups/group/125/tasks/task/view/19811/	not_filled	2025-08-22 07:28:40.01641+00	2025-08-22 08:17:41.564056+00	3a769d69-c897-47db-bfc1-5fc54b893a47	9ee5a342-7f53-4b40-84fc-4caf25bcfd45	[]
1	2025-02-28	https://su10.bitrix24.ru/workgroups/group/125/tasks/task/view/16289/	not_filled	2025-08-22 07:28:40.718886+00	2025-08-22 08:17:42.74816+00	d119e7a5-3055-43c1-b39c-8bf9dad1a531	3d673cc6-658d-4b00-a6f3-12b39c9f87a0	[]
1	2025-03-12	https://su10.bitrix24.ru/workgroups/group/125/tasks/task/view/16805/	not_filled	2025-08-22 07:28:41.399144+00	2025-08-22 08:17:43.950615+00	0bfd342a-d2ec-471e-b994-88ed37b75b6c	4fe95932-ad26-4689-b40a-6ffa4103faf2	[]
2	2025-04-11	https://su10.bitrix24.ru/workgroups/group/125/tasks/task/view/18061/	not_filled	2025-08-22 07:28:41.93616+00	2025-08-22 08:17:44.597636+00	0bfd342a-d2ec-471e-b994-88ed37b75b6c	d27c3453-32ff-4ec4-8ba4-4b6307be40f5	[]
2	2025-05-15	https://su10.bitrix24.ru/workgroups/group/125/tasks/task/view/19347/	not_filled	2025-08-22 07:28:42.664855+00	2025-08-22 08:17:45.82796+00	3da7a8e8-e73d-4e78-a60a-e94bba3d8ed3	c22ab666-368d-4e50-85fd-f1f11ef4139a	[]
1	2025-06-21	https://su10.bitrix24.ru/workgroups/group/125/tasks/task/view/20493/	not_filled	2025-08-22 07:28:43.342762+00	2025-08-22 08:17:47.049324+00	f1d98d56-134c-41d7-b627-cf145d6042c3	7a0c2ca0-28ed-4e07-893a-db4599376679	[]
2	2025-06-26	https://su10.bitrix24.ru/workgroups/group/125/tasks/task/view/20601/	not_filled	2025-08-22 07:28:43.699629+00	2025-08-22 08:17:47.665847+00	f1d98d56-134c-41d7-b627-cf145d6042c3	59469bff-f0f5-446c-b9e3-d365d14fcbfc	[]
4	2025-07-08	https://su10.bitrix24.ru/workgroups/group/125/tasks/task/view/21033/	not_filled	2025-08-22 07:28:44.381631+00	2025-08-22 08:17:48.822424+00	f1d98d56-134c-41d7-b627-cf145d6042c3	845a6d60-c69f-48f5-ac53-094b1f6fa493	[]
2	2025-07-02	https://su10.bitrix24.ru/workgroups/group/125/tasks/task/view/20827/	not_filled	2025-08-22 07:28:45.068865+00	2025-08-22 08:17:49.995875+00	3894bb58-3102-42b8-a210-0906ece8f431	4fb30d45-f11f-4db9-9149-6aa5bd4e15c7	[]
3	2025-07-15	https://su10.bitrix24.ru/workgroups/group/125/tasks/task/view/21175/	not_filled	2025-08-22 07:28:45.410952+00	2025-08-22 08:17:50.576308+00	3894bb58-3102-42b8-a210-0906ece8f431	c7414130-e51a-4ee2-afc0-379baeb87d7a	[]
2	2025-07-01	https://su10.bitrix24.ru/workgroups/group/125/tasks/task/view/20725/	not_filled	2025-08-22 07:28:46.141826+00	2025-08-22 08:17:51.823639+00	17e81e5d-bdc1-4b08-81bb-cfd1ee5179a3	50999738-fb44-4ef9-89f5-41fff230d6ff	[]
3	2025-07-08	https://su10.bitrix24.ru/workgroups/group/125/tasks/task/view/21037/	not_filled	2025-08-22 07:28:46.49377+00	2025-08-22 08:17:52.434758+00	17e81e5d-bdc1-4b08-81bb-cfd1ee5179a3	5bfed41e-5253-43ca-acb4-0879edf3d688	[]
2	2025-07-26	https://su10.bitrix24.ru/workgroups/group/125/tasks/task/view/22037/	not_filled	2025-08-22 07:28:48.195498+00	2025-08-22 08:17:55.483223+00	3d99658c-d013-4598-beb3-2136eb9c4548	83497f3d-817e-438e-9702-4ad1795bbb90	[]
1	2025-08-01	https://su10.bitrix24.ru/workgroups/group/125/tasks/task/view/22387/	not_filled	2025-08-22 07:28:49.917285+00	2025-08-22 08:17:58.565777+00	f2bf8b78-faf9-41a9-8539-7b0765f913f5	fa9bc491-9058-42f1-9a5b-be16f46f0274	[]
1	2025-08-14	https://su10.bitrix24.ru/workgroups/group/125/tasks/task/view/22675/	not_filled	2025-08-22 07:28:51.746803+00	2025-08-22 08:18:01.695009+00	b6111a7f-8322-41ad-82f2-d9cae09c7f9b	660396c8-ad36-41ff-8546-f5776f366634	[]
1	2025-04-02	https://su10.bitrix24.ru/workgroups/group/125/tasks/task/view/17663/?EVENT_TYPE=UPDATE&EVENT_TASK_ID=17663&EVENT_OPTIONS[STAY_AT_PAGE]=&EVENT_OPTIONS[SCOPE]=&EVENT_OPTIONS[FIRST_GRID_TASK_CREATION_TOUR_GUIDE]=	not_filled	2025-08-22 07:28:53.480762+00	2025-08-22 08:18:04.758144+00	1901815b-66c7-465a-a8bb-ad5aa8eff42d	74376713-c1b2-45ad-8fc5-0818a94718df	[]
2	2025-05-15	https://su10.bitrix24.ru/workgroups/group/125/tasks/task/view/19351/	not_filled	2025-08-22 07:28:55.298653+00	2025-08-22 08:18:07.802959+00	8fbd85ce-682a-4e7a-8239-d6d385d7e85b	c3421616-28fd-43c8-9505-7d9b3c0d7b11	[]
1	2025-06-19	https://su10.bitrix24.ru/workgroups/group/125/tasks/task/view/20409/	not_filled	2025-08-22 07:28:57.063825+00	2025-08-22 08:18:10.794099+00	d9d67333-5aab-492c-80a3-c90f7e7edc19	8cb7b488-179c-477e-94e5-e3abce067435	[]
2	2025-08-08	https://su10.bitrix24.ru/workgroups/group/125/tasks/task/view/22551/	not_filled	2025-08-22 07:28:58.878423+00	2025-08-22 08:18:15.013811+00	4e9af931-8bf7-4f99-a215-d8883b17a691	9c502988-a0fa-4947-b5d6-a9ca3fa3fee1	[]
1	2025-03-25	https://su10.bitrix24.ru/workgroups/group/125/tasks/task/view/17299/?EVENT_TYPE=UPDATE&EVENT_TASK_ID=17299&EVENT_OPTIONS[STAY_AT_PAGE]=&EVENT_OPTIONS[SCOPE]=&EVENT_OPTIONS[FIRST_GRID_TASK_CREATION_TOUR_GUIDE]=	not_filled	2025-08-22 07:29:00.659538+00	2025-08-22 08:18:18.032217+00	bacf8633-8d7d-4d5d-bd69-c799b13c4a02	29d0be8f-083d-42d1-b721-b940ddf0b831	[]
2	2025-05-18	https://su10.bitrix24.ru/workgroups/group/125/tasks/task/view/19497/?any=group%2F125%2Ftasks%2Ftask%2Fview%2F19497%2F	not_filled	2025-08-22 07:29:02.464835+00	2025-08-22 08:18:21.051746+00	806daac2-b7b5-4ce2-b852-95d2b3130475	6cf83dc7-c4b7-4fcf-8c60-803b9f5ec9bc	[]
1	2025-06-21	https://su10.bitrix24.ru/workgroups/group/125/tasks/task/view/20447/	not_filled	2025-08-22 07:29:04.542969+00	2025-08-22 08:18:24.168766+00	6124c63f-4cae-43ef-ab34-95a50ddbf275	5635fcaf-310a-420d-9aa5-372da94eaaf9	[]
3	2025-07-01	https://su10.bitrix24.ru/workgroups/group/125/tasks/task/view/20727/	not_filled	2025-08-22 07:29:06.401111+00	2025-08-22 08:18:26.914145+00	9d43afc4-e71a-4ccf-916a-8f85689587bf	285ce928-66fe-4f3e-aad4-3ac591828fbe	[]
1	2025-07-15	https://su10.bitrix24.ru/workgroups/group/125/tasks/task/view/21173/	not_filled	2025-08-22 07:28:46.825185+00	2025-08-22 08:17:53.050024+00	4553f0c2-ce2c-434c-9518-019553b62715	479714a9-c4d2-4c80-a267-da7de13a479e	[]
3	2025-08-05	https://su10.bitrix24.ru/workgroups/group/125/tasks/task/view/22441/	not_filled	2025-08-22 07:28:48.531542+00	2025-08-22 08:17:56.109175+00	3d99658c-d013-4598-beb3-2136eb9c4548	b62fa27c-9cb1-4ff3-9ecc-2ac7e1a8deff	[]
1	2025-08-01	https://su10.bitrix24.ru/workgroups/group/125/tasks/task/view/22391/	not_filled	2025-08-22 07:28:50.355096+00	2025-08-22 08:17:59.22508+00	df45486e-d998-4540-93df-4ab7e9c8d9cd	21548fbb-db4f-42ca-8f82-a0965141efde	[]
1	2025-04-16	https://su10.bitrix24.ru/workgroups/group/125/tasks/task/view/18211/	not_filled	2025-08-22 07:28:52.12498+00	2025-08-22 08:18:02.30398+00	a1e52472-dba3-498d-ad64-57ba3776876a	0cf47924-b94c-4c57-9991-a66f828f298a	[]
2	2025-04-16	https://su10.bitrix24.ru/workgroups/group/125/tasks/task/view/18213/	not_filled	2025-08-22 07:28:53.840143+00	2025-08-22 08:18:05.382548+00	1901815b-66c7-465a-a8bb-ad5aa8eff42d	ffadc36d-6252-4d97-9636-d6ec301f2ffd	[]
3	2025-05-22	https://su10.bitrix24.ru/workgroups/group/125/tasks/task/view/19539/	not_filled	2025-08-22 07:28:55.641691+00	2025-08-22 08:18:08.367044+00	8fbd85ce-682a-4e7a-8239-d6d385d7e85b	ca9665d3-0741-440c-a600-c0b25d72ad41	[]
2	2025-06-21	https://su10.bitrix24.ru/workgroups/group/125/tasks/task/view/20503/	not_filled	2025-08-22 07:28:57.435638+00	2025-08-22 08:18:11.452209+00	d9d67333-5aab-492c-80a3-c90f7e7edc19	1cfc724b-ebc0-474e-971a-6e96ca938a04	[]
1	2025-08-01	https://su10.bitrix24.ru/workgroups/group/125/tasks/task/view/22363/	not_filled	2025-08-22 07:28:59.221622+00	2025-08-22 08:18:15.60707+00	648dba5f-0a84-4782-800a-1e03955c9136	fefc8544-6777-4357-869a-c03541db661e	[]
2	2025-05-01	https://su10.bitrix24.ru/workgroups/group/125/tasks/task/view/18907/	not_filled	2025-08-22 07:29:01.035364+00	2025-08-22 08:18:18.629113+00	bacf8633-8d7d-4d5d-bd69-c799b13c4a02	b27e38d9-02c7-4829-9750-c0454f8de0ae	[]
1	2025-05-08	https://su10.bitrix24.ru/workgroups/group/125/tasks/task/view/19071/	not_filled	2025-08-22 07:29:02.806756+00	2025-08-22 08:18:21.72734+00	48ffc696-b127-4121-8d41-72e63ce27922	181d400a-5aea-48a8-a84a-ac8a0ad6ecc5	[]
1	2025-06-21	https://su10.bitrix24.ru/workgroups/group/125/tasks/task/view/20451/	not_filled	2025-08-22 07:29:04.91551+00	2025-08-22 08:18:24.757743+00	2bb0b7a5-82c7-491f-b9d9-d2f874a00f85	89a54c7a-6611-4192-85ad-cd6d9b479f0e	[]
1	2025-06-26	https://su10.bitrix24.ru/workgroups/group/125/tasks/task/view/20613/	not_filled	2025-08-22 07:29:06.749357+00	2025-08-22 08:18:27.506456+00	c116b14a-68a0-4ead-aa87-77dee7ecc984	22629e3e-e9a7-4fc2-9d33-1888e982d49b	[]
1	2025-07-25	https://su10.bitrix24.ru/workgroups/group/125/tasks/task/view/21859/	not_filled	2025-08-22 07:28:47.163968+00	2025-08-22 08:17:53.65545+00	39a2d76a-bbb9-4314-831a-d78603b8bb0f	1e2cd06d-d14f-44be-9bfb-4323c58ff021	[]
1	2025-07-25	https://su10.bitrix24.ru/workgroups/group/125/tasks/task/view/21871/	not_filled	2025-08-22 07:28:48.877787+00	2025-08-22 08:17:56.780731+00	bca2c0bc-a4c8-410e-bbad-3dafe1202c8d	cdabc224-6ee7-4a20-bdc8-9ca17a7f9f7c	[]
2	2025-08-14	https://su10.bitrix24.ru/workgroups/group/125/tasks/task/view/22689/	not_filled	2025-08-22 07:28:50.709081+00	2025-08-22 08:17:59.825476+00	df45486e-d998-4540-93df-4ab7e9c8d9cd	5d71b37e-7043-44a7-96ba-5c8a8f303417	[]
1	2025-04-11	https://su10.bitrix24.ru/workgroups/group/125/tasks/task/view/18071/	not_filled	2025-08-22 07:28:52.449392+00	2025-08-22 08:18:02.909143+00	afd8017a-6d65-4432-a645-9c9c735bc6d6	2cc22364-a5de-4d05-9b77-120e184ae75a	[]
3	2025-05-14	https://su10.bitrix24.ru/workgroups/group/125/tasks/task/view/19293/	not_filled	2025-08-22 07:28:54.224613+00	2025-08-22 08:18:05.986943+00	1901815b-66c7-465a-a8bb-ad5aa8eff42d	2dd4fa4b-1dc0-4242-afda-b98e7f6e59b2	[]
1	2025-05-14	https://su10.bitrix24.ru/workgroups/group/125/tasks/task/view/19301/	not_filled	2025-08-22 07:28:55.9905+00	2025-08-22 08:18:08.964492+00	913c05cc-d6f0-4b07-8490-b1e18c1bae67	8b3afc7c-2b94-44a3-ac2d-a28269055b8d	[]
1	2025-07-26	https://su10.bitrix24.ru/workgroups/group/125/tasks/task/view/22027/	not_filled	2025-08-22 07:28:57.787266+00	2025-08-22 08:18:12.402109+00	852f21db-e276-45ff-b7ae-574dc9f723db	19b4dcf6-3b5a-4932-a9aa-d748014c77b6	[]
1	2025-05-31	https://su10.bitrix24.ru/workgroups/group/125/tasks/task/view/19993/	not_filled	2025-08-22 07:28:59.587267+00	2025-08-22 08:18:16.225077+00	6629caf2-f9b1-431c-822f-2d1eb2d4c097	cd217198-0a72-409e-9c5c-40c0300ea8af	[]
1	2025-05-07	https://su10.bitrix24.ru/workgroups/group/125/tasks/task/view/19037/	not_filled	2025-08-22 07:29:01.37619+00	2025-08-22 08:18:19.245956+00	e9e5f6d6-fec8-4982-9b29-9540a1b6529e	e42908e9-9388-49f9-b65e-443b9bd31dd6	[]
2	2025-05-15	https://su10.bitrix24.ru/workgroups/group/125/tasks/task/view/19353/	not_filled	2025-08-22 07:29:03.149308+00	2025-08-22 08:18:22.332775+00	48ffc696-b127-4121-8d41-72e63ce27922	6c3e4f0d-da1c-4ecd-9466-6ef7f083e74b	[]
1	2025-06-26	https://su10.bitrix24.ru/workgroups/group/125/tasks/task/view/20605/	not_filled	2025-08-22 07:29:05.260296+00	2025-08-22 08:18:25.371438+00	e6eedd46-b64a-4278-9d6f-b7eb5d7a4123	578eaf83-31e1-4720-b4e3-3ec3c95287a9	[]
1	2025-07-01	https://su10.bitrix24.ru/workgroups/group/125/tasks/task/view/20731/	not_filled	2025-08-22 07:29:07.105543+00	2025-08-22 08:18:28.124642+00	32656b43-1b53-44ae-b2e2-81befd9cd7a5	65678175-4fe3-430b-88c9-90bbb3193dd3	[]
1	2025-07-18	https://su10.bitrix24.ru/workgroups/group/125/tasks/task/view/21311/	not_filled	2025-08-22 07:28:47.500907+00	2025-08-22 08:17:54.264559+00	10f1d962-b920-4f8d-a675-84458469a4a0	2f20ebf5-5339-414f-8334-f8bd862b70d5	[]
2	2025-08-08	https://su10.bitrix24.ru/workgroups/group/125/tasks/task/view/22565/	not_filled	2025-08-22 07:28:49.223854+00	2025-08-22 08:17:57.381528+00	bca2c0bc-a4c8-410e-bbad-3dafe1202c8d	02aa966a-b735-4aa3-b1df-03775ce5544b	[]
1	2025-08-07	https://su10.bitrix24.ru/workgroups/group/125/tasks/task/view/22549/	not_filled	2025-08-22 07:28:51.086105+00	2025-08-22 08:18:00.43108+00	db6f62f5-676d-491f-9a45-d5743fc245f3	23b812ad-f098-4540-82fd-eae0e07b330f	[]
2	2025-04-18	https://su10.bitrix24.ru/workgroups/group/125/tasks/task/view/18285/	not_filled	2025-08-22 07:28:52.813317+00	2025-08-22 08:18:03.492961+00	afd8017a-6d65-4432-a645-9c9c735bc6d6	c9bcdf10-c926-4893-81c9-391b7c455e9b	[]
4	2025-05-14	https://su10.bitrix24.ru/workgroups/group/125/tasks/task/view/19295/	not_filled	2025-08-22 07:28:54.561338+00	2025-08-22 08:18:06.606645+00	1901815b-66c7-465a-a8bb-ad5aa8eff42d	42179e6b-9fcb-4bcc-90c7-b85dcb47f225	[]
2	2025-05-17	https://su10.bitrix24.ru/workgroups/group/125/tasks/task/view/19455/	not_filled	2025-08-22 07:28:56.323086+00	2025-08-22 08:18:09.582739+00	913c05cc-d6f0-4b07-8490-b1e18c1bae67	f565c75d-5c1d-437d-8d70-ec060bec48cc	[]
2	2025-08-05	https://su10.bitrix24.ru/workgroups/group/125/tasks/task/view/22431/	not_filled	2025-08-22 07:28:58.136479+00	2025-08-22 08:18:13.69727+00	852f21db-e276-45ff-b7ae-574dc9f723db	6333d7d2-466e-4c03-8b8a-7bea9695fb95	[]
1	2025-03-25	https://su10.bitrix24.ru/workgroups/group/125/tasks/task/view/17295/?EVENT_TYPE=UPDATE&EVENT_TASK_ID=17295&EVENT_OPTIONS[STAY_AT_PAGE]=&EVENT_OPTIONS[SCOPE]=&EVENT_OPTIONS[FIRST_GRID_TASK_CREATION_TOUR_GUIDE]=	not_filled	2025-08-22 07:28:59.941689+00	2025-08-22 08:18:16.854012+00	a8768648-7398-4c2a-9179-4e8ac3ae3dc8	20c41a30-a653-44c9-b261-f597cb9d22d7	[]
2	2025-05-14	https://su10.bitrix24.ru/workgroups/group/125/tasks/task/view/19311/	not_filled	2025-08-22 07:29:01.744207+00	2025-08-22 08:18:19.840891+00	e9e5f6d6-fec8-4982-9b29-9540a1b6529e	93a9eae4-6bfb-434f-8b1e-2583e637843b	[]
3	2025-05-22	https://su10.bitrix24.ru/workgroups/group/125/tasks/task/view/19541/	not_filled	2025-08-22 07:29:03.515239+00	2025-08-22 08:18:22.940401+00	48ffc696-b127-4121-8d41-72e63ce27922	a4cab8d7-d880-40d6-92cb-e1827a95b66f	[]
2	2025-07-12	https://su10.bitrix24.ru/workgroups/group/125/tasks/task/view/21137/	not_filled	2025-08-22 07:29:07.440604+00	2025-08-22 08:18:28.747036+00	32656b43-1b53-44ae-b2e2-81befd9cd7a5	9c614da0-ed92-4a0f-9474-f6968530f81a	[]
1	2025-01-17	https://su10.bitrix24.ru/workgroups/group/125/tasks/task/view/14225/	not_filled	2025-08-22 07:28:25.028578+00	2025-08-22 08:17:18.727006+00	8dc51dec-082e-43cd-ad54-9b1de3599d00	972d3248-51e3-40bc-9fdd-2f4e52e78c26	[]
1	2025-02-12	https://su10.bitrix24.ru/workgroups/group/125/tasks/task/view/15373/?EVENT_TYPE=UPDATE&EVENT_TASK_ID=15373&EVENT_OPTIONS[STAY_AT_PAGE]=&EVENT_OPTIONS[SCOPE]=&EVENT_OPTIONS[FIRST_GRID_TASK_CREATION_TOUR_GUIDE]=	not_filled	2025-08-22 07:28:25.538273+00	2025-08-22 08:17:19.366813+00	82fb8525-b47b-4f21-84c3-5ea5ac30ac51	7349203b-49cb-4e95-ac64-7c3c65c6f131	[]
1	2025-02-12	https://su10.bitrix24.ru/workgroups/group/125/tasks/task/view/15365/?EVENT_TYPE=UPDATE&EVENT_TASK_ID=15365&EVENT_OPTIONS[STAY_AT_PAGE]=&EVENT_OPTIONS[SCOPE]=&EVENT_OPTIONS[FIRST_GRID_TASK_CREATION_TOUR_GUIDE]=	not_filled	2025-08-22 07:28:25.976259+00	2025-08-22 08:17:20.012681+00	e2393cc8-d3fe-4e8e-b2aa-e7014222dc9e	e1c41a51-624a-4ac1-9156-ed51cec579da	[]
3	2025-07-22	https://su10.bitrix24.ru/workgroups/group/125/tasks/task/view/21445/	not_filled	2025-08-22 07:28:28.076297+00	2025-08-22 08:17:22.950137+00	ae4733f7-d46e-4d32-84af-d4e564208646	97b348d2-4597-4d61-899d-6ec3495491b7	[]
1	2025-06-04	https://su10.bitrix24.ru/workgroups/group/125/tasks/task/view/20137/	not_filled	2025-08-22 07:28:28.872611+00	2025-08-22 08:17:24.095962+00	e734d241-860c-4f89-ac10-d20c9c6c5cac	cae3596f-406f-401e-ac8f-4cd8a8ff9210	[]
1	2025-07-30	https://su10.bitrix24.ru/workgroups/group/125/tasks/task/view/22203/	not_filled	2025-08-22 07:28:30.760579+00	2025-08-22 08:17:26.694332+00	0b710cac-6ff4-4b3f-8597-eba3dbdf2730	25da50fe-e9c1-42ca-b4b3-8134d0c1e310	[]
2	2025-08-20	https://su10.bitrix24.ru/workgroups/group/125/tasks/task/view/22837/	not_filled	2025-08-22 07:28:31.490372+00	2025-08-22 08:17:27.835859+00	242a62fe-f985-49a2-88f0-de8ad166819d	0eec1856-1c2b-47d9-a844-2f32e9eb03c9	[]
2	2025-02-22	https://su10.bitrix24.ru/company/personal/user/821/tasks/task/view/15815/	not_filled	2025-08-22 07:28:33.358133+00	2025-08-22 08:17:31.114068+00	a4d1f99c-83a7-4e7b-a95f-bcd7eed2c90a	7e245274-4bf8-48c0-9f71-fbc9cfa5c89d	[]
1	2025-02-12	https://su10.bitrix24.ru/workgroups/group/125/tasks/task/view/15369/?EVENT_TYPE=UPDATE&EVENT_TASK_ID=15369&EVENT_OPTIONS[STAY_AT_PAGE]=&EVENT_OPTIONS[SCOPE]=&EVENT_OPTIONS[FIRST_GRID_TASK_CREATION_TOUR_GUIDE]=	not_filled	2025-08-22 07:28:34.068524+00	2025-08-22 08:17:32.252513+00	51c84359-43fc-4caf-b1e0-51ee514a1627	2b5d43b8-bb6e-4199-a7e4-12cdd4d381db	[]
2	2025-03-15	https://su10.bitrix24.ru/workgroups/group/125/tasks/task/view/16939/	not_filled	2025-08-22 07:28:35.568673+00	2025-08-22 08:17:34.323258+00	098c4ba0-c037-4603-9ea1-3c21a93f3718	37801599-d1a2-4002-b602-701531797410	[]
2	2025-06-20	https://su10.bitrix24.ru/workgroups/group/125/tasks/task/view/20417/	not_filled	2025-08-22 07:28:36.295165+00	2025-08-22 08:17:35.503708+00	d99591b3-7dfb-4de8-8bf1-d99d074f0ce5	6afd9d17-3484-4440-98d1-c5cf1733a48b	[]
3	2025-04-05	https://su10.bitrix24.ru/workgroups/group/125/tasks/task/view/17839/	not_filled	2025-08-22 07:28:37.402348+00	2025-08-22 08:17:37.34131+00	937745b4-b809-43ef-98a0-582eb7ce7135	068c5d3a-e7d4-4017-9403-7a095104fed9	[]
5	2025-06-20	https://su10.bitrix24.ru/workgroups/group/125/tasks/task/view/20421/	not_filled	2025-08-22 07:28:38.160165+00	2025-08-22 08:17:38.700634+00	937745b4-b809-43ef-98a0-582eb7ce7135	e183905d-120e-4379-b0c6-ced7db683474	[]
3	2025-03-22	https://su10.bitrix24.ru/workgroups/group/125/tasks/task/view/17137/	not_filled	2025-08-22 07:28:39.291635+00	2025-08-22 08:17:40.424424+00	3a769d69-c897-47db-bfc1-5fc54b893a47	868cbaee-79f1-4506-9547-7148a8bfa970	[]
6	2025-06-21	https://su10.bitrix24.ru/workgroups/group/125/tasks/task/view/19813/	not_filled	2025-08-22 07:28:40.378407+00	2025-08-22 08:17:42.149342+00	3a769d69-c897-47db-bfc1-5fc54b893a47	bfb923b3-f65a-44f4-9ee9-44c41df1430c	[]
1	2025-08-14	https://su10.bitrix24.ru/workgroups/group/125/tasks/task/view/22693/	not_filled	2025-08-22 07:28:49.555985+00	2025-08-22 08:17:57.970716+00	d3e02784-6af0-4efa-b33c-274bcfe33dc4	ca6bf2a1-1c19-4f8d-94c7-a4985ec9c072	[]
1	2025-05-06	https://su10.bitrix24.ru/workgroups/group/125/tasks/task/view/18975/	not_filled	2025-08-22 07:28:53.145506+00	2025-08-22 08:18:04.141224+00	24aaa6e0-1a3c-4c8a-94b0-96684d646b36	57e1e126-1bd8-4526-a782-fdb2144b7114	[]
1	2025-05-14	https://su10.bitrix24.ru/workgroups/group/125/tasks/task/view/19305/	not_filled	2025-08-22 07:28:54.922447+00	2025-08-22 08:18:07.212447+00	8fbd85ce-682a-4e7a-8239-d6d385d7e85b	923217f5-4eac-45cf-a382-3eb72d98b594	[]
1	2025-07-26	https://su10.bitrix24.ru/workgroups/group/125/tasks/task/view/22031/	not_filled	2025-08-22 07:28:58.52348+00	2025-08-22 08:18:14.421122+00	4e9af931-8bf7-4f99-a215-d8883b17a691	66349b2d-2300-425d-b144-b74a8115a4f8	[]
1	2025-05-17	https://su10.bitrix24.ru/workgroups/group/125/tasks/task/view/19465/	not_filled	2025-08-22 07:29:04.199568+00	2025-08-22 08:18:23.550636+00	e6f22d45-bcc3-48bb-a26b-5a348f993321	1dcc646d-edfe-4ae7-a685-6c6c81baf97f	[]
2	2025-06-27	https://su10.bitrix24.ru/workgroups/group/125/tasks/task/view/20673/	not_filled	2025-08-22 07:29:05.983413+00	2025-08-22 08:18:26.332043+00	9d43afc4-e71a-4ccf-916a-8f85689587bf	19e2ffcf-164a-459a-b2df-b6bb08656fe1	[]
1	2025-07-03	https://su10.bitrix24.ru/workgroups/group/125/tasks/task/view/20903/	not_filled	2025-08-22 07:29:07.792317+00	2025-08-22 08:18:29.407248+00	5ecd96f4-75ab-481f-99b7-3b9c23a5fb28	25c64251-ceeb-4f25-b14f-fc9b4ba01c81	[]
2	2025-07-15	https://su10.bitrix24.ru/workgroups/group/125/tasks/task/view/21169/	not_filled	2025-08-22 07:29:08.520084+00	2025-08-22 08:18:30.652041+00	0c19a57a-b96e-4dc5-9f84-a7a816ccd4fc	676d7cf6-44c3-4dea-a354-c488b62b93bc	[]
1	2025-07-18	https://su10.bitrix24.ru/workgroups/group/125/tasks/task/view/21303/	not_filled	2025-08-22 07:29:08.865642+00	2025-08-22 08:18:31.264937+00	e7c92fe3-bb13-4214-bfe9-725070f9c2d5	655cffaf-3066-4e11-b3e5-15d4331fb919	[]
2	2025-07-26	https://su10.bitrix24.ru/workgroups/group/125/tasks/task/view/22035/	not_filled	2025-08-22 07:29:09.544622+00	2025-08-22 08:18:32.609053+00	7b045b20-bf2d-4481-ab1a-0bbe2b11a30a	b2053879-5b7e-42e6-b349-08dfaf72c1ab	[]
1	2025-08-08	https://su10.bitrix24.ru/workgroups/group/125/tasks/task/view/22555/	not_filled	2025-08-22 07:29:10.245869+00	2025-08-22 08:18:33.866241+00	ed6a8820-be59-4e7e-93f7-9864827e96c7	8f948d8b-e4bf-438e-8604-884d7d81087a	[]
1	2025-06-17	https://su10.bitrix24.ru/workgroups/group/125/tasks/task/view/20351/	not_filled	2025-08-22 07:29:10.586646+00	2025-08-22 08:18:34.450826+00	7c6df5bb-a0d1-4ea1-b735-9d8bd6db3cba	959517b5-6bf8-4b5f-94fb-0d10451ee45d	[]
1	2025-06-21	https://su10.bitrix24.ru/workgroups/group/125/tasks/task/view/20511/	not_filled	2025-08-22 07:29:11.324816+00	2025-08-22 08:18:35.586218+00	44359f67-fe61-43d9-90db-8752e2e48560	b1110dca-1265-4eed-ad0e-14031f1cfb0e	[]
1	2025-06-21	https://su10.bitrix24.ru/workgroups/group/125/tasks/task/view/20515/	not_filled	2025-08-22 07:29:12.026223+00	2025-08-22 08:18:36.745451+00	776191f4-9508-429f-b3f2-48ef5502ad86	4ccd7284-2a25-4a14-992a-2824ab49b37f	[]
1	2025-07-25	https://su10.bitrix24.ru/workgroups/group/125/tasks/task/view/21855/	not_filled	2025-08-22 07:29:12.417262+00	2025-08-22 08:18:37.31216+00	86025732-906e-48c9-83fb-5c6a1f7bf7fd	a85b3619-691a-4656-9057-6ae1471f4b7d	[]
3	2025-08-01	https://su10.bitrix24.ru/workgroups/group/125/tasks/task/view/22383/	not_filled	2025-08-22 07:29:13.114713+00	2025-08-22 08:18:38.421507+00	86025732-906e-48c9-83fb-5c6a1f7bf7fd	91771207-f7bc-489e-b2e1-6f6791fb1b2d	[]
1	2025-06-26	https://su10.bitrix24.ru/workgroups/group/125/tasks/task/view/20595/	not_filled	2025-08-22 07:29:13.808391+00	2025-08-22 08:19:19.848041+00	bc1f1468-a2b7-417c-86e4-d994189f29bd	2133662a-9374-4cd7-bf85-9e171c032b95	[]
2	2025-07-25	https://su10.bitrix24.ru/workgroups/group/125/tasks/task/view/21851/	not_filled	2025-08-22 07:29:14.164951+00	2025-08-22 08:19:20.436784+00	bc1f1468-a2b7-417c-86e4-d994189f29bd	cdca919d-ce57-467c-90a6-401240d7273a	[]
4	2025-08-01	https://su10.bitrix24.ru/workgroups/group/125/tasks/task/view/22371/	not_filled	2025-08-22 07:29:14.897878+00	2025-08-22 08:19:21.639098+00	bc1f1468-a2b7-417c-86e4-d994189f29bd	44468394-609d-4288-aa61-dd369ad1c39e	[]
1	2025-07-03	https://su10.bitrix24.ru/workgroups/group/125/tasks/task/view/20877/	not_filled	2025-08-22 07:29:15.615827+00	2025-08-22 08:19:22.917398+00	035c59f2-9058-470e-a032-c7b492feda1f	9c526e0e-eaf0-4ee1-89cf-a7aebd65a69a	[]
2	2025-07-25	https://su10.bitrix24.ru/workgroups/group/125/tasks/task/view/21867/	not_filled	2025-08-22 07:29:15.948941+00	2025-08-22 08:19:23.494959+00	035c59f2-9058-470e-a032-c7b492feda1f	86dffd79-9618-4965-b338-37429de403b6	[]
1	2025-07-25	https://su10.bitrix24.ru/workgroups/group/125/tasks/task/view/21865/	not_filled	2025-08-22 07:29:16.656713+00	2025-08-22 08:19:25.301721+00	2f73d3c4-8b8b-485a-a8ab-661d492e75c9	83ee5e38-5923-4805-bef9-6fae41c14466	[]
1	2025-08-01	https://su10.bitrix24.ru/workgroups/group/125/tasks/task/view/22381/	not_filled	2025-08-22 07:29:17.0272+00	2025-08-22 08:19:25.915768+00	59c63f22-0e2e-4f03-906e-d9f3883ae5da	27f3c283-bb29-4bdf-8324-481839461a9a	[]
1	2025-08-14	https://su10.bitrix24.ru/workgroups/group/125/tasks/task/view/22679/	not_filled	2025-08-22 07:29:17.691497+00	2025-08-22 08:19:27.137429+00	3b3dbfc5-534a-4810-a27b-8c46294f0239	ca515118-6295-4c0d-b56d-eca341445c7b	[]
1	2025-08-08	https://su10.bitrix24.ru/workgroups/group/125/tasks/task/view/22559/	not_filled	2025-08-22 07:29:18.394671+00	2025-08-22 08:19:28.352861+00	8f12b5c2-4304-49a6-bb1d-30bb9d92541e	2c8ad275-bac5-414a-9859-c707788ec148	[]
2	2025-05-28	https://su10.bitrix24.ru/workgroups/group/125/tasks/task/view/19761/	not_filled	2025-08-22 07:29:19.110731+00	2025-08-22 08:19:29.519345+00	3f681dfc-6d8e-4e84-aaea-30f35ed686a7	1d35f6f1-0667-4b02-8452-41eee7a7d521	[]
1	2025-07-18	https://su10.bitrix24.ru/company/personal/user/895/tasks/task/view/21279/	not_filled	2025-08-22 07:29:19.50894+00	2025-08-22 08:19:30.183839+00	b344f9a7-5d2c-4883-bd97-02cc41771cf6	b6186c24-43f1-46a2-ae7b-a9b57e351692	[]
1	2025-03-12	https://su10.bitrix24.ru/workgroups/group/125/tasks/task/view/16813/	not_filled	2025-08-22 07:28:41.057203+00	2025-08-22 08:17:43.334258+00	5f19327a-321b-48ad-9624-199e76c9444a	89f3ee99-8808-4035-8a67-8742375a2bd1	[]
3	2025-07-01	https://su10.bitrix24.ru/workgroups/group/125/tasks/task/view/20723/	not_filled	2025-08-22 07:28:44.035301+00	2025-08-22 08:17:48.247717+00	f1d98d56-134c-41d7-b627-cf145d6042c3	4858fb0c-6dce-4d2f-9383-4b438b5eb9ef	[]
1	2025-06-21	https://su10.bitrix24.ru/workgroups/group/125/tasks/task/view/20497/	not_filled	2025-08-22 07:28:44.722504+00	2025-08-22 08:17:49.411114+00	3894bb58-3102-42b8-a210-0906ece8f431	ffbc9f16-3262-4170-aea6-a6133d80ecb3	[]
1	2025-03-12	https://su10.bitrix24.ru/workgroups/group/125/tasks/task/view/16809/	not_filled	2025-08-22 07:28:42.314669+00	2025-08-22 08:17:45.219396+00	3da7a8e8-e73d-4e78-a60a-e94bba3d8ed3	3ed4a3f7-c9f9-415c-b1b2-baa604c4e826	[]
1	2025-03-22	https://su10.bitrix24.ru/workgroups/group/125/tasks/task/view/17141/	not_filled	2025-08-22 07:28:42.998005+00	2025-08-22 08:17:46.443942+00	4b947d29-2bf2-4182-a25a-e5bfb254a560	536d9021-108a-4443-891b-93fb77434d1e	[]
1	2025-06-21	https://su10.bitrix24.ru/workgroups/group/125/tasks/task/view/20501/	not_filled	2025-08-22 07:28:45.774027+00	2025-08-22 08:17:51.222447+00	17e81e5d-bdc1-4b08-81bb-cfd1ee5179a3	190aa6a0-3c96-4758-92d4-3c473ab9c9c6	[]
1	2025-07-18	https://su10.bitrix24.ru/workgroups/group/125/tasks/task/view/21315/	not_filled	2025-08-22 07:28:47.837644+00	2025-08-22 08:17:54.87157+00	3d99658c-d013-4598-beb3-2136eb9c4548	f59c12a2-9ef3-46a4-940a-852ca6cb804f	[]
1	2025-08-14	https://su10.bitrix24.ru/workgroups/group/125/tasks/task/view/22687/	not_filled	2025-08-22 07:28:51.405311+00	2025-08-22 08:18:01.089387+00	7610e7ea-65ad-4068-b1db-31ceefb3e40e	4c2e4773-8969-4a7d-b1d8-9ccf7048fe86	[]
1	2025-06-19	https://su10.bitrix24.ru/workgroups/group/125/tasks/task/view/20405/	not_filled	2025-08-22 07:28:56.683128+00	2025-08-22 08:18:10.203366+00	9251803f-c3d8-4a69-8e51-640850e20690	99be415e-6998-4801-b92f-98a1c737ea0f	[]
2	2025-04-22	https://su10.bitrix24.ru/workgroups/group/125/tasks/task/view/18345/	not_filled	2025-08-22 07:29:00.302522+00	2025-08-22 08:18:17.426039+00	a8768648-7398-4c2a-9179-4e8ac3ae3dc8	c85018f3-dcb0-4188-af64-e6970bd90aeb	[]
1	2025-04-02	https://su10.bitrix24.ru/workgroups/group/125/tasks/task/view/17667/?EVENT_TYPE=UPDATE&EVENT_TASK_ID=17667&EVENT_OPTIONS[STAY_AT_PAGE]=&EVENT_OPTIONS[SCOPE]=&EVENT_OPTIONS[FIRST_GRID_TASK_CREATION_TOUR_GUIDE]=	not_filled	2025-08-22 07:29:02.106234+00	2025-08-22 08:18:20.436097+00	806daac2-b7b5-4ce2-b852-95d2b3130475	5d770cce-7c56-4f81-8437-0875fda853d9	[]
1	2025-07-03	https://su10.bitrix24.ru/workgroups/group/125/tasks/task/view/20899/	not_filled	2025-08-22 07:29:08.147302+00	2025-08-22 08:18:30.016195+00	0c19a57a-b96e-4dc5-9f84-a7a816ccd4fc	832ac43a-4691-48fc-b679-4bb727d49df5	[]
1	2025-07-18	https://su10.bitrix24.ru/workgroups/group/125/tasks/task/view/21307/	not_filled	2025-08-22 07:29:09.206082+00	2025-08-22 08:18:31.986955+00	7b045b20-bf2d-4481-ab1a-0bbe2b11a30a	ce8362fd-7040-4877-b38f-ba89e6e3dd58	[]
3	2025-08-05	https://su10.bitrix24.ru/workgroups/group/125/tasks/task/view/22437/	not_filled	2025-08-22 07:29:09.899628+00	2025-08-22 08:18:33.244292+00	7b045b20-bf2d-4481-ab1a-0bbe2b11a30a	e8d6b100-9815-4285-bd61-86bf5c9daba1	[]
1	2025-08-14	https://su10.bitrix24.ru/workgroups/group/125/tasks/task/view/22671/	not_filled	2025-08-22 07:29:10.949702+00	2025-08-22 08:18:35.009443+00	58a92868-c1d1-453a-811d-e221265324d9	f575487e-df07-478e-8ebd-5f7af585259d	[]
2	2025-07-05	https://su10.bitrix24.ru/workgroups/group/125/tasks/task/view/20947/	not_filled	2025-08-22 07:29:11.668439+00	2025-08-22 08:18:36.150224+00	44359f67-fe61-43d9-90db-8752e2e48560	b9503ac9-cb93-4b0f-9c2d-54731aba5bf2	[]
2	2025-07-25	https://su10.bitrix24.ru/workgroups/group/125/tasks/task/view/21873/	not_filled	2025-08-22 07:29:12.769431+00	2025-08-22 08:18:37.864913+00	86025732-906e-48c9-83fb-5c6a1f7bf7fd	70479c1d-23c9-45c5-a34c-362b9beae46a	[]
4	2025-08-01	https://su10.bitrix24.ru/workgroups/group/125/tasks/task/view/22393/	not_filled	2025-08-22 07:29:13.454965+00	2025-08-22 08:18:38.980302+00	86025732-906e-48c9-83fb-5c6a1f7bf7fd	0d2a2e8e-e1dc-4605-b6f6-f47a7de26fe7	[]
3	2025-07-25	https://su10.bitrix24.ru/workgroups/group/125/tasks/task/view/21875/	not_filled	2025-08-22 07:29:14.559027+00	2025-08-22 08:19:21.045628+00	bc1f1468-a2b7-417c-86e4-d994189f29bd	5b1c0f8d-7a6f-48c8-935e-378a024a91cc	[]
5	2025-08-02	https://su10.bitrix24.ru/workgroups/group/125/tasks/task/view/22401/	not_filled	2025-08-22 07:29:15.250718+00	2025-08-22 08:19:22.256376+00	bc1f1468-a2b7-417c-86e4-d994189f29bd	2573eb61-a260-4981-b132-47639d064d46	[]
3	2025-08-05	https://su10.bitrix24.ru/workgroups/group/125/tasks/task/view/22435/	not_filled	2025-08-22 07:29:16.297287+00	2025-08-22 08:19:24.722956+00	035c59f2-9058-470e-a032-c7b492feda1f	9a1df6af-f330-411b-b35e-b05fb64fd9bf	[]
2	2025-08-14	https://su10.bitrix24.ru/workgroups/group/125/tasks/task/view/22683/	not_filled	2025-08-22 07:29:17.353744+00	2025-08-22 08:19:26.517045+00	59c63f22-0e2e-4f03-906e-d9f3883ae5da	9de82006-e19e-457a-9d5f-58b9bbeda830	[]
1	2025-08-08	https://su10.bitrix24.ru/workgroups/group/125/tasks/task/view/22563/	not_filled	2025-08-22 07:29:18.057689+00	2025-08-22 08:19:27.754993+00	5cbdd04c-f76e-4130-9a84-5667fcf18cdf	318160ac-7eee-4d07-99b7-203ab16822cc	[]
1	2025-04-24	https://su10.bitrix24.ru/company/personal/user/111/tasks/task/view/18463/	not_filled	2025-08-22 07:29:18.75602+00	2025-08-22 08:19:28.933107+00	3f681dfc-6d8e-4e84-aaea-30f35ed686a7	07b06a85-492b-4937-a214-30a07ec0d633	[]
3	2025-02-28	https://su10.bitrix24.ru/company/personal/user/821/tasks/task/view/16283/	not_filled	2025-08-22 07:28:33.714974+00	2025-08-22 09:50:20.482097+00	a4d1f99c-83a7-4e7b-a95f-bcd7eed2c90a	19d5ddec-ed1f-490c-8e6e-717caaafc49b	[{"name": "СТ2601-14-АР0-АС-1-РД.pdf", "path": "public./Documentation/c95e1507-9c01-47c5-9858-40452f907466/a4d1f99c-83a7-4e7b-a95f-bcd7eed2c90a/СТ2601-14-АР0-АС-1-РД.pdf", "size": 11937146, "type": "application/pdf", "extension": "pdf", "uploadedAt": "2025-08-22T09:35:05.932Z"}, {"name": "alliya.xlsx", "path": "public./Documentation/c95e1507-9c01-47c5-9858-40452f907466/a4d1f99c-83a7-4e7b-a95f-bcd7eed2c90a/alliya.xlsx", "size": 24881, "type": "application/vnd.openxmlformats-officedocument.spreadsheetml.sheet", "extension": "xlsx", "uploadedAt": "2025-08-22T09:50:21.276Z"}]
3	2025-02-28	https://su10.bitrix24.ru/company/personal/user/821/tasks/task/view/16285/	not_filled	2025-08-22 07:28:32.627636+00	2025-08-22 09:18:46.6357+00	69e9397f-34fe-4b91-84e6-7339f13c5c2d	f1c3e3e8-2954-4dc9-ad82-91c2ec16b5c4	[]
1	2025-08-12	https://su10.bitrix24.ru/workgroups/group/131/tasks/task/view/22639/	not_filled	2025-08-21 09:32:19.474995+00	2025-08-22 12:26:04.027008+00	fa34f1a8-58c3-4c9e-8205-da6b56132658	7b62a552-7115-4c4b-a604-b318c5fe0c47	[{"name": "СТ2601-14-АР0-АС-1-РД.pdf", "path": "public./Documentation/f9227acf-9446-42c8-a533-bfeb30fa07a4/fa34f1a8-58c3-4c9e-8205-da6b56132658/СТ2601-14-АР0-АС-1-РД.pdf", "size": 11937146, "type": "application/pdf", "extension": "pdf", "uploadedAt": "2025-08-22T10:54:48.542Z"}, {"name": "corp14.xlsx", "path": "public./Documentation/f9227acf-9446-42c8-a533-bfeb30fa07a4/fa34f1a8-58c3-4c9e-8205-da6b56132658/corp14.xlsx", "size": 17117, "type": "application/vnd.openxmlformats-officedocument.spreadsheetml.sheet", "extension": "xlsx", "uploadedAt": "2025-08-22T12:26:04.620Z"}]
\.


--
-- Data for Name: documentations; Type: TABLE DATA; Schema: public; Owner: postgres
--

COPY public.documentations (code, tag_id, created_at, updated_at, id, stage) FROM stdin;
СТ26/01-14-КЖ-АС-01.2-РД	2	2025-08-21 09:32:39.347354+00	2025-08-21 09:32:39.347354+00	3df6f514-8768-4282-b31c-79c4b5b65394	Р
СТ26/01-14-КЖ4-0.3-РД	2	2025-08-21 09:32:39.721295+00	2025-08-21 09:32:40.141779+00	c3b9179e-74cc-407a-a5ee-a82a1f890ebe	Р
СТ26/01-14-КЖ2-02.1-РД	2	2025-08-21 09:32:21.76628+00	2025-08-21 09:32:22.143218+00	e84db261-4d46-4828-bf1a-7002b1f8c342	Р
СТ26/01-14-КЖ4-1.1-РД	2	2025-08-21 09:32:41.007782+00	2025-08-21 09:32:41.007782+00	650b14a9-07f2-4861-8637-091a8aa30398	Р
СТ26/01-14-КЖ4-1.2-РД	2	2025-08-21 09:32:41.417269+00	2025-08-21 09:32:41.970266+00	85733f4c-8afa-467b-ab16-038cfa6cf558	Р
СТ26/01-14-КЖ4-2.1-РД	2	2025-08-21 09:32:42.338067+00	2025-08-21 09:32:42.338067+00	926738bf-c167-4625-8125-6f7327dcaef1	Р
СТ26/01-14-КЖ3-02.1-РД	2	2025-08-21 09:32:22.50861+00	2025-08-21 09:32:22.872746+00	76452def-f7e8-456c-bd9b-8dfb0db0d30e	Р
СТ26/01-14-КЖ4-2.2-РД	2	2025-08-21 09:32:42.693091+00	2025-08-21 09:32:42.693091+00	888fdda1-e306-4fa1-ac1a-4c61a66ebdac	Р
СТ26/01-14-КЖ7-1.1-РД	2	2025-08-21 09:32:43.069138+00	2025-08-21 09:32:43.069138+00	8865eec6-d7b2-446b-ba08-4dbdf32f40cc	Р
СТ26/01-14-КЖ7-1.2-РД	2	2025-08-21 09:32:43.488739+00	2025-08-21 09:32:43.488739+00	e43c2fb6-e302-4c80-b05c-a7a9a5d3a740	Р
СТ26/01-14-КЖ7-2.2-РД	2	2025-08-21 09:32:43.87343+00	2025-08-21 09:32:43.87343+00	42a7bee4-a86e-4dcd-8c71-cd2d79512dbb	Р
СТ2601-14-КЖ.ЭГ	5	2025-08-21 09:32:44.292916+00	2025-08-21 09:32:44.292916+00	2d22a0a2-ab12-4b9a-8334-b05b87110a2e	Р
06/25-ГК-5-КЖ0	2	2025-08-22 07:28:31.735514+00	2025-08-25 15:26:33.972243+00	69e9397f-34fe-4b91-84e6-7339f13c5c2d	Р
СТ26/01-14-КЖ4-02.1-РД	2	2025-08-21 09:32:23.284665+00	2025-08-21 09:32:23.656691+00	2cd997ba-d211-43b4-988a-57dc26fc197d	Р
СТ26/01-14-КЖ5-02.1-РД	2	2025-08-21 09:32:24.044921+00	2025-08-21 09:32:24.044921+00	0e3905d8-9af3-446f-8a75-9c35ed6cdfc0	Р
13АВ-РД-АР3-К5	3	2025-08-22 07:28:30.949542+00	2025-08-22 08:17:27.440111+00	242a62fe-f985-49a2-88f0-de8ad166819d	Р
СТ26/01-14-КЖ6-02.1-РД	2	2025-08-21 09:32:24.425579+00	2025-08-21 09:32:24.801487+00	aa9e3f3e-7793-4116-9456-97263d75a1c5	Р
13АВ-РД-АР1.1-К4	3	2025-08-22 07:28:27.119303+00	2025-08-22 08:17:23.128962+00	ae4733f7-d46e-4d32-84af-d4e564208646	Р
06/25-ГК-4-КЖ0	2	2025-08-22 07:28:32.819392+00	2025-08-22 08:17:31.305106+00	a4d1f99c-83a7-4e7b-a95f-bcd7eed2c90a	Р
13АВ-РД-АР1.1-К5	3	2025-08-22 07:28:28.656802+00	2025-08-22 08:17:25.20303+00	e734d241-860c-4f89-ac10-d20c9c6c5cac	Р
СТ26/01-14-КЖ7-02.1-РД	2	2025-08-21 09:32:25.222721+00	2025-08-21 09:32:25.977148+00	de703c63-895b-4117-a7a7-1dfc389f7cb5	Р
13АВ-РД-КЖ0.2 -БК4	2	2025-08-22 07:28:34.24548+00	2025-08-22 08:17:32.978509+00	ed16c046-d590-4169-898d-45b17e06ded0	Р
СТ26/01-14-КЖ-АС-02.1-РД	2	2025-08-21 09:32:26.355635+00	2025-08-21 09:32:27.137885+00	91716c2b-9785-4268-b3c6-8df712438981	Р
13АВ-РД-СФ.2	2	2025-08-22 07:28:33.893094+00	2025-08-22 08:17:31.84992+00	51c84359-43fc-4caf-b1e0-51ee514a1627	Р
СТ26/01-14-КЖ1-01.1-РД	2	2025-08-21 09:32:27.537735+00	2025-08-21 09:32:27.892873+00	b3540776-a64e-43a8-8e14-ec9a52fccd35	Р
13АВ-РД-КЖ0.3-БК5	2	2025-08-22 07:28:34.982317+00	2025-08-22 08:17:33.942571+00	098c4ba0-c037-4603-9ea1-3c21a93f3718	Р
СТ26/01-14-КЖ1-01.2-РД	2	2025-08-21 09:32:28.254479+00	2025-08-21 09:32:28.627132+00	370b50ca-b9f5-4430-848c-7afcd64ca6c0	Р
13АВ-РД-КЖ0.1-ПА	2	2025-08-22 07:28:35.753785+00	2025-08-22 08:17:35.089341+00	d99591b3-7dfb-4de8-8bf1-d99d074f0ce5	Р
13АВ-РД-СФ-К3	2	2025-08-22 07:28:40.538891+00	2025-08-22 08:17:42.333161+00	d119e7a5-3055-43c1-b39c-8bf9dad1a531	Р
СТ26/01-14-КЖ2-01.1-РД	2	2025-08-21 09:32:29.00396+00	2025-08-21 09:32:29.374789+00	4a00e577-ff54-4471-a403-ef778bb11e6e	Р
13АВ-РД-КЖ0.3-ПА	2	2025-08-22 07:28:38.33103+00	2025-08-22 08:17:41.758259+00	3a769d69-c897-47db-bfc1-5fc54b893a47	Р
13АВ-РД-КЖ0-К3	2	2025-08-22 07:28:41.225497+00	2025-08-22 08:17:44.13364+00	0bfd342a-d2ec-471e-b994-88ed37b75b6c	Р
СТ26/01-14-КЖ2-01.2-РД	2	2025-08-21 09:32:29.761845+00	2025-08-21 09:32:30.147563+00	788d290c-abc1-44f4-be93-bb72f26dad83	Р
13АВ-РД-КЖ0-К6	2	2025-08-22 07:28:42.112245+00	2025-08-22 08:17:45.414107+00	3da7a8e8-e73d-4e78-a60a-e94bba3d8ed3	Р
13АВ-РД-КЖ5.1.1-К3	2	2025-08-22 07:28:43.158841+00	2025-08-22 08:17:48.424112+00	f1d98d56-134c-41d7-b627-cf145d6042c3	Р
СТ26/01-14-ПОС1	1	2025-08-21 09:32:15.367463+00	2025-08-21 09:32:15.367463+00	ec3d749d-8d35-49bb-a3a2-8a1b61f35d06	Р
СТ26/01-14-ПОС2	1	2025-08-21 09:32:15.884949+00	2025-08-21 09:32:15.884949+00	6a5d7eb8-ba66-4cc5-b8c9-93c6cda93271	Р
СТ26/01-14-КР-РД	1	2025-08-21 09:32:16.371817+00	2025-08-21 09:32:16.838681+00	ff07f546-c05a-4c0c-972a-7aee401714a1	Р
СТ26/01-14-ДК-РД (2280.Р.ДР/ГИ)	1	2025-08-21 09:32:17.305068+00	2025-08-21 09:32:17.714392+00	958177af-f289-4c50-8317-b7e064cf2ac1	Р
СТ26/01-14-ДК1-РД(2280.Р.ДР2)	1	2025-08-21 09:32:18.103856+00	2025-08-21 09:32:18.103856+00	e8693dc2-101d-4d9e-ac9c-5bf7d9d075a0	Р
СТ26/01-14-ГП-1-РД	1	2025-08-21 09:32:18.49243+00	2025-08-21 09:32:18.49243+00	3f19c800-5d2c-4ba0-8036-fe37bc21f6d5	Р
СТ26/01-14-АР0-АС-2-РД	3	2025-08-21 09:32:18.930329+00	2025-08-21 09:32:18.930329+00	802689a5-100a-4ac5-a567-d958d595ff68	Р
СТ26/01-14-АР0-АС-1-РД	3	2025-08-21 09:32:19.29011+00	2025-08-21 09:32:19.29011+00	fa34f1a8-58c3-4c9e-8205-da6b56132658	Р
СТ26/01-14-КЖ2-02.2-РД	2	2025-08-21 09:32:19.661031+00	2025-08-21 09:32:19.661031+00	1c7d2354-8f96-4a15-a401-deae1d27bb85	Р
СТ26/01-14-КЖ3-02.2-РД	2	2025-08-21 09:32:20.023616+00	2025-08-21 09:32:20.023616+00	62eb11c4-915f-43e4-89f7-6c3068f9ef77	Р
СТ26/01-14-КЖ5-02.2-РД	2	2025-08-21 09:32:20.394229+00	2025-08-21 09:32:20.394229+00	122f8545-cf1a-485e-856e-b7caf0a4501d	Р
СТ26/01-14-КЖ6-02.2-РД	2	2025-08-21 09:32:20.76099+00	2025-08-21 09:32:20.76099+00	336fd416-423a-49d6-a12c-afb1afc2f55f	Р
СТ26/01-14-КЖ1-02.1-РД	2	2025-08-21 09:32:21.152148+00	2025-08-21 09:32:21.152148+00	b4961ea6-874a-4bea-bb5a-c755adf4351d	Р
СТ26/01-14-КЖ3-01.1-РД	2	2025-08-21 09:32:30.536115+00	2025-08-21 09:32:30.536115+00	f3c1ac30-fecd-4179-9c2f-63d870f55251	Р
СТ26/01-14-КЖ3-01.2-РД	2	2025-08-21 09:32:30.899008+00	2025-08-21 09:32:31.272344+00	c7691b0e-1ad0-47c7-b64d-1fa765394ad0	Р
СТ26/01-14-КЖ4-01.1-РД	2	2025-08-21 09:32:31.664627+00	2025-08-21 09:32:32.015113+00	2c161a55-db1b-4450-a02f-68a1ad23d234	Р
СТ26/01-14-КЖ4-01.2-РД	2	2025-08-21 09:32:32.387323+00	2025-08-21 09:32:32.743195+00	b3e96832-c6a2-47b1-b75b-41c5b9e44b58	Р
СТ26/01-14-КЖ5-01.1-РД	2	2025-08-21 09:32:33.132986+00	2025-08-21 09:32:33.541278+00	e6ef80a1-ddf3-4d8d-a15a-be62755e795e	Р
СТ26/01-14-КЖ5-01.2-РД	2	2025-08-21 09:32:33.923974+00	2025-08-21 09:32:34.303167+00	f23c37ab-490b-4f48-99fa-1bcc2a0c5d65	Р
СТ26/01-14-КЖ6-01.1-РД	2	2025-08-21 09:32:34.847248+00	2025-08-21 09:32:34.847248+00	2a439585-672a-4ef7-8c93-d7a9c5ec8cce	Р
СТ26/01-14-КЖ6-01.2-РД	2	2025-08-21 09:32:35.245841+00	2025-08-21 09:32:35.245841+00	fd4ac328-da06-4d5e-bd9d-a867da1d3002	Р
СТ26/01-14-КЖ7-01.1-РД	2	2025-08-21 09:32:35.670255+00	2025-08-21 09:32:35.670255+00	9374198d-6171-425d-b097-796d824c5b25	Р
СТ26/01-14-КЖ7-01.2-РД	2	2025-08-21 09:32:36.055519+00	2025-08-21 09:32:37.406333+00	28625b76-6624-40d9-b62f-af18ac2b2de7	Р
СТ26/01-14-КЖ-АС-2-РД	2	2025-08-21 09:32:37.792877+00	2025-08-21 09:32:37.792877+00	0d2b3ef0-f533-46b7-9421-0a8d9c4429b1	Р
СТ26/01-14-КЖ-АС-01.1а-РД	2	2025-08-21 09:32:38.188013+00	2025-08-21 09:32:38.188013+00	bd03d3fb-bdd5-456d-ac7c-3abae6e109bd	Р
СТ26/01-14-КЖ-АС-01.1-РД	2	2025-08-21 09:32:38.56658+00	2025-08-21 09:32:38.984169+00	9ad69277-9144-4844-b5a9-8af0592db8cc	Р
13АВ-РД-ВП	1	2025-08-22 07:28:25.315514+00	2025-08-22 08:17:18.937351+00	82fb8525-b47b-4f21-84c3-5ea5ac30ac51	Р
13АВ-РД-ОК	1	2025-08-22 07:28:25.780253+00	2025-08-22 08:17:19.589949+00	e2393cc8-d3fe-4e8e-b2aa-e7014222dc9e	Р
13АВ-РД-АР1.2-К5	3	2025-08-22 07:28:26.736844+00	2025-08-22 08:17:20.859916+00	b31ec789-9a2b-415a-ac22-bad844f443dc	Р
1232-НВФ-КМ2	3	2025-08-22 07:28:30.211913+00	2025-08-22 08:17:25.58647+00	8b533c59-f839-4ec2-9ce2-d19df88337dd	Р
13АВ-РД-АР3-К4	3	2025-08-22 07:28:30.574606+00	2025-08-22 08:17:26.243507+00	0b710cac-6ff4-4b3f-8597-eba3dbdf2730	Р
13АВ-РД-КЖ0.2-ПА	2	2025-08-22 07:28:36.486707+00	2025-08-22 08:17:38.249369+00	937745b4-b809-43ef-98a0-582eb7ce7135	Р
13АВ-РД-КЖ0.1-БК3	2	2025-08-22 07:28:40.894262+00	2025-08-22 08:17:42.935082+00	5f19327a-321b-48ad-9624-199e76c9444a	Р
13АВ-РД-СФ-К6	2	2025-08-22 07:28:42.827835+00	2025-08-22 08:17:46.01555+00	4b947d29-2bf2-4182-a25a-e5bfb254a560	Р
13АВ-РД-КЖ5.6-9.1-К3	2	2025-08-22 07:28:47.330548+00	2025-08-22 08:17:53.843957+00	10f1d962-b920-4f8d-a675-84458469a4a0	Р
13АВ-РД-КЖ6.2-К4	2	2025-08-22 07:28:59.054962+00	2025-08-22 08:18:15.190199+00	648dba5f-0a84-4782-800a-1e03955c9136	Р
13АВ-РД-КЖ5.3-9.1-К5	2	2025-08-22 07:29:02.637109+00	2025-08-22 08:18:22.522284+00	48ffc696-b127-4121-8d41-72e63ce27922	Р
13АВ-РД-КЖ5.10.2-К5	2	2025-08-22 07:29:04.721435+00	2025-08-22 08:18:24.352976+00	2bb0b7a5-82c7-491f-b9d9-d2f874a00f85	Р
13АВ-РД-КЖ5.1.2-К3	2	2025-08-22 07:28:44.554184+00	2025-08-22 08:17:50.170326+00	3894bb58-3102-42b8-a210-0906ece8f431	Р
13АВ-РД-КЖ5.2.2-К3	2	2025-08-22 07:28:46.655259+00	2025-08-22 08:17:52.610976+00	4553f0c2-ce2c-434c-9518-019553b62715	Р
13АВ-РД-КЖ5.13.1-К5	2	2025-08-22 07:29:06.583134+00	2025-08-22 08:18:27.091089+00	c116b14a-68a0-4ead-aa87-77dee7ecc984	Р
13АВ-РД-КЖ5.10.2-К3	2	2025-08-22 07:28:50.184987+00	2025-08-22 08:17:59.419042+00	df45486e-d998-4540-93df-4ab7e9c8d9cd	Р
13АВ-РД-КЖ5.1.1-К4	2	2025-08-22 07:28:51.914396+00	2025-08-22 08:18:01.887442+00	a1e52472-dba3-498d-ad64-57ba3776876a	Р
13АВ-РД-КЖ5.3-9.2-К4	2	2025-08-22 07:28:55.824515+00	2025-08-22 08:18:09.151655+00	913c05cc-d6f0-4b07-8490-b1e18c1bae67	Р
13АВ-РД-КЖ5.10-17.1-К4	2	2025-08-22 07:28:56.501716+00	2025-08-22 08:18:09.768071+00	9251803f-c3d8-4a69-8e51-640850e20690	Р
13АВ-РД-КЖ5.18.1-К4	2	2025-08-22 07:28:57.607295+00	2025-08-22 08:18:12.861383+00	852f21db-e276-45ff-b7ae-574dc9f723db	Р
13АВ-РД-КЖ6.1-К4	2	2025-08-22 07:28:58.307096+00	2025-08-22 08:18:14.59438+00	4e9af931-8bf7-4f99-a215-d8883b17a691	Р
13АВ-РД-КЖ7.1-К4	2	2025-08-22 07:28:59.411723+00	2025-08-22 08:18:15.791462+00	6629caf2-f9b1-431c-822f-2d1eb2d4c097	Р
13АВ-РД-КЖ5.2.1-К5	2	2025-08-22 07:29:01.198909+00	2025-08-22 08:18:19.433503+00	e9e5f6d6-fec8-4982-9b29-9540a1b6529e	Р
13АВ-РД-КЖ5.2.1-К3	2	2025-08-22 07:28:45.587888+00	2025-08-22 08:17:52.004084+00	17e81e5d-bdc1-4b08-81bb-cfd1ee5179a3	Р
13АВ-РД-КЖ5.3-5.1-К3	2	2025-08-22 07:28:46.991796+00	2025-08-22 08:17:53.235941+00	39a2d76a-bbb9-4314-831a-d78603b8bb0f	Р
13АВ-РД-КЖ5.2.2-К5	2	2025-08-22 07:29:01.908258+00	2025-08-22 08:18:20.631208+00	806daac2-b7b5-4ce2-b852-95d2b3130475	Р
13АВ-РД-КЖ5.3-9.2-К5	2	2025-08-22 07:29:03.704458+00	2025-08-22 08:18:23.132072+00	e6f22d45-bcc3-48bb-a26b-5a348f993321	Р
13АВ-РД-КЖ5.6-9.2-К3	2	2025-08-22 07:28:47.669742+00	2025-08-22 08:17:55.66311+00	3d99658c-d013-4598-beb3-2136eb9c4548	Р
13АВ-РД-КЖ5.11-12.1-К5	2	2025-08-22 07:29:05.082216+00	2025-08-22 08:18:24.940195+00	e6eedd46-b64a-4278-9d6f-b7eb5d7a4123	Р
13АВ-РД-КЖ7.1-К3	2	2025-08-22 07:28:48.706538+00	2025-08-22 08:17:56.971002+00	bca2c0bc-a4c8-410e-bbad-3dafe1202c8d	Р
13АВ-РД-КЖ7.2-К3	2	2025-08-22 07:28:49.38535+00	2025-08-22 08:17:57.552054+00	d3e02784-6af0-4efa-b33c-274bcfe33dc4	Р
13АВ-РД-КЖ5.11-12.2-К3	2	2025-08-22 07:28:51.244753+00	2025-08-22 08:18:00.610322+00	7610e7ea-65ad-4068-b1db-31ceefb3e40e	Р
13АВ-РД-КЖ5.1.2-К4	2	2025-08-22 07:28:52.284108+00	2025-08-22 08:18:03.097636+00	afd8017a-6d65-4432-a645-9c9c735bc6d6	Р
13АВ-РД-КЖ5.2.1-К4	2	2025-08-22 07:28:52.984363+00	2025-08-22 08:18:03.675397+00	24aaa6e0-1a3c-4c8a-94b0-96684d646b36	Р
13АВ-РД-КЖ5.13.2-К5	2	2025-08-22 07:29:06.92528+00	2025-08-22 08:18:28.326477+00	32656b43-1b53-44ae-b2e2-81befd9cd7a5	Р
13АВ-РД-КЖ5.3-9.1-К4	2	2025-08-22 07:28:54.738849+00	2025-08-22 08:18:07.971401+00	8fbd85ce-682a-4e7a-8239-d6d385d7e85b	Р
13АВ-РД-КЖ5.10-17.2-К4	2	2025-08-22 07:28:56.869804+00	2025-08-22 08:18:10.999627+00	d9d67333-5aab-492c-80a3-c90f7e7edc19	Р
13АВ-РД-КЖ5.10.1-К3	2	2025-08-22 07:28:49.731569+00	2025-08-22 08:17:58.156872+00	f2bf8b78-faf9-41a9-8539-7b0765f913f5	Р
13АВ-РД-КЖ5.1-К3К4	2	2025-08-22 07:28:51.564698+00	2025-08-22 08:18:01.285298+00	b6111a7f-8322-41ad-82f2-d9cae09c7f9b	Р
13АВ-РД-КЖ5.1.2-К5	2	2025-08-22 07:29:00.470084+00	2025-08-22 08:18:18.219519+00	bacf8633-8d7d-4d5d-bd69-c799b13c4a02	Р
13АВ-РД-КЖ5.10.1-К5	2	2025-08-22 07:29:04.371371+00	2025-08-22 08:18:23.746908+00	6124c63f-4cae-43ef-ab34-95a50ddbf275	Р
13АВ-РД-КЖ5.2.2-К4	2	2025-08-22 07:28:53.313508+00	2025-08-22 08:18:06.177737+00	1901815b-66c7-465a-a8bb-ad5aa8eff42d	Р
13АВ-РД-КЖ5.1.1-К5	2	2025-08-22 07:28:59.747684+00	2025-08-22 08:18:17.03575+00	a8768648-7398-4c2a-9179-4e8ac3ae3dc8	Р
13АВ-РД-КЖ5.11-12.2-К5	2	2025-08-22 07:29:05.469187+00	2025-08-22 08:18:26.508779+00	9d43afc4-e71a-4ccf-916a-8f85689587bf	Р
13АВ-РД-КЖ5.14.1-К5	2	2025-08-22 07:29:07.626113+00	2025-08-22 08:18:28.949469+00	5ecd96f4-75ab-481f-99b7-3b9c23a5fb28	Р
13АВ-РД-КЖ5.14.2-К5	2	2025-08-22 07:29:07.958637+00	2025-08-22 08:18:30.218033+00	0c19a57a-b96e-4dc5-9f84-a7a816ccd4fc	Р
13АВ-РД-КЖ5.11-12.1-К3	2	2025-08-22 07:28:50.908822+00	2025-08-22 08:18:00.001728+00	db6f62f5-676d-491f-9a45-d5743fc245f3	Р
13АВ-РД-КЖ5.15.1-К5	2	2025-08-22 07:29:08.691678+00	2025-08-22 08:18:30.845777+00	e7c92fe3-bb13-4214-bfe9-725070f9c2d5	Р
13АВ-РД-КЖ6.1-К5	2	2025-08-22 07:29:09.036656+00	2025-08-22 08:18:32.820043+00	7b045b20-bf2d-4481-ab1a-0bbe2b11a30a	Р
13АВ-РД-КЖ6.2-К5	2	2025-08-22 07:29:10.074637+00	2025-08-22 08:18:33.439851+00	ed6a8820-be59-4e7e-93f7-9864827e96c7	Р
13АВ-РД-КЖ7.1-К5	2	2025-08-22 07:29:10.414668+00	2025-08-22 08:18:34.062437+00	7c6df5bb-a0d1-4ea1-b735-9d8bd6db3cba	Р
13АВ-РД-КЖ5.1-К5К6	2	2025-08-22 07:29:10.77956+00	2025-08-22 08:18:34.617458+00	58a92868-c1d1-453a-811d-e221265324d9	Р
13АВ-РД-КЖ5.1.1-К6	2	2025-08-22 07:29:11.125098+00	2025-08-22 08:18:35.762641+00	44359f67-fe61-43d9-90db-8752e2e48560	Р
13АВ-РД-КЖ5.1.2-К6	2	2025-08-22 07:29:11.848433+00	2025-08-22 08:18:36.344898+00	776191f4-9508-429f-b3f2-48ef5502ad86	Р
13АВ-РД-КЖ5.2.1-К6	2	2025-08-22 07:29:12.2436+00	2025-08-22 08:18:38.594327+00	86025732-906e-48c9-83fb-5c6a1f7bf7fd	Р
13АВ-РД-КЖ5.2.2-К6	2	2025-08-22 07:29:13.633649+00	2025-08-22 08:19:21.809842+00	bc1f1468-a2b7-417c-86e4-d994189f29bd	Р
13АВ-РД-КЖ5.3-9.1-К6	2	2025-08-22 07:29:15.440944+00	2025-08-22 08:19:24.308002+00	035c59f2-9058-470e-a032-c7b492feda1f	Р
13АВ-РД-КЖ5.3-9.2-К6	2	2025-08-22 07:29:16.477847+00	2025-08-22 08:19:24.898498+00	2f73d3c4-8b8b-485a-a8ab-661d492e75c9	Р
13АВ-РД-КЖ7.1-К6	2	2025-08-22 07:29:16.853626+00	2025-08-22 08:19:26.099362+00	59c63f22-0e2e-4f03-906e-d9f3883ae5da	Р
13АВ-РД-КЖ7.2-К6	2	2025-08-22 07:29:17.514876+00	2025-08-22 08:19:26.704565+00	3b3dbfc5-534a-4810-a27b-8c46294f0239	Р
13АВ-РД-КЖ5.10-12.1-К6	2	2025-08-22 07:29:17.874497+00	2025-08-22 08:19:27.326066+00	5cbdd04c-f76e-4130-9a84-5667fcf18cdf	Р
13АВ-РД-КЖ5.10-12.2-К6	2	2025-08-22 07:29:18.225232+00	2025-08-22 08:19:27.936203+00	8f12b5c2-4304-49a6-bb1d-30bb9d92541e	Р
2025-04-08_1232-ЧМ-КМ	3	2025-08-22 07:29:18.570967+00	2025-08-22 08:19:29.10909+00	3f681dfc-6d8e-4e84-aaea-30f35ed686a7	Р
1232-ПОС1	1	2025-08-22 07:28:24.628183+00	2025-08-25 15:26:32.720197+00	8dc51dec-082e-43cd-ad54-9b1de3599d00	Р
13АВ-РД-АР1.2-К4	3	2025-08-22 07:28:26.254011+00	2025-08-25 15:26:33.451447+00	536a19c1-be2e-4b3c-b3a1-2a1746e61378	Р
13АВ-РД-МЗ	5	2025-08-22 07:29:19.340394+00	2025-08-25 15:26:34.450623+00	b344f9a7-5d2c-4883-bd97-02cc41771cf6	Р
\.


--
-- Data for Name: documentations_projects_mapping; Type: TABLE DATA; Schema: public; Owner: postgres
--

COPY public.documentations_projects_mapping (documentation_id, project_id, block_id) FROM stdin;
ec3d749d-8d35-49bb-a3a2-8a1b61f35d06	f9227acf-9446-42c8-a533-bfeb30fa07a4	\N
6a5d7eb8-ba66-4cc5-b8c9-93c6cda93271	f9227acf-9446-42c8-a533-bfeb30fa07a4	\N
ff07f546-c05a-4c0c-972a-7aee401714a1	f9227acf-9446-42c8-a533-bfeb30fa07a4	\N
958177af-f289-4c50-8317-b7e064cf2ac1	f9227acf-9446-42c8-a533-bfeb30fa07a4	\N
e8693dc2-101d-4d9e-ac9c-5bf7d9d075a0	f9227acf-9446-42c8-a533-bfeb30fa07a4	\N
3f19c800-5d2c-4ba0-8036-fe37bc21f6d5	f9227acf-9446-42c8-a533-bfeb30fa07a4	\N
802689a5-100a-4ac5-a567-d958d595ff68	f9227acf-9446-42c8-a533-bfeb30fa07a4	\N
fa34f1a8-58c3-4c9e-8205-da6b56132658	f9227acf-9446-42c8-a533-bfeb30fa07a4	\N
1c7d2354-8f96-4a15-a401-deae1d27bb85	f9227acf-9446-42c8-a533-bfeb30fa07a4	\N
62eb11c4-915f-43e4-89f7-6c3068f9ef77	f9227acf-9446-42c8-a533-bfeb30fa07a4	\N
122f8545-cf1a-485e-856e-b7caf0a4501d	f9227acf-9446-42c8-a533-bfeb30fa07a4	\N
336fd416-423a-49d6-a12c-afb1afc2f55f	f9227acf-9446-42c8-a533-bfeb30fa07a4	\N
b4961ea6-874a-4bea-bb5a-c755adf4351d	f9227acf-9446-42c8-a533-bfeb30fa07a4	\N
e84db261-4d46-4828-bf1a-7002b1f8c342	f9227acf-9446-42c8-a533-bfeb30fa07a4	\N
76452def-f7e8-456c-bd9b-8dfb0db0d30e	f9227acf-9446-42c8-a533-bfeb30fa07a4	\N
2cd997ba-d211-43b4-988a-57dc26fc197d	f9227acf-9446-42c8-a533-bfeb30fa07a4	\N
0e3905d8-9af3-446f-8a75-9c35ed6cdfc0	f9227acf-9446-42c8-a533-bfeb30fa07a4	\N
aa9e3f3e-7793-4116-9456-97263d75a1c5	f9227acf-9446-42c8-a533-bfeb30fa07a4	\N
f1d98d56-134c-41d7-b627-cf145d6042c3	c95e1507-9c01-47c5-9858-40452f907466	\N
de703c63-895b-4117-a7a7-1dfc389f7cb5	f9227acf-9446-42c8-a533-bfeb30fa07a4	\N
91716c2b-9785-4268-b3c6-8df712438981	f9227acf-9446-42c8-a533-bfeb30fa07a4	\N
b3540776-a64e-43a8-8e14-ec9a52fccd35	f9227acf-9446-42c8-a533-bfeb30fa07a4	\N
370b50ca-b9f5-4430-848c-7afcd64ca6c0	f9227acf-9446-42c8-a533-bfeb30fa07a4	\N
4a00e577-ff54-4471-a403-ef778bb11e6e	f9227acf-9446-42c8-a533-bfeb30fa07a4	\N
788d290c-abc1-44f4-be93-bb72f26dad83	f9227acf-9446-42c8-a533-bfeb30fa07a4	\N
f3c1ac30-fecd-4179-9c2f-63d870f55251	f9227acf-9446-42c8-a533-bfeb30fa07a4	\N
c7691b0e-1ad0-47c7-b64d-1fa765394ad0	f9227acf-9446-42c8-a533-bfeb30fa07a4	\N
2c161a55-db1b-4450-a02f-68a1ad23d234	f9227acf-9446-42c8-a533-bfeb30fa07a4	\N
b3e96832-c6a2-47b1-b75b-41c5b9e44b58	f9227acf-9446-42c8-a533-bfeb30fa07a4	\N
e6ef80a1-ddf3-4d8d-a15a-be62755e795e	f9227acf-9446-42c8-a533-bfeb30fa07a4	\N
f23c37ab-490b-4f48-99fa-1bcc2a0c5d65	f9227acf-9446-42c8-a533-bfeb30fa07a4	\N
2a439585-672a-4ef7-8c93-d7a9c5ec8cce	f9227acf-9446-42c8-a533-bfeb30fa07a4	\N
fd4ac328-da06-4d5e-bd9d-a867da1d3002	f9227acf-9446-42c8-a533-bfeb30fa07a4	\N
9374198d-6171-425d-b097-796d824c5b25	f9227acf-9446-42c8-a533-bfeb30fa07a4	\N
806daac2-b7b5-4ce2-b852-95d2b3130475	c95e1507-9c01-47c5-9858-40452f907466	\N
17e81e5d-bdc1-4b08-81bb-cfd1ee5179a3	c95e1507-9c01-47c5-9858-40452f907466	\N
28625b76-6624-40d9-b62f-af18ac2b2de7	f9227acf-9446-42c8-a533-bfeb30fa07a4	\N
0d2b3ef0-f533-46b7-9421-0a8d9c4429b1	f9227acf-9446-42c8-a533-bfeb30fa07a4	\N
bd03d3fb-bdd5-456d-ac7c-3abae6e109bd	f9227acf-9446-42c8-a533-bfeb30fa07a4	\N
9ad69277-9144-4844-b5a9-8af0592db8cc	f9227acf-9446-42c8-a533-bfeb30fa07a4	\N
3df6f514-8768-4282-b31c-79c4b5b65394	f9227acf-9446-42c8-a533-bfeb30fa07a4	\N
c3b9179e-74cc-407a-a5ee-a82a1f890ebe	f9227acf-9446-42c8-a533-bfeb30fa07a4	\N
650b14a9-07f2-4861-8637-091a8aa30398	f9227acf-9446-42c8-a533-bfeb30fa07a4	\N
85733f4c-8afa-467b-ab16-038cfa6cf558	f9227acf-9446-42c8-a533-bfeb30fa07a4	\N
926738bf-c167-4625-8125-6f7327dcaef1	f9227acf-9446-42c8-a533-bfeb30fa07a4	\N
888fdda1-e306-4fa1-ac1a-4c61a66ebdac	f9227acf-9446-42c8-a533-bfeb30fa07a4	\N
8865eec6-d7b2-446b-ba08-4dbdf32f40cc	f9227acf-9446-42c8-a533-bfeb30fa07a4	\N
e43c2fb6-e302-4c80-b05c-a7a9a5d3a740	f9227acf-9446-42c8-a533-bfeb30fa07a4	\N
42a7bee4-a86e-4dcd-8c71-cd2d79512dbb	f9227acf-9446-42c8-a533-bfeb30fa07a4	\N
2d22a0a2-ab12-4b9a-8334-b05b87110a2e	f9227acf-9446-42c8-a533-bfeb30fa07a4	\N
ae4733f7-d46e-4d32-84af-d4e564208646	c95e1507-9c01-47c5-9858-40452f907466	\N
4553f0c2-ce2c-434c-9518-019553b62715	c95e1507-9c01-47c5-9858-40452f907466	\N
e734d241-860c-4f89-ac10-d20c9c6c5cac	c95e1507-9c01-47c5-9858-40452f907466	\N
242a62fe-f985-49a2-88f0-de8ad166819d	c95e1507-9c01-47c5-9858-40452f907466	\N
a4d1f99c-83a7-4e7b-a95f-bcd7eed2c90a	c95e1507-9c01-47c5-9858-40452f907466	\N
51c84359-43fc-4caf-b1e0-51ee514a1627	c95e1507-9c01-47c5-9858-40452f907466	\N
ed16c046-d590-4169-898d-45b17e06ded0	c95e1507-9c01-47c5-9858-40452f907466	\N
098c4ba0-c037-4603-9ea1-3c21a93f3718	c95e1507-9c01-47c5-9858-40452f907466	\N
d99591b3-7dfb-4de8-8bf1-d99d074f0ce5	c95e1507-9c01-47c5-9858-40452f907466	\N
ed6a8820-be59-4e7e-93f7-9864827e96c7	c95e1507-9c01-47c5-9858-40452f907466	\N
d3e02784-6af0-4efa-b33c-274bcfe33dc4	c95e1507-9c01-47c5-9858-40452f907466	\N
d119e7a5-3055-43c1-b39c-8bf9dad1a531	c95e1507-9c01-47c5-9858-40452f907466	\N
bca2c0bc-a4c8-410e-bbad-3dafe1202c8d	c95e1507-9c01-47c5-9858-40452f907466	\N
3a769d69-c897-47db-bfc1-5fc54b893a47	c95e1507-9c01-47c5-9858-40452f907466	\N
0bfd342a-d2ec-471e-b994-88ed37b75b6c	c95e1507-9c01-47c5-9858-40452f907466	\N
3da7a8e8-e73d-4e78-a60a-e94bba3d8ed3	c95e1507-9c01-47c5-9858-40452f907466	\N
e6f22d45-bcc3-48bb-a26b-5a348f993321	c95e1507-9c01-47c5-9858-40452f907466	\N
df45486e-d998-4540-93df-4ab7e9c8d9cd	c95e1507-9c01-47c5-9858-40452f907466	\N
afd8017a-6d65-4432-a645-9c9c735bc6d6	c95e1507-9c01-47c5-9858-40452f907466	\N
1901815b-66c7-465a-a8bb-ad5aa8eff42d	c95e1507-9c01-47c5-9858-40452f907466	\N
9251803f-c3d8-4a69-8e51-640850e20690	c95e1507-9c01-47c5-9858-40452f907466	\N
913c05cc-d6f0-4b07-8490-b1e18c1bae67	c95e1507-9c01-47c5-9858-40452f907466	\N
d9d67333-5aab-492c-80a3-c90f7e7edc19	c95e1507-9c01-47c5-9858-40452f907466	\N
852f21db-e276-45ff-b7ae-574dc9f723db	c95e1507-9c01-47c5-9858-40452f907466	\N
4e9af931-8bf7-4f99-a215-d8883b17a691	c95e1507-9c01-47c5-9858-40452f907466	\N
a8768648-7398-4c2a-9179-4e8ac3ae3dc8	c95e1507-9c01-47c5-9858-40452f907466	\N
bacf8633-8d7d-4d5d-bd69-c799b13c4a02	c95e1507-9c01-47c5-9858-40452f907466	\N
e9e5f6d6-fec8-4982-9b29-9540a1b6529e	c95e1507-9c01-47c5-9858-40452f907466	\N
c116b14a-68a0-4ead-aa87-77dee7ecc984	c95e1507-9c01-47c5-9858-40452f907466	\N
32656b43-1b53-44ae-b2e2-81befd9cd7a5	c95e1507-9c01-47c5-9858-40452f907466	\N
0c19a57a-b96e-4dc5-9f84-a7a816ccd4fc	c95e1507-9c01-47c5-9858-40452f907466	\N
86025732-906e-48c9-83fb-5c6a1f7bf7fd	c95e1507-9c01-47c5-9858-40452f907466	\N
44359f67-fe61-43d9-90db-8752e2e48560	c95e1507-9c01-47c5-9858-40452f907466	\N
59c63f22-0e2e-4f03-906e-d9f3883ae5da	c95e1507-9c01-47c5-9858-40452f907466	\N
035c59f2-9058-470e-a032-c7b492feda1f	c95e1507-9c01-47c5-9858-40452f907466	\N
2f73d3c4-8b8b-485a-a8ab-661d492e75c9	c95e1507-9c01-47c5-9858-40452f907466	\N
3f681dfc-6d8e-4e84-aaea-30f35ed686a7	c95e1507-9c01-47c5-9858-40452f907466	\N
8dc51dec-082e-43cd-ad54-9b1de3599d00	c95e1507-9c01-47c5-9858-40452f907466	\N
82fb8525-b47b-4f21-84c3-5ea5ac30ac51	c95e1507-9c01-47c5-9858-40452f907466	\N
e2393cc8-d3fe-4e8e-b2aa-e7014222dc9e	c95e1507-9c01-47c5-9858-40452f907466	\N
536a19c1-be2e-4b3c-b3a1-2a1746e61378	c95e1507-9c01-47c5-9858-40452f907466	\N
b31ec789-9a2b-415a-ac22-bad844f443dc	c95e1507-9c01-47c5-9858-40452f907466	\N
8b533c59-f839-4ec2-9ce2-d19df88337dd	c95e1507-9c01-47c5-9858-40452f907466	\N
0b710cac-6ff4-4b3f-8597-eba3dbdf2730	c95e1507-9c01-47c5-9858-40452f907466	\N
69e9397f-34fe-4b91-84e6-7339f13c5c2d	c95e1507-9c01-47c5-9858-40452f907466	\N
937745b4-b809-43ef-98a0-582eb7ce7135	c95e1507-9c01-47c5-9858-40452f907466	\N
5f19327a-321b-48ad-9624-199e76c9444a	c95e1507-9c01-47c5-9858-40452f907466	\N
4b947d29-2bf2-4182-a25a-e5bfb254a560	c95e1507-9c01-47c5-9858-40452f907466	\N
3894bb58-3102-42b8-a210-0906ece8f431	c95e1507-9c01-47c5-9858-40452f907466	\N
39a2d76a-bbb9-4314-831a-d78603b8bb0f	c95e1507-9c01-47c5-9858-40452f907466	\N
10f1d962-b920-4f8d-a675-84458469a4a0	c95e1507-9c01-47c5-9858-40452f907466	\N
3d99658c-d013-4598-beb3-2136eb9c4548	c95e1507-9c01-47c5-9858-40452f907466	\N
f2bf8b78-faf9-41a9-8539-7b0765f913f5	c95e1507-9c01-47c5-9858-40452f907466	\N
db6f62f5-676d-491f-9a45-d5743fc245f3	c95e1507-9c01-47c5-9858-40452f907466	\N
7610e7ea-65ad-4068-b1db-31ceefb3e40e	c95e1507-9c01-47c5-9858-40452f907466	\N
b6111a7f-8322-41ad-82f2-d9cae09c7f9b	c95e1507-9c01-47c5-9858-40452f907466	\N
a1e52472-dba3-498d-ad64-57ba3776876a	c95e1507-9c01-47c5-9858-40452f907466	\N
24aaa6e0-1a3c-4c8a-94b0-96684d646b36	c95e1507-9c01-47c5-9858-40452f907466	\N
8fbd85ce-682a-4e7a-8239-d6d385d7e85b	c95e1507-9c01-47c5-9858-40452f907466	\N
648dba5f-0a84-4782-800a-1e03955c9136	c95e1507-9c01-47c5-9858-40452f907466	\N
6629caf2-f9b1-431c-822f-2d1eb2d4c097	c95e1507-9c01-47c5-9858-40452f907466	\N
48ffc696-b127-4121-8d41-72e63ce27922	c95e1507-9c01-47c5-9858-40452f907466	\N
6124c63f-4cae-43ef-ab34-95a50ddbf275	c95e1507-9c01-47c5-9858-40452f907466	\N
2bb0b7a5-82c7-491f-b9d9-d2f874a00f85	c95e1507-9c01-47c5-9858-40452f907466	\N
e6eedd46-b64a-4278-9d6f-b7eb5d7a4123	c95e1507-9c01-47c5-9858-40452f907466	\N
9d43afc4-e71a-4ccf-916a-8f85689587bf	c95e1507-9c01-47c5-9858-40452f907466	\N
5ecd96f4-75ab-481f-99b7-3b9c23a5fb28	c95e1507-9c01-47c5-9858-40452f907466	\N
e7c92fe3-bb13-4214-bfe9-725070f9c2d5	c95e1507-9c01-47c5-9858-40452f907466	\N
7b045b20-bf2d-4481-ab1a-0bbe2b11a30a	c95e1507-9c01-47c5-9858-40452f907466	\N
7c6df5bb-a0d1-4ea1-b735-9d8bd6db3cba	c95e1507-9c01-47c5-9858-40452f907466	\N
58a92868-c1d1-453a-811d-e221265324d9	c95e1507-9c01-47c5-9858-40452f907466	\N
776191f4-9508-429f-b3f2-48ef5502ad86	c95e1507-9c01-47c5-9858-40452f907466	\N
bc1f1468-a2b7-417c-86e4-d994189f29bd	c95e1507-9c01-47c5-9858-40452f907466	\N
3b3dbfc5-534a-4810-a27b-8c46294f0239	c95e1507-9c01-47c5-9858-40452f907466	\N
5cbdd04c-f76e-4130-9a84-5667fcf18cdf	c95e1507-9c01-47c5-9858-40452f907466	\N
8f12b5c2-4304-49a6-bb1d-30bb9d92541e	c95e1507-9c01-47c5-9858-40452f907466	\N
b344f9a7-5d2c-4883-bd97-02cc41771cf6	c95e1507-9c01-47c5-9858-40452f907466	\N
8dc51dec-082e-43cd-ad54-9b1de3599d00	cf1eb082-1907-49c8-92e7-2616e4b2027d	\N
536a19c1-be2e-4b3c-b3a1-2a1746e61378	cf1eb082-1907-49c8-92e7-2616e4b2027d	\N
69e9397f-34fe-4b91-84e6-7339f13c5c2d	cf1eb082-1907-49c8-92e7-2616e4b2027d	\N
b344f9a7-5d2c-4883-bd97-02cc41771cf6	cf1eb082-1907-49c8-92e7-2616e4b2027d	\N
\.


--
-- Data for Name: entity_comments_mapping; Type: TABLE DATA; Schema: public; Owner: postgres
--

COPY public.entity_comments_mapping (entity_type, entity_id, comment_id) FROM stdin;
documentation	e4ef7e84-0ab4-441c-8523-38beba1aebfb	47433fc3-4c26-4243-bb78-a708c93aeca0
documentation	9953817c-c512-4460-8dfd-4da3cef5d6a3	2d75cf36-4935-490e-85ce-5461f2cef9e8
\.


--
-- Data for Name: estimate_items; Type: TABLE DATA; Schema: public; Owner: postgres
--

COPY public.estimate_items (id, estimate_id, description, quantity, unit_price, created_at, updated_at) FROM stdin;
\.


--
-- Data for Name: estimates; Type: TABLE DATA; Schema: public; Owner: postgres
--

COPY public.estimates (id, project_id, type, name, created_at, updated_at) FROM stdin;
\.


--
-- Data for Name: floors; Type: TABLE DATA; Schema: public; Owner: postgres
--

COPY public.floors (number) FROM stdin;
-3
-2
-1
0
1
2
3
4
5
6
7
8
9
10
11
12
13
14
15
16
17
18
19
20
21
22
23
24
25
26
27
28
29
30
31
32
33
34
35
36
37
38
39
40
41
42
43
44
45
46
47
48
49
50
51
52
53
54
55
56
57
58
59
60
61
62
63
64
65
66
67
68
69
70
71
72
73
74
75
76
77
78
79
80
81
82
83
84
85
86
87
88
89
90
91
92
93
94
95
96
97
98
99
100
101
102
103
104
105
106
107
108
109
110
111
112
113
114
115
116
117
118
119
120
\.


--
-- Data for Name: location; Type: TABLE DATA; Schema: public; Owner: postgres
--

COPY public.location (id, name, created_at, updated_at) FROM stdin;
1	Улица	2025-08-13 08:20:06.581211+00	2025-08-13 08:20:06.581211+00
2	Здание	2025-08-13 08:20:15.632255+00	2025-08-13 08:20:15.632255+00
3	Автостоянка	2025-08-13 08:20:20.7554+00	2025-08-13 08:20:20.7554+00
4	Технические помещения	2025-08-13 08:20:37.6055+00	2025-08-13 08:20:37.6055+00
5	Кладовки (Помещения не БКТ)	2025-08-13 08:20:43.228289+00	2025-08-13 08:20:43.228289+00
6	МОП ПЧ	2025-08-13 08:20:49.393049+00	2025-08-13 08:20:49.393049+00
7	МОП НЧ	2025-08-13 08:20:55.089678+00	2025-08-13 08:20:55.089678+00
8	Техпространство	2025-08-13 08:20:59.087435+00	2025-08-13 08:20:59.087435+00
9	Лобби	2025-08-13 08:21:04.268709+00	2025-08-13 08:21:04.268709+00
10	ЛК	2025-08-13 08:21:08.892269+00	2025-08-13 08:21:08.892269+00
11	Квартира	2025-08-13 08:21:13.220087+00	2025-08-13 08:21:13.220087+00
12	Кровля	2025-08-13 08:23:07.020036+00	2025-08-13 08:23:07.020036+00
\.


--
-- Data for Name: projects; Type: TABLE DATA; Schema: public; Owner: postgres
--

COPY public.projects (id, name, address) FROM stdin;
c95e1507-9c01-47c5-9858-40452f907466	Алия	Летная 54
2785fec1-eea9-4047-8287-2a897dfddc20	Проект 2	ул. Курьи ножки
cf1eb082-1907-49c8-92e7-2616e4b2027d	Кинг	Мосфильмовская
f9227acf-9446-42c8-a533-bfeb30fa07a4	Примавера 14	Летная 555
\.


--
-- Data for Name: projects_blocks; Type: TABLE DATA; Schema: public; Owner: postgres
--

COPY public.projects_blocks (project_id, block_id, created_at, updated_at) FROM stdin;
c95e1507-9c01-47c5-9858-40452f907466	6b6f0d5a-c45d-4e36-904b-f98c6e828bbf	2025-08-13 15:17:22.176541+00	2025-08-13 15:17:22.176541+00
c95e1507-9c01-47c5-9858-40452f907466	723dee10-b8c2-499f-b2a8-dc04e9f43acc	2025-08-13 15:17:22.176541+00	2025-08-13 15:17:22.176541+00
c95e1507-9c01-47c5-9858-40452f907466	6885faba-a1bf-44c4-b698-38cc98f19aee	2025-08-13 15:17:22.176541+00	2025-08-13 15:17:22.176541+00
c95e1507-9c01-47c5-9858-40452f907466	6cb90104-4cd6-42c7-ae28-57177bae10ae	2025-08-13 15:17:22.176541+00	2025-08-13 15:17:22.176541+00
c95e1507-9c01-47c5-9858-40452f907466	4f3af58c-5710-4d6b-8cbb-1d4029c5ab7d	2025-08-13 15:17:22.176541+00	2025-08-13 15:17:22.176541+00
c95e1507-9c01-47c5-9858-40452f907466	8080912d-b59c-4b97-bafc-6aede5f9109f	2025-08-13 15:17:22.176541+00	2025-08-13 15:17:22.176541+00
2785fec1-eea9-4047-8287-2a897dfddc20	0e0f7096-788f-4927-8350-e17cb0320d53	2025-08-13 15:18:09.527659+00	2025-08-13 15:18:09.527659+00
2785fec1-eea9-4047-8287-2a897dfddc20	42c469b1-689d-4dec-b351-de2e91b5605b	2025-08-13 15:18:09.527659+00	2025-08-13 15:18:09.527659+00
f9227acf-9446-42c8-a533-bfeb30fa07a4	c16b4784-73f0-4f1b-9401-a964d0a81aa0	2025-08-13 16:43:57.035998+00	2025-08-13 16:43:57.035998+00
f9227acf-9446-42c8-a533-bfeb30fa07a4	b5837d17-e31c-4cf0-b45e-6c47343aaa13	2025-08-13 16:43:57.035998+00	2025-08-13 16:43:57.035998+00
cf1eb082-1907-49c8-92e7-2616e4b2027d	01bdd34e-14ea-48d7-87b6-cb0ed1dc23e8	2025-08-15 09:20:40.060174+00	2025-08-15 09:20:40.060174+00
cf1eb082-1907-49c8-92e7-2616e4b2027d	354ea1e5-40e5-49e7-8023-7c298ce0cd2a	2025-08-15 09:20:40.060174+00	2025-08-15 09:20:40.060174+00
cf1eb082-1907-49c8-92e7-2616e4b2027d	9f32283a-c8b7-43f2-8d86-e9e3370229eb	2025-08-15 09:20:40.060174+00	2025-08-15 09:20:40.060174+00
\.


--
-- Data for Name: rates; Type: TABLE DATA; Schema: public; Owner: postgres
--

COPY public.rates (id, work_name, work_set, base_rate, unit_id, created_at, updated_at) FROM stdin;
fe746c26-ffa3-4def-946b-89458fc60a45	Кладка СТЕН: толщиной 150мм из газосиликатных  блоков (ГСБ)	СТЕНЫ	3000	3ffb8bf8-c7cd-49b6-b8c4-735d41355949	2025-08-25 15:20:27.312959+00	2025-08-25 15:20:27.312959+00
23b7300e-a128-4484-b96b-6ba783158745	Кладка СТЕН: толщиной 200мм из газосиликатных  блоков (ГСБ)	СТЕНЫ	3000	3ffb8bf8-c7cd-49b6-b8c4-735d41355949	2025-08-25 15:20:27.591014+00	2025-08-25 15:20:27.591014+00
5f597c2c-6651-42fa-8f23-db1ddab0d99b	Кладка СТЕН: толщиной 250мм из газосиликатных  блоков (ГСБ)	СТЕНЫ	3000	3ffb8bf8-c7cd-49b6-b8c4-735d41355949	2025-08-25 15:20:27.792365+00	2025-08-25 15:20:27.792365+00
8408b660-bc7f-44fe-a1a7-d83271239c19	Кладка СТЕН: толщиной 300мм из газосиликатных  блоков (ГСБ)	СТЕНЫ	3000	3ffb8bf8-c7cd-49b6-b8c4-735d41355949	2025-08-25 15:20:27.970227+00	2025-08-25 15:20:27.970227+00
c879f29b-d9d8-4ea1-8673-ae5c93b79989	Кладка СТЕН: толщиной 190 мм : из легкобетонных блоков ( СКЦ ) полнотелых	СТЕНЫ	3600	3ffb8bf8-c7cd-49b6-b8c4-735d41355949	2025-08-25 15:20:28.163854+00	2025-08-25 15:20:28.163854+00
d899b2c5-5a76-4385-b874-8afc84df0c5f	Кладка СТЕН: толщиной 250 мм из кирпича одинарного рядового	СТЕНЫ	3600	3ffb8bf8-c7cd-49b6-b8c4-735d41355949	2025-08-25 15:20:28.368571+00	2025-08-25 15:20:28.368571+00
79f67fcc-1286-4ab3-8702-42f2187bafe2	Кладка ПЕРЕГОРОДОК: толщиной 75 мм из Газосиликатных блоков	ПЕРЕГОРОДКИ	500	80ad8cd8-7fd1-402c-b536-7b1e16d71772	2025-08-25 15:20:28.583378+00	2025-08-25 15:20:28.583378+00
a3ce9710-5a5a-4e0d-93ef-01a2ca962f5d	Кладка ПЕРЕГОРОДОК: толщиной 100 мм из Газосиликатных блоков	ПЕРЕГОРОДКИ	500	80ad8cd8-7fd1-402c-b536-7b1e16d71772	2025-08-25 15:20:28.83176+00	2025-08-25 15:20:28.83176+00
41360821-7747-4dc1-851b-f6bd1a328bd6	Кладка ПЕРЕГОРОДОК: толщиной 80 мм из Пазогребниевых блоков	ПЕРЕГОРОДКИ	450	80ad8cd8-7fd1-402c-b536-7b1e16d71772	2025-08-25 15:20:29.04236+00	2025-08-25 15:20:29.04236+00
f7f8ff3b-868f-43e7-9117-c60db7d1a62e	Кладка ПЕРЕГОРОДОК: толщиной 100 мм из Пазогребниевых блоков	ПЕРЕГОРОДКИ	450	80ad8cd8-7fd1-402c-b536-7b1e16d71772	2025-08-25 15:20:29.269624+00	2025-08-25 15:20:29.269624+00
d9568d48-207d-4b79-bbcf-7d8155b01db7	Кладка ПЕРЕГОРОДОК: толщиной 90 мм из Легкобетонных блоков	ПЕРЕГОРОДКИ	600	80ad8cd8-7fd1-402c-b536-7b1e16d71772	2025-08-25 15:20:29.90511+00	2025-08-25 15:20:29.90511+00
905f411d-a999-4221-898e-cb8f7f7c312e	Кладка ПЕРЕГОРОДОК: толщиной 120 мм из Кирпича	ПЕРЕГОРОДКИ	600	80ad8cd8-7fd1-402c-b536-7b1e16d71772	2025-08-25 15:20:30.112428+00	2025-08-25 15:20:30.112428+00
3d73f00e-7607-43be-a042-1973feb08ed6	Трассировка перегорордок в квартирах из ГСБ h=0,25м)  (с	ТРАССИРОВКА	150	\N	2025-08-25 15:20:30.287965+00	2025-08-25 15:20:30.287965+00
d0899634-4e43-444b-afbb-65ff907b9958	Трассировка перегорордок в квартирах из гипсовых пазогребневых плит ПГП	ТРАССИРОВКА	225	\N	2025-08-25 15:20:30.471753+00	2025-08-25 15:20:30.471753+00
e80c5bf1-2a98-4372-a896-cdea049d09e6	Изготовление металлоконструкций кладки: фахверковые колонны (	ФАХВЕРКОВЫЕ КОЛОННЫ	10000	\N	2025-08-25 15:20:30.658896+00	2025-08-25 15:20:30.658896+00
74428773-0a8e-4ae6-8f66-dd66d6390279	Монтаж металлоконструкций кладки: фахверковые колонны	ФАХВЕРКОВЫЕ КОЛОННЫ	20000	\N	2025-08-25 15:20:30.827092+00	2025-08-25 15:20:30.827092+00
5eefe2b1-55ba-42a7-9328-ec657c1e2f4e	Кладка наружных стен толщиной 120 мм из кирпича облицовочного	СТЕНЫ	585	80ad8cd8-7fd1-402c-b536-7b1e16d71772	2025-08-25 15:20:31.010397+00	2025-08-25 15:20:31.010397+00
\.


--
-- Data for Name: rates_detail_cost_categories_mapping; Type: TABLE DATA; Schema: public; Owner: postgres
--

COPY public.rates_detail_cost_categories_mapping (rate_id, detail_cost_category_id) FROM stdin;
fe746c26-ffa3-4def-946b-89458fc60a45	643
23b7300e-a128-4484-b96b-6ba783158745	643
5f597c2c-6651-42fa-8f23-db1ddab0d99b	643
8408b660-bc7f-44fe-a1a7-d83271239c19	643
c879f29b-d9d8-4ea1-8673-ae5c93b79989	643
d899b2c5-5a76-4385-b874-8afc84df0c5f	643
79f67fcc-1286-4ab3-8702-42f2187bafe2	643
a3ce9710-5a5a-4e0d-93ef-01a2ca962f5d	643
41360821-7747-4dc1-851b-f6bd1a328bd6	643
f7f8ff3b-868f-43e7-9117-c60db7d1a62e	643
d9568d48-207d-4b79-bbcf-7d8155b01db7	643
905f411d-a999-4221-898e-cb8f7f7c312e	643
3d73f00e-7607-43be-a042-1973feb08ed6	643
d0899634-4e43-444b-afbb-65ff907b9958	643
e80c5bf1-2a98-4372-a896-cdea049d09e6	644
74428773-0a8e-4ae6-8f66-dd66d6390279	644
5eefe2b1-55ba-42a7-9328-ec657c1e2f4e	643
\.


--
-- Data for Name: reference_data; Type: TABLE DATA; Schema: public; Owner: postgres
--

COPY public.reference_data (id, name, data, created_at, updated_at) FROM stdin;
\.


--
-- Data for Name: statuses; Type: TABLE DATA; Schema: public; Owner: postgres
--

COPY public.statuses (id, name, color, is_active, created_at, updated_at, applicable_pages) FROM stdin;
8316b4f0-6b0f-4a21-9d12-6c0953e490fd	Данные заполнены по пересчету РД	green	t	2025-08-20 12:42:58.534299+00	2025-08-20 12:42:58.534299+00	[]
c724b4ff-81fa-4c30-9962-b9e7e9cda8c7	Данные заполнены по спеке РД	yellow	t	2025-08-20 12:42:58.534299+00	2025-08-20 12:42:58.534299+00	[]
0b9a8738-7c97-4cd0-9dd0-019a9b3be970	Данные не заполнены	red	t	2025-08-20 12:42:58.534299+00	2025-08-20 12:42:58.534299+00	[]
0661a184-5e66-4e11-b47f-db38f2a7e91e	Созданы ВОР	blue	t	2025-08-20 12:42:58.534299+00	2025-08-20 12:42:58.534299+00	[]
\.


--
-- Data for Name: units; Type: TABLE DATA; Schema: public; Owner: postgres
--

COPY public.units (id, name, created_at, description, updated_at) FROM stdin;
80ad8cd8-7fd1-402c-b536-7b1e16d71772	м2	2025-08-11 09:22:35.030671+00	метр квадратный, площадь	2025-08-13 07:36:11.784449+00
3ffb8bf8-c7cd-49b6-b8c4-735d41355949	м3	2025-08-11 09:22:48.958672+00	метр куб, объем	2025-08-13 07:36:11.784449+00
b7eb7037-cb2b-4180-8a15-6e334e122e79	тн	2025-08-11 13:33:11.989355+00		2025-08-13 07:36:11.784449+00
05d8126b-a759-4a2b-86c5-fab955492e50	м.п.	2025-08-12 06:52:46.586788+00	метры погонные	2025-08-13 07:36:11.784449+00
ac24e31e-e04c-4ed2-b64a-4abb21152f80	шт	2025-08-12 06:52:20.122114+00	\N	2025-08-13 07:36:11.784449+00
99ecd3e0-7449-49c4-938a-1233aa3e7b98	месяц	2025-08-13 07:27:30.327458+00	\N	2025-08-13 07:36:11.784449+00
92d5fd4d-eb25-4562-9292-a3defdcbb01e	компл	2025-08-13 07:28:02.486623+00	\N	2025-08-13 07:36:11.784449+00
c2e45369-70af-4049-b8d0-2a90d510c974	тн/м пог	2025-08-13 10:03:40.390082+00	\N	2025-08-13 10:03:40.390082+00
\.


--
-- Data for Name: work_progress; Type: TABLE DATA; Schema: public; Owner: postgres
--

COPY public.work_progress (id, project_id, description, quantity, unit_id, completed_at, created_at, updated_at) FROM stdin;
\.


--
-- Data for Name: schema_migrations; Type: TABLE DATA; Schema: realtime; Owner: supabase_admin
--

COPY realtime.schema_migrations (version, inserted_at) FROM stdin;
20211116024918	2025-08-11 06:16:25
20211116045059	2025-08-11 06:16:28
20211116050929	2025-08-11 06:16:29
20211116051442	2025-08-11 06:16:31
20211116212300	2025-08-11 06:16:33
20211116213355	2025-08-11 06:16:35
20211116213934	2025-08-11 06:16:36
20211116214523	2025-08-11 06:16:40
20211122062447	2025-08-11 06:16:42
20211124070109	2025-08-11 06:16:43
20211202204204	2025-08-11 06:16:45
20211202204605	2025-08-11 06:16:47
20211210212804	2025-08-11 06:16:52
20211228014915	2025-08-11 06:16:53
20220107221237	2025-08-11 06:16:55
20220228202821	2025-08-11 06:16:57
20220312004840	2025-08-11 06:16:58
20220603231003	2025-08-11 06:17:01
20220603232444	2025-08-11 06:17:03
20220615214548	2025-08-11 06:17:04
20220712093339	2025-08-11 06:17:06
20220908172859	2025-08-11 06:17:08
20220916233421	2025-08-11 06:17:09
20230119133233	2025-08-11 06:17:11
20230128025114	2025-08-11 06:17:13
20230128025212	2025-08-11 06:17:15
20230227211149	2025-08-11 06:17:16
20230228184745	2025-08-11 06:17:18
20230308225145	2025-08-11 06:17:20
20230328144023	2025-08-11 06:17:21
20231018144023	2025-08-11 06:17:23
20231204144023	2025-08-11 06:17:26
20231204144024	2025-08-11 06:17:27
20231204144025	2025-08-11 06:17:29
20240108234812	2025-08-11 06:17:31
20240109165339	2025-08-11 06:17:32
20240227174441	2025-08-11 06:17:35
20240311171622	2025-08-11 06:17:37
20240321100241	2025-08-11 06:17:41
20240401105812	2025-08-11 06:17:45
20240418121054	2025-08-11 06:17:48
20240523004032	2025-08-11 06:17:53
20240618124746	2025-08-11 06:17:55
20240801235015	2025-08-11 06:17:57
20240805133720	2025-08-11 06:17:58
20240827160934	2025-08-11 06:18:00
20240919163303	2025-08-11 06:18:02
20240919163305	2025-08-11 06:18:04
20241019105805	2025-08-11 06:18:05
20241030150047	2025-08-11 06:18:11
20241108114728	2025-08-11 06:18:14
20241121104152	2025-08-11 06:18:15
20241130184212	2025-08-11 06:18:17
20241220035512	2025-08-11 06:18:19
20241220123912	2025-08-11 06:18:20
20241224161212	2025-08-11 06:18:22
20250107150512	2025-08-11 06:18:24
20250110162412	2025-08-11 06:18:25
20250123174212	2025-08-11 06:18:27
20250128220012	2025-08-11 06:18:29
20250506224012	2025-08-11 06:18:30
20250523164012	2025-08-11 06:18:32
20250714121412	2025-08-11 06:18:33
\.


--
-- Data for Name: subscription; Type: TABLE DATA; Schema: realtime; Owner: supabase_admin
--

COPY realtime.subscription (id, subscription_id, entity, filters, claims, created_at) FROM stdin;
\.


--
-- Data for Name: buckets; Type: TABLE DATA; Schema: storage; Owner: supabase_storage_admin
--

COPY storage.buckets (id, name, owner, created_at, updated_at, public, avif_autodetection, file_size_limit, allowed_mime_types, owner_id, type) FROM stdin;
\.


--
-- Data for Name: buckets_analytics; Type: TABLE DATA; Schema: storage; Owner: supabase_storage_admin
--

COPY storage.buckets_analytics (id, type, format, created_at, updated_at) FROM stdin;
\.


--
-- Data for Name: migrations; Type: TABLE DATA; Schema: storage; Owner: supabase_storage_admin
--

COPY storage.migrations (id, name, hash, executed_at) FROM stdin;
0	create-migrations-table	e18db593bcde2aca2a408c4d1100f6abba2195df	2025-08-11 06:16:23.054048
1	initialmigration	6ab16121fbaa08bbd11b712d05f358f9b555d777	2025-08-11 06:16:23.079528
2	storage-schema	5c7968fd083fcea04050c1b7f6253c9771b99011	2025-08-11 06:16:23.09185
3	pathtoken-column	2cb1b0004b817b29d5b0a971af16bafeede4b70d	2025-08-11 06:16:23.174383
4	add-migrations-rls	427c5b63fe1c5937495d9c635c263ee7a5905058	2025-08-11 06:16:23.317996
5	add-size-functions	79e081a1455b63666c1294a440f8ad4b1e6a7f84	2025-08-11 06:16:23.323086
6	change-column-name-in-get-size	f93f62afdf6613ee5e7e815b30d02dc990201044	2025-08-11 06:16:23.332913
7	add-rls-to-buckets	e7e7f86adbc51049f341dfe8d30256c1abca17aa	2025-08-11 06:16:23.339609
8	add-public-to-buckets	fd670db39ed65f9d08b01db09d6202503ca2bab3	2025-08-11 06:16:23.347479
9	fix-search-function	3a0af29f42e35a4d101c259ed955b67e1bee6825	2025-08-11 06:16:23.353437
10	search-files-search-function	68dc14822daad0ffac3746a502234f486182ef6e	2025-08-11 06:16:23.362526
11	add-trigger-to-auto-update-updated_at-column	7425bdb14366d1739fa8a18c83100636d74dcaa2	2025-08-11 06:16:23.370539
12	add-automatic-avif-detection-flag	8e92e1266eb29518b6a4c5313ab8f29dd0d08df9	2025-08-11 06:16:23.389494
13	add-bucket-custom-limits	cce962054138135cd9a8c4bcd531598684b25e7d	2025-08-11 06:16:23.394468
14	use-bytes-for-max-size	941c41b346f9802b411f06f30e972ad4744dad27	2025-08-11 06:16:23.404682
15	add-can-insert-object-function	934146bc38ead475f4ef4b555c524ee5d66799e5	2025-08-11 06:16:23.452605
16	add-version	76debf38d3fd07dcfc747ca49096457d95b1221b	2025-08-11 06:16:23.457913
17	drop-owner-foreign-key	f1cbb288f1b7a4c1eb8c38504b80ae2a0153d101	2025-08-11 06:16:23.46284
18	add_owner_id_column_deprecate_owner	e7a511b379110b08e2f214be852c35414749fe66	2025-08-11 06:16:23.47105
19	alter-default-value-objects-id	02e5e22a78626187e00d173dc45f58fa66a4f043	2025-08-11 06:16:23.48786
20	list-objects-with-delimiter	cd694ae708e51ba82bf012bba00caf4f3b6393b7	2025-08-11 06:16:23.493457
21	s3-multipart-uploads	8c804d4a566c40cd1e4cc5b3725a664a9303657f	2025-08-11 06:16:23.500681
22	s3-multipart-uploads-big-ints	9737dc258d2397953c9953d9b86920b8be0cdb73	2025-08-11 06:16:23.528681
23	optimize-search-function	9d7e604cddc4b56a5422dc68c9313f4a1b6f132c	2025-08-11 06:16:23.556069
24	operation-function	8312e37c2bf9e76bbe841aa5fda889206d2bf8aa	2025-08-11 06:16:23.561368
25	custom-metadata	d974c6057c3db1c1f847afa0e291e6165693b990	2025-08-11 06:16:23.56625
26	objects-prefixes	ef3f7871121cdc47a65308e6702519e853422ae2	2025-08-22 10:51:21.725302
27	search-v2	33b8f2a7ae53105f028e13e9fcda9dc4f356b4a2	2025-08-22 10:51:21.82721
28	object-bucket-name-sorting	ba85ec41b62c6a30a3f136788227ee47f311c436	2025-08-22 10:51:21.837354
29	create-prefixes	a7b1a22c0dc3ab630e3055bfec7ce7d2045c5b7b	2025-08-22 10:51:21.846364
30	update-object-levels	6c6f6cc9430d570f26284a24cf7b210599032db7	2025-08-22 10:51:21.85231
31	objects-level-index	33f1fef7ec7fea08bb892222f4f0f5d79bab5eb8	2025-08-22 10:51:21.860265
32	backward-compatible-index-on-objects	2d51eeb437a96868b36fcdfb1ddefdf13bef1647	2025-08-22 10:51:21.870381
33	backward-compatible-index-on-prefixes	fe473390e1b8c407434c0e470655945b110507bf	2025-08-22 10:51:21.877748
34	optimize-search-function-v1	82b0e469a00e8ebce495e29bfa70a0797f7ebd2c	2025-08-22 10:51:21.879778
35	add-insert-trigger-prefixes	63bb9fd05deb3dc5e9fa66c83e82b152f0caf589	2025-08-22 10:51:21.887431
36	optimise-existing-functions	81cf92eb0c36612865a18016a38496c530443899	2025-08-22 10:51:21.892035
37	add-bucket-name-length-trigger	3944135b4e3e8b22d6d4cbb568fe3b0b51df15c1	2025-08-22 10:51:21.905119
38	iceberg-catalog-flag-on-buckets	19a8bd89d5dfa69af7f222a46c726b7c41e462c5	2025-08-22 10:51:21.912871
\.


--
-- Data for Name: objects; Type: TABLE DATA; Schema: storage; Owner: supabase_storage_admin
--

COPY storage.objects (id, bucket_id, name, owner, created_at, updated_at, last_accessed_at, metadata, version, owner_id, user_metadata, level) FROM stdin;
\.


--
-- Data for Name: prefixes; Type: TABLE DATA; Schema: storage; Owner: supabase_storage_admin
--

COPY storage.prefixes (bucket_id, name, created_at, updated_at) FROM stdin;
\.


--
-- Data for Name: s3_multipart_uploads; Type: TABLE DATA; Schema: storage; Owner: supabase_storage_admin
--

COPY storage.s3_multipart_uploads (id, in_progress_size, upload_signature, bucket_id, key, version, owner_id, created_at, user_metadata) FROM stdin;
\.


--
-- Data for Name: s3_multipart_uploads_parts; Type: TABLE DATA; Schema: storage; Owner: supabase_storage_admin
--

COPY storage.s3_multipart_uploads_parts (id, upload_id, size, part_number, bucket_id, key, etag, owner_id, version, created_at) FROM stdin;
\.


--
-- Data for Name: secrets; Type: TABLE DATA; Schema: vault; Owner: supabase_admin
--

COPY vault.secrets (id, name, description, secret, key_id, nonce, created_at, updated_at) FROM stdin;
\.


--
-- Name: refresh_tokens_id_seq; Type: SEQUENCE SET; Schema: auth; Owner: supabase_auth_admin
--

SELECT pg_catalog.setval('auth.refresh_tokens_id_seq', 1, false);


--
-- Name: cost_categories_id_seq; Type: SEQUENCE SET; Schema: public; Owner: postgres
--

SELECT pg_catalog.setval('public.cost_categories_id_seq', 257, true);


--
-- Name: detail_cost_categories_id_seq; Type: SEQUENCE SET; Schema: public; Owner: postgres
--

SELECT pg_catalog.setval('public.detail_cost_categories_id_seq', 821, true);


--
-- Name: documentation_tags_id_seq; Type: SEQUENCE SET; Schema: public; Owner: postgres
--

SELECT pg_catalog.setval('public.documentation_tags_id_seq', 6, true);


--
-- Name: location_id_seq; Type: SEQUENCE SET; Schema: public; Owner: postgres
--

SELECT pg_catalog.setval('public.location_id_seq', 12, true);


--
-- Name: subscription_id_seq; Type: SEQUENCE SET; Schema: realtime; Owner: supabase_admin
--

SELECT pg_catalog.setval('realtime.subscription_id_seq', 1, false);


--
-- Name: mfa_amr_claims amr_id_pk; Type: CONSTRAINT; Schema: auth; Owner: supabase_auth_admin
--

ALTER TABLE ONLY auth.mfa_amr_claims
    ADD CONSTRAINT amr_id_pk PRIMARY KEY (id);


--
-- Name: audit_log_entries audit_log_entries_pkey; Type: CONSTRAINT; Schema: auth; Owner: supabase_auth_admin
--

ALTER TABLE ONLY auth.audit_log_entries
    ADD CONSTRAINT audit_log_entries_pkey PRIMARY KEY (id);


--
-- Name: flow_state flow_state_pkey; Type: CONSTRAINT; Schema: auth; Owner: supabase_auth_admin
--

ALTER TABLE ONLY auth.flow_state
    ADD CONSTRAINT flow_state_pkey PRIMARY KEY (id);


--
-- Name: identities identities_pkey; Type: CONSTRAINT; Schema: auth; Owner: supabase_auth_admin
--

ALTER TABLE ONLY auth.identities
    ADD CONSTRAINT identities_pkey PRIMARY KEY (id);


--
-- Name: identities identities_provider_id_provider_unique; Type: CONSTRAINT; Schema: auth; Owner: supabase_auth_admin
--

ALTER TABLE ONLY auth.identities
    ADD CONSTRAINT identities_provider_id_provider_unique UNIQUE (provider_id, provider);


--
-- Name: instances instances_pkey; Type: CONSTRAINT; Schema: auth; Owner: supabase_auth_admin
--

ALTER TABLE ONLY auth.instances
    ADD CONSTRAINT instances_pkey PRIMARY KEY (id);


--
-- Name: mfa_amr_claims mfa_amr_claims_session_id_authentication_method_pkey; Type: CONSTRAINT; Schema: auth; Owner: supabase_auth_admin
--

ALTER TABLE ONLY auth.mfa_amr_claims
    ADD CONSTRAINT mfa_amr_claims_session_id_authentication_method_pkey UNIQUE (session_id, authentication_method);


--
-- Name: mfa_challenges mfa_challenges_pkey; Type: CONSTRAINT; Schema: auth; Owner: supabase_auth_admin
--

ALTER TABLE ONLY auth.mfa_challenges
    ADD CONSTRAINT mfa_challenges_pkey PRIMARY KEY (id);


--
-- Name: mfa_factors mfa_factors_last_challenged_at_key; Type: CONSTRAINT; Schema: auth; Owner: supabase_auth_admin
--

ALTER TABLE ONLY auth.mfa_factors
    ADD CONSTRAINT mfa_factors_last_challenged_at_key UNIQUE (last_challenged_at);


--
-- Name: mfa_factors mfa_factors_pkey; Type: CONSTRAINT; Schema: auth; Owner: supabase_auth_admin
--

ALTER TABLE ONLY auth.mfa_factors
    ADD CONSTRAINT mfa_factors_pkey PRIMARY KEY (id);


--
-- Name: one_time_tokens one_time_tokens_pkey; Type: CONSTRAINT; Schema: auth; Owner: supabase_auth_admin
--

ALTER TABLE ONLY auth.one_time_tokens
    ADD CONSTRAINT one_time_tokens_pkey PRIMARY KEY (id);


--
-- Name: refresh_tokens refresh_tokens_pkey; Type: CONSTRAINT; Schema: auth; Owner: supabase_auth_admin
--

ALTER TABLE ONLY auth.refresh_tokens
    ADD CONSTRAINT refresh_tokens_pkey PRIMARY KEY (id);


--
-- Name: refresh_tokens refresh_tokens_token_unique; Type: CONSTRAINT; Schema: auth; Owner: supabase_auth_admin
--

ALTER TABLE ONLY auth.refresh_tokens
    ADD CONSTRAINT refresh_tokens_token_unique UNIQUE (token);


--
-- Name: saml_providers saml_providers_entity_id_key; Type: CONSTRAINT; Schema: auth; Owner: supabase_auth_admin
--

ALTER TABLE ONLY auth.saml_providers
    ADD CONSTRAINT saml_providers_entity_id_key UNIQUE (entity_id);


--
-- Name: saml_providers saml_providers_pkey; Type: CONSTRAINT; Schema: auth; Owner: supabase_auth_admin
--

ALTER TABLE ONLY auth.saml_providers
    ADD CONSTRAINT saml_providers_pkey PRIMARY KEY (id);


--
-- Name: saml_relay_states saml_relay_states_pkey; Type: CONSTRAINT; Schema: auth; Owner: supabase_auth_admin
--

ALTER TABLE ONLY auth.saml_relay_states
    ADD CONSTRAINT saml_relay_states_pkey PRIMARY KEY (id);


--
-- Name: schema_migrations schema_migrations_pkey; Type: CONSTRAINT; Schema: auth; Owner: supabase_auth_admin
--

ALTER TABLE ONLY auth.schema_migrations
    ADD CONSTRAINT schema_migrations_pkey PRIMARY KEY (version);


--
-- Name: sessions sessions_pkey; Type: CONSTRAINT; Schema: auth; Owner: supabase_auth_admin
--

ALTER TABLE ONLY auth.sessions
    ADD CONSTRAINT sessions_pkey PRIMARY KEY (id);


--
-- Name: sso_domains sso_domains_pkey; Type: CONSTRAINT; Schema: auth; Owner: supabase_auth_admin
--

ALTER TABLE ONLY auth.sso_domains
    ADD CONSTRAINT sso_domains_pkey PRIMARY KEY (id);


--
-- Name: sso_providers sso_providers_pkey; Type: CONSTRAINT; Schema: auth; Owner: supabase_auth_admin
--

ALTER TABLE ONLY auth.sso_providers
    ADD CONSTRAINT sso_providers_pkey PRIMARY KEY (id);


--
-- Name: users users_phone_key; Type: CONSTRAINT; Schema: auth; Owner: supabase_auth_admin
--

ALTER TABLE ONLY auth.users
    ADD CONSTRAINT users_phone_key UNIQUE (phone);


--
-- Name: users users_pkey; Type: CONSTRAINT; Schema: auth; Owner: supabase_auth_admin
--

ALTER TABLE ONLY auth.users
    ADD CONSTRAINT users_pkey PRIMARY KEY (id);


--
-- Name: block_floor_mapping block_floor_mapping_block_id_floor_number_key; Type: CONSTRAINT; Schema: public; Owner: postgres
--

ALTER TABLE ONLY public.block_floor_mapping
    ADD CONSTRAINT block_floor_mapping_block_id_floor_number_key UNIQUE (block_id, floor_number);


--
-- Name: block_floor_mapping block_floor_mapping_pkey; Type: CONSTRAINT; Schema: public; Owner: postgres
--

ALTER TABLE ONLY public.block_floor_mapping
    ADD CONSTRAINT block_floor_mapping_pkey PRIMARY KEY (id);


--
-- Name: blocks blocks_pkey; Type: CONSTRAINT; Schema: public; Owner: postgres
--

ALTER TABLE ONLY public.blocks
    ADD CONSTRAINT blocks_pkey PRIMARY KEY (id);


--
-- Name: chessboard_documentation_mapping chessboard_documentation_mapping_chessboard_id_key; Type: CONSTRAINT; Schema: public; Owner: postgres
--

ALTER TABLE ONLY public.chessboard_documentation_mapping
    ADD CONSTRAINT chessboard_documentation_mapping_chessboard_id_key UNIQUE (chessboard_id);


--
-- Name: chessboard_documentation_mapping chessboard_documentation_mapping_pkey; Type: CONSTRAINT; Schema: public; Owner: postgres
--

ALTER TABLE ONLY public.chessboard_documentation_mapping
    ADD CONSTRAINT chessboard_documentation_mapping_pkey PRIMARY KEY (id);


--
-- Name: chessboard_floor_mapping chessboard_floor_mapping_chessboard_id_floor_number_key; Type: CONSTRAINT; Schema: public; Owner: postgres
--

ALTER TABLE ONLY public.chessboard_floor_mapping
    ADD CONSTRAINT chessboard_floor_mapping_chessboard_id_floor_number_key UNIQUE (chessboard_id, floor_number);


--
-- Name: chessboard_floor_mapping chessboard_floor_mapping_pkey; Type: CONSTRAINT; Schema: public; Owner: postgres
--

ALTER TABLE ONLY public.chessboard_floor_mapping
    ADD CONSTRAINT chessboard_floor_mapping_pkey PRIMARY KEY (id);


--
-- Name: chessboard_mapping chessboard_mapping_chessboard_id_key; Type: CONSTRAINT; Schema: public; Owner: postgres
--

ALTER TABLE ONLY public.chessboard_mapping
    ADD CONSTRAINT chessboard_mapping_chessboard_id_key UNIQUE (chessboard_id);


--
-- Name: chessboard_mapping chessboard_mapping_pkey; Type: CONSTRAINT; Schema: public; Owner: postgres
--

ALTER TABLE ONLY public.chessboard_mapping
    ADD CONSTRAINT chessboard_mapping_pkey PRIMARY KEY (id);


--
-- Name: chessboard chessboard_pkey; Type: CONSTRAINT; Schema: public; Owner: postgres
--

ALTER TABLE ONLY public.chessboard
    ADD CONSTRAINT chessboard_pkey PRIMARY KEY (id);


--
-- Name: chessboard_rates_mapping chessboard_rates_mapping_pkey; Type: CONSTRAINT; Schema: public; Owner: postgres
--

ALTER TABLE ONLY public.chessboard_rates_mapping
    ADD CONSTRAINT chessboard_rates_mapping_pkey PRIMARY KEY (chessboard_id, rate_id);


--
-- Name: comments comments_pkey; Type: CONSTRAINT; Schema: public; Owner: postgres
--

ALTER TABLE ONLY public.comments
    ADD CONSTRAINT comments_pkey PRIMARY KEY (id);


--
-- Name: cost_categories cost_categories_name_unique; Type: CONSTRAINT; Schema: public; Owner: postgres
--

ALTER TABLE ONLY public.cost_categories
    ADD CONSTRAINT cost_categories_name_unique UNIQUE (name);


--
-- Name: cost_categories cost_categories_pkey; Type: CONSTRAINT; Schema: public; Owner: postgres
--

ALTER TABLE ONLY public.cost_categories
    ADD CONSTRAINT cost_categories_pkey PRIMARY KEY (id);


--
-- Name: detail_cost_categories detail_cost_categories_pkey; Type: CONSTRAINT; Schema: public; Owner: postgres
--

ALTER TABLE ONLY public.detail_cost_categories
    ADD CONSTRAINT detail_cost_categories_pkey PRIMARY KEY (id);


--
-- Name: documentations documentation_codes_code_key; Type: CONSTRAINT; Schema: public; Owner: postgres
--

ALTER TABLE ONLY public.documentations
    ADD CONSTRAINT documentation_codes_code_key UNIQUE (code);


--
-- Name: documentation_tags documentation_tags_pkey; Type: CONSTRAINT; Schema: public; Owner: postgres
--

ALTER TABLE ONLY public.documentation_tags
    ADD CONSTRAINT documentation_tags_pkey PRIMARY KEY (id);


--
-- Name: documentation_tags documentation_tags_tag_number_key; Type: CONSTRAINT; Schema: public; Owner: postgres
--

ALTER TABLE ONLY public.documentation_tags
    ADD CONSTRAINT documentation_tags_tag_number_key UNIQUE (tag_number);


--
-- Name: documentation_versions documentation_versions_pkey; Type: CONSTRAINT; Schema: public; Owner: postgres
--

ALTER TABLE ONLY public.documentation_versions
    ADD CONSTRAINT documentation_versions_pkey PRIMARY KEY (id);


--
-- Name: documentations documentations_pkey; Type: CONSTRAINT; Schema: public; Owner: postgres
--

ALTER TABLE ONLY public.documentations
    ADD CONSTRAINT documentations_pkey PRIMARY KEY (id);


--
-- Name: documentations_projects_mapping documentations_projects_mappi_documentation_id_project_id_b_key; Type: CONSTRAINT; Schema: public; Owner: postgres
--

ALTER TABLE ONLY public.documentations_projects_mapping
    ADD CONSTRAINT documentations_projects_mappi_documentation_id_project_id_b_key UNIQUE (documentation_id, project_id, block_id);


--
-- Name: documentations_projects_mapping documentations_projects_mapping_pkey; Type: CONSTRAINT; Schema: public; Owner: postgres
--

ALTER TABLE ONLY public.documentations_projects_mapping
    ADD CONSTRAINT documentations_projects_mapping_pkey PRIMARY KEY (documentation_id, project_id);


--
-- Name: entity_comments_mapping entity_comments_mapping_pkey; Type: CONSTRAINT; Schema: public; Owner: postgres
--

ALTER TABLE ONLY public.entity_comments_mapping
    ADD CONSTRAINT entity_comments_mapping_pkey PRIMARY KEY (entity_type, entity_id, comment_id);


--
-- Name: estimate_items estimate_items_pkey; Type: CONSTRAINT; Schema: public; Owner: postgres
--

ALTER TABLE ONLY public.estimate_items
    ADD CONSTRAINT estimate_items_pkey PRIMARY KEY (id);


--
-- Name: estimates estimates_pkey; Type: CONSTRAINT; Schema: public; Owner: postgres
--

ALTER TABLE ONLY public.estimates
    ADD CONSTRAINT estimates_pkey PRIMARY KEY (id);


--
-- Name: floors floors_pkey; Type: CONSTRAINT; Schema: public; Owner: postgres
--

ALTER TABLE ONLY public.floors
    ADD CONSTRAINT floors_pkey PRIMARY KEY (number);


--
-- Name: location location_pkey; Type: CONSTRAINT; Schema: public; Owner: postgres
--

ALTER TABLE ONLY public.location
    ADD CONSTRAINT location_pkey PRIMARY KEY (id);


--
-- Name: projects_blocks projects_blocks_pkey; Type: CONSTRAINT; Schema: public; Owner: postgres
--

ALTER TABLE ONLY public.projects_blocks
    ADD CONSTRAINT projects_blocks_pkey PRIMARY KEY (project_id, block_id);


--
-- Name: projects projects_pkey; Type: CONSTRAINT; Schema: public; Owner: postgres
--

ALTER TABLE ONLY public.projects
    ADD CONSTRAINT projects_pkey PRIMARY KEY (id);


--
-- Name: rates_detail_cost_categories_mapping rates_detail_cost_categories_mapping_pkey; Type: CONSTRAINT; Schema: public; Owner: postgres
--

ALTER TABLE ONLY public.rates_detail_cost_categories_mapping
    ADD CONSTRAINT rates_detail_cost_categories_mapping_pkey PRIMARY KEY (rate_id, detail_cost_category_id);


--
-- Name: rates rates_pkey; Type: CONSTRAINT; Schema: public; Owner: postgres
--

ALTER TABLE ONLY public.rates
    ADD CONSTRAINT rates_pkey PRIMARY KEY (id);


--
-- Name: rates rates_work_name_key; Type: CONSTRAINT; Schema: public; Owner: postgres
--

ALTER TABLE ONLY public.rates
    ADD CONSTRAINT rates_work_name_key UNIQUE (work_name);


--
-- Name: reference_data reference_data_pkey; Type: CONSTRAINT; Schema: public; Owner: postgres
--

ALTER TABLE ONLY public.reference_data
    ADD CONSTRAINT reference_data_pkey PRIMARY KEY (id);


--
-- Name: statuses statuses_name_key; Type: CONSTRAINT; Schema: public; Owner: postgres
--

ALTER TABLE ONLY public.statuses
    ADD CONSTRAINT statuses_name_key UNIQUE (name);


--
-- Name: statuses statuses_pkey; Type: CONSTRAINT; Schema: public; Owner: postgres
--

ALTER TABLE ONLY public.statuses
    ADD CONSTRAINT statuses_pkey PRIMARY KEY (id);


--
-- Name: units units_name_key; Type: CONSTRAINT; Schema: public; Owner: postgres
--

ALTER TABLE ONLY public.units
    ADD CONSTRAINT units_name_key UNIQUE (name);


--
-- Name: units units_pkey; Type: CONSTRAINT; Schema: public; Owner: postgres
--

ALTER TABLE ONLY public.units
    ADD CONSTRAINT units_pkey PRIMARY KEY (id);


--
-- Name: work_progress work_progress_pkey; Type: CONSTRAINT; Schema: public; Owner: postgres
--

ALTER TABLE ONLY public.work_progress
    ADD CONSTRAINT work_progress_pkey PRIMARY KEY (id);


--
-- Name: messages messages_pkey; Type: CONSTRAINT; Schema: realtime; Owner: supabase_realtime_admin
--

ALTER TABLE ONLY realtime.messages
    ADD CONSTRAINT messages_pkey PRIMARY KEY (id, inserted_at);


--
-- Name: subscription pk_subscription; Type: CONSTRAINT; Schema: realtime; Owner: supabase_admin
--

ALTER TABLE ONLY realtime.subscription
    ADD CONSTRAINT pk_subscription PRIMARY KEY (id);


--
-- Name: schema_migrations schema_migrations_pkey; Type: CONSTRAINT; Schema: realtime; Owner: supabase_admin
--

ALTER TABLE ONLY realtime.schema_migrations
    ADD CONSTRAINT schema_migrations_pkey PRIMARY KEY (version);


--
-- Name: buckets_analytics buckets_analytics_pkey; Type: CONSTRAINT; Schema: storage; Owner: supabase_storage_admin
--

ALTER TABLE ONLY storage.buckets_analytics
    ADD CONSTRAINT buckets_analytics_pkey PRIMARY KEY (id);


--
-- Name: buckets buckets_pkey; Type: CONSTRAINT; Schema: storage; Owner: supabase_storage_admin
--

ALTER TABLE ONLY storage.buckets
    ADD CONSTRAINT buckets_pkey PRIMARY KEY (id);


--
-- Name: migrations migrations_name_key; Type: CONSTRAINT; Schema: storage; Owner: supabase_storage_admin
--

ALTER TABLE ONLY storage.migrations
    ADD CONSTRAINT migrations_name_key UNIQUE (name);


--
-- Name: migrations migrations_pkey; Type: CONSTRAINT; Schema: storage; Owner: supabase_storage_admin
--

ALTER TABLE ONLY storage.migrations
    ADD CONSTRAINT migrations_pkey PRIMARY KEY (id);


--
-- Name: objects objects_pkey; Type: CONSTRAINT; Schema: storage; Owner: supabase_storage_admin
--

ALTER TABLE ONLY storage.objects
    ADD CONSTRAINT objects_pkey PRIMARY KEY (id);


--
-- Name: prefixes prefixes_pkey; Type: CONSTRAINT; Schema: storage; Owner: supabase_storage_admin
--

ALTER TABLE ONLY storage.prefixes
    ADD CONSTRAINT prefixes_pkey PRIMARY KEY (bucket_id, level, name);


--
-- Name: s3_multipart_uploads_parts s3_multipart_uploads_parts_pkey; Type: CONSTRAINT; Schema: storage; Owner: supabase_storage_admin
--

ALTER TABLE ONLY storage.s3_multipart_uploads_parts
    ADD CONSTRAINT s3_multipart_uploads_parts_pkey PRIMARY KEY (id);


--
-- Name: s3_multipart_uploads s3_multipart_uploads_pkey; Type: CONSTRAINT; Schema: storage; Owner: supabase_storage_admin
--

ALTER TABLE ONLY storage.s3_multipart_uploads
    ADD CONSTRAINT s3_multipart_uploads_pkey PRIMARY KEY (id);


--
-- Name: audit_logs_instance_id_idx; Type: INDEX; Schema: auth; Owner: supabase_auth_admin
--

CREATE INDEX audit_logs_instance_id_idx ON auth.audit_log_entries USING btree (instance_id);


--
-- Name: confirmation_token_idx; Type: INDEX; Schema: auth; Owner: supabase_auth_admin
--

CREATE UNIQUE INDEX confirmation_token_idx ON auth.users USING btree (confirmation_token) WHERE ((confirmation_token)::text !~ '^[0-9 ]*$'::text);


--
-- Name: email_change_token_current_idx; Type: INDEX; Schema: auth; Owner: supabase_auth_admin
--

CREATE UNIQUE INDEX email_change_token_current_idx ON auth.users USING btree (email_change_token_current) WHERE ((email_change_token_current)::text !~ '^[0-9 ]*$'::text);


--
-- Name: email_change_token_new_idx; Type: INDEX; Schema: auth; Owner: supabase_auth_admin
--

CREATE UNIQUE INDEX email_change_token_new_idx ON auth.users USING btree (email_change_token_new) WHERE ((email_change_token_new)::text !~ '^[0-9 ]*$'::text);


--
-- Name: factor_id_created_at_idx; Type: INDEX; Schema: auth; Owner: supabase_auth_admin
--

CREATE INDEX factor_id_created_at_idx ON auth.mfa_factors USING btree (user_id, created_at);


--
-- Name: flow_state_created_at_idx; Type: INDEX; Schema: auth; Owner: supabase_auth_admin
--

CREATE INDEX flow_state_created_at_idx ON auth.flow_state USING btree (created_at DESC);


--
-- Name: identities_email_idx; Type: INDEX; Schema: auth; Owner: supabase_auth_admin
--

CREATE INDEX identities_email_idx ON auth.identities USING btree (email text_pattern_ops);


--
-- Name: INDEX identities_email_idx; Type: COMMENT; Schema: auth; Owner: supabase_auth_admin
--

COMMENT ON INDEX auth.identities_email_idx IS 'Auth: Ensures indexed queries on the email column';


--
-- Name: identities_user_id_idx; Type: INDEX; Schema: auth; Owner: supabase_auth_admin
--

CREATE INDEX identities_user_id_idx ON auth.identities USING btree (user_id);


--
-- Name: idx_auth_code; Type: INDEX; Schema: auth; Owner: supabase_auth_admin
--

CREATE INDEX idx_auth_code ON auth.flow_state USING btree (auth_code);


--
-- Name: idx_user_id_auth_method; Type: INDEX; Schema: auth; Owner: supabase_auth_admin
--

CREATE INDEX idx_user_id_auth_method ON auth.flow_state USING btree (user_id, authentication_method);


--
-- Name: mfa_challenge_created_at_idx; Type: INDEX; Schema: auth; Owner: supabase_auth_admin
--

CREATE INDEX mfa_challenge_created_at_idx ON auth.mfa_challenges USING btree (created_at DESC);


--
-- Name: mfa_factors_user_friendly_name_unique; Type: INDEX; Schema: auth; Owner: supabase_auth_admin
--

CREATE UNIQUE INDEX mfa_factors_user_friendly_name_unique ON auth.mfa_factors USING btree (friendly_name, user_id) WHERE (TRIM(BOTH FROM friendly_name) <> ''::text);


--
-- Name: mfa_factors_user_id_idx; Type: INDEX; Schema: auth; Owner: supabase_auth_admin
--

CREATE INDEX mfa_factors_user_id_idx ON auth.mfa_factors USING btree (user_id);


--
-- Name: one_time_tokens_relates_to_hash_idx; Type: INDEX; Schema: auth; Owner: supabase_auth_admin
--

CREATE INDEX one_time_tokens_relates_to_hash_idx ON auth.one_time_tokens USING hash (relates_to);


--
-- Name: one_time_tokens_token_hash_hash_idx; Type: INDEX; Schema: auth; Owner: supabase_auth_admin
--

CREATE INDEX one_time_tokens_token_hash_hash_idx ON auth.one_time_tokens USING hash (token_hash);


--
-- Name: one_time_tokens_user_id_token_type_key; Type: INDEX; Schema: auth; Owner: supabase_auth_admin
--

CREATE UNIQUE INDEX one_time_tokens_user_id_token_type_key ON auth.one_time_tokens USING btree (user_id, token_type);


--
-- Name: reauthentication_token_idx; Type: INDEX; Schema: auth; Owner: supabase_auth_admin
--

CREATE UNIQUE INDEX reauthentication_token_idx ON auth.users USING btree (reauthentication_token) WHERE ((reauthentication_token)::text !~ '^[0-9 ]*$'::text);


--
-- Name: recovery_token_idx; Type: INDEX; Schema: auth; Owner: supabase_auth_admin
--

CREATE UNIQUE INDEX recovery_token_idx ON auth.users USING btree (recovery_token) WHERE ((recovery_token)::text !~ '^[0-9 ]*$'::text);


--
-- Name: refresh_tokens_instance_id_idx; Type: INDEX; Schema: auth; Owner: supabase_auth_admin
--

CREATE INDEX refresh_tokens_instance_id_idx ON auth.refresh_tokens USING btree (instance_id);


--
-- Name: refresh_tokens_instance_id_user_id_idx; Type: INDEX; Schema: auth; Owner: supabase_auth_admin
--

CREATE INDEX refresh_tokens_instance_id_user_id_idx ON auth.refresh_tokens USING btree (instance_id, user_id);


--
-- Name: refresh_tokens_parent_idx; Type: INDEX; Schema: auth; Owner: supabase_auth_admin
--

CREATE INDEX refresh_tokens_parent_idx ON auth.refresh_tokens USING btree (parent);


--
-- Name: refresh_tokens_session_id_revoked_idx; Type: INDEX; Schema: auth; Owner: supabase_auth_admin
--

CREATE INDEX refresh_tokens_session_id_revoked_idx ON auth.refresh_tokens USING btree (session_id, revoked);


--
-- Name: refresh_tokens_updated_at_idx; Type: INDEX; Schema: auth; Owner: supabase_auth_admin
--

CREATE INDEX refresh_tokens_updated_at_idx ON auth.refresh_tokens USING btree (updated_at DESC);


--
-- Name: saml_providers_sso_provider_id_idx; Type: INDEX; Schema: auth; Owner: supabase_auth_admin
--

CREATE INDEX saml_providers_sso_provider_id_idx ON auth.saml_providers USING btree (sso_provider_id);


--
-- Name: saml_relay_states_created_at_idx; Type: INDEX; Schema: auth; Owner: supabase_auth_admin
--

CREATE INDEX saml_relay_states_created_at_idx ON auth.saml_relay_states USING btree (created_at DESC);


--
-- Name: saml_relay_states_for_email_idx; Type: INDEX; Schema: auth; Owner: supabase_auth_admin
--

CREATE INDEX saml_relay_states_for_email_idx ON auth.saml_relay_states USING btree (for_email);


--
-- Name: saml_relay_states_sso_provider_id_idx; Type: INDEX; Schema: auth; Owner: supabase_auth_admin
--

CREATE INDEX saml_relay_states_sso_provider_id_idx ON auth.saml_relay_states USING btree (sso_provider_id);


--
-- Name: sessions_not_after_idx; Type: INDEX; Schema: auth; Owner: supabase_auth_admin
--

CREATE INDEX sessions_not_after_idx ON auth.sessions USING btree (not_after DESC);


--
-- Name: sessions_user_id_idx; Type: INDEX; Schema: auth; Owner: supabase_auth_admin
--

CREATE INDEX sessions_user_id_idx ON auth.sessions USING btree (user_id);


--
-- Name: sso_domains_domain_idx; Type: INDEX; Schema: auth; Owner: supabase_auth_admin
--

CREATE UNIQUE INDEX sso_domains_domain_idx ON auth.sso_domains USING btree (lower(domain));


--
-- Name: sso_domains_sso_provider_id_idx; Type: INDEX; Schema: auth; Owner: supabase_auth_admin
--

CREATE INDEX sso_domains_sso_provider_id_idx ON auth.sso_domains USING btree (sso_provider_id);


--
-- Name: sso_providers_resource_id_idx; Type: INDEX; Schema: auth; Owner: supabase_auth_admin
--

CREATE UNIQUE INDEX sso_providers_resource_id_idx ON auth.sso_providers USING btree (lower(resource_id));


--
-- Name: sso_providers_resource_id_pattern_idx; Type: INDEX; Schema: auth; Owner: supabase_auth_admin
--

CREATE INDEX sso_providers_resource_id_pattern_idx ON auth.sso_providers USING btree (resource_id text_pattern_ops);


--
-- Name: unique_phone_factor_per_user; Type: INDEX; Schema: auth; Owner: supabase_auth_admin
--

CREATE UNIQUE INDEX unique_phone_factor_per_user ON auth.mfa_factors USING btree (user_id, phone);


--
-- Name: user_id_created_at_idx; Type: INDEX; Schema: auth; Owner: supabase_auth_admin
--

CREATE INDEX user_id_created_at_idx ON auth.sessions USING btree (user_id, created_at);


--
-- Name: users_email_partial_key; Type: INDEX; Schema: auth; Owner: supabase_auth_admin
--

CREATE UNIQUE INDEX users_email_partial_key ON auth.users USING btree (email) WHERE (is_sso_user = false);


--
-- Name: INDEX users_email_partial_key; Type: COMMENT; Schema: auth; Owner: supabase_auth_admin
--

COMMENT ON INDEX auth.users_email_partial_key IS 'Auth: A partial unique index that applies only when is_sso_user is false';


--
-- Name: users_instance_id_email_idx; Type: INDEX; Schema: auth; Owner: supabase_auth_admin
--

CREATE INDEX users_instance_id_email_idx ON auth.users USING btree (instance_id, lower((email)::text));


--
-- Name: users_instance_id_idx; Type: INDEX; Schema: auth; Owner: supabase_auth_admin
--

CREATE INDEX users_instance_id_idx ON auth.users USING btree (instance_id);


--
-- Name: users_is_anonymous_idx; Type: INDEX; Schema: auth; Owner: supabase_auth_admin
--

CREATE INDEX users_is_anonymous_idx ON auth.users USING btree (is_anonymous);


--
-- Name: idx_block_floor_mapping_block_id; Type: INDEX; Schema: public; Owner: postgres
--

CREATE INDEX idx_block_floor_mapping_block_id ON public.block_floor_mapping USING btree (block_id);


--
-- Name: idx_block_floor_mapping_floor_number; Type: INDEX; Schema: public; Owner: postgres
--

CREATE INDEX idx_block_floor_mapping_floor_number ON public.block_floor_mapping USING btree (floor_number);


--
-- Name: idx_chessboard_documentation_mapping_chessboard_id; Type: INDEX; Schema: public; Owner: postgres
--

CREATE INDEX idx_chessboard_documentation_mapping_chessboard_id ON public.chessboard_documentation_mapping USING btree (chessboard_id);


--
-- Name: idx_chessboard_documentation_mapping_documentation_id; Type: INDEX; Schema: public; Owner: postgres
--

CREATE INDEX idx_chessboard_documentation_mapping_documentation_id ON public.chessboard_documentation_mapping USING btree (documentation_id);


--
-- Name: idx_chessboard_floor_mapping_chessboard_id; Type: INDEX; Schema: public; Owner: postgres
--

CREATE INDEX idx_chessboard_floor_mapping_chessboard_id ON public.chessboard_floor_mapping USING btree (chessboard_id);


--
-- Name: idx_chessboard_floor_mapping_floor_number; Type: INDEX; Schema: public; Owner: postgres
--

CREATE INDEX idx_chessboard_floor_mapping_floor_number ON public.chessboard_floor_mapping USING btree (floor_number);


--
-- Name: idx_chessboard_rates_mapping_chessboard_id; Type: INDEX; Schema: public; Owner: postgres
--

CREATE INDEX idx_chessboard_rates_mapping_chessboard_id ON public.chessboard_rates_mapping USING btree (chessboard_id);


--
-- Name: idx_chessboard_rates_mapping_rate_id; Type: INDEX; Schema: public; Owner: postgres
--

CREATE INDEX idx_chessboard_rates_mapping_rate_id ON public.chessboard_rates_mapping USING btree (rate_id);


--
-- Name: idx_comments_author_id; Type: INDEX; Schema: public; Owner: postgres
--

CREATE INDEX idx_comments_author_id ON public.comments USING btree (author_id);


--
-- Name: idx_documentation_tags_name; Type: INDEX; Schema: public; Owner: postgres
--

CREATE INDEX idx_documentation_tags_name ON public.documentation_tags USING btree (name);


--
-- Name: idx_documentation_tags_tag_number; Type: INDEX; Schema: public; Owner: postgres
--

CREATE INDEX idx_documentation_tags_tag_number ON public.documentation_tags USING btree (tag_number);


--
-- Name: idx_documentation_versions_documentation_id; Type: INDEX; Schema: public; Owner: postgres
--

CREATE INDEX idx_documentation_versions_documentation_id ON public.documentation_versions USING btree (documentation_id);


--
-- Name: idx_documentation_versions_issue_date; Type: INDEX; Schema: public; Owner: postgres
--

CREATE INDEX idx_documentation_versions_issue_date ON public.documentation_versions USING btree (issue_date);


--
-- Name: idx_documentation_versions_local_files; Type: INDEX; Schema: public; Owner: postgres
--

CREATE INDEX idx_documentation_versions_local_files ON public.documentation_versions USING gin (local_files);


--
-- Name: idx_documentation_versions_status; Type: INDEX; Schema: public; Owner: postgres
--

CREATE INDEX idx_documentation_versions_status ON public.documentation_versions USING btree (status);


--
-- Name: idx_documentation_versions_version; Type: INDEX; Schema: public; Owner: postgres
--

CREATE INDEX idx_documentation_versions_version ON public.documentation_versions USING btree (version_number);


--
-- Name: idx_documentations_code; Type: INDEX; Schema: public; Owner: postgres
--

CREATE INDEX idx_documentations_code ON public.documentations USING btree (code);


--
-- Name: idx_documentations_projects_mapping_block_id; Type: INDEX; Schema: public; Owner: postgres
--

CREATE INDEX idx_documentations_projects_mapping_block_id ON public.documentations_projects_mapping USING btree (block_id);


--
-- Name: idx_documentations_projects_mapping_documentation_id; Type: INDEX; Schema: public; Owner: postgres
--

CREATE INDEX idx_documentations_projects_mapping_documentation_id ON public.documentations_projects_mapping USING btree (documentation_id);


--
-- Name: idx_documentations_projects_mapping_project_id; Type: INDEX; Schema: public; Owner: postgres
--

CREATE INDEX idx_documentations_projects_mapping_project_id ON public.documentations_projects_mapping USING btree (project_id);


--
-- Name: idx_documentations_stage; Type: INDEX; Schema: public; Owner: postgres
--

CREATE INDEX idx_documentations_stage ON public.documentations USING btree (stage);


--
-- Name: idx_documentations_tag_id; Type: INDEX; Schema: public; Owner: postgres
--

CREATE INDEX idx_documentations_tag_id ON public.documentations USING btree (tag_id);


--
-- Name: idx_entity_comments_mapping_comment_id; Type: INDEX; Schema: public; Owner: postgres
--

CREATE INDEX idx_entity_comments_mapping_comment_id ON public.entity_comments_mapping USING btree (comment_id);


--
-- Name: idx_entity_comments_mapping_type_id; Type: INDEX; Schema: public; Owner: postgres
--

CREATE INDEX idx_entity_comments_mapping_type_id ON public.entity_comments_mapping USING btree (entity_type, entity_id);


--
-- Name: idx_rates_detail_cost_categories_mapping_detail_cost_category_i; Type: INDEX; Schema: public; Owner: postgres
--

CREATE INDEX idx_rates_detail_cost_categories_mapping_detail_cost_category_i ON public.rates_detail_cost_categories_mapping USING btree (detail_cost_category_id);


--
-- Name: idx_rates_detail_cost_categories_mapping_rate_id; Type: INDEX; Schema: public; Owner: postgres
--

CREATE INDEX idx_rates_detail_cost_categories_mapping_rate_id ON public.rates_detail_cost_categories_mapping USING btree (rate_id);


--
-- Name: idx_rates_updated_at; Type: INDEX; Schema: public; Owner: postgres
--

CREATE INDEX idx_rates_updated_at ON public.rates USING btree (updated_at);


--
-- Name: idx_rates_work_name; Type: INDEX; Schema: public; Owner: postgres
--

CREATE INDEX idx_rates_work_name ON public.rates USING btree (work_name);


--
-- Name: idx_statuses_is_active; Type: INDEX; Schema: public; Owner: postgres
--

CREATE INDEX idx_statuses_is_active ON public.statuses USING btree (is_active);


--
-- Name: ix_realtime_subscription_entity; Type: INDEX; Schema: realtime; Owner: supabase_admin
--

CREATE INDEX ix_realtime_subscription_entity ON realtime.subscription USING btree (entity);


--
-- Name: subscription_subscription_id_entity_filters_key; Type: INDEX; Schema: realtime; Owner: supabase_admin
--

CREATE UNIQUE INDEX subscription_subscription_id_entity_filters_key ON realtime.subscription USING btree (subscription_id, entity, filters);


--
-- Name: bname; Type: INDEX; Schema: storage; Owner: supabase_storage_admin
--

CREATE UNIQUE INDEX bname ON storage.buckets USING btree (name);


--
-- Name: bucketid_objname; Type: INDEX; Schema: storage; Owner: supabase_storage_admin
--

CREATE UNIQUE INDEX bucketid_objname ON storage.objects USING btree (bucket_id, name);


--
-- Name: idx_multipart_uploads_list; Type: INDEX; Schema: storage; Owner: supabase_storage_admin
--

CREATE INDEX idx_multipart_uploads_list ON storage.s3_multipart_uploads USING btree (bucket_id, key, created_at);


--
-- Name: idx_name_bucket_level_unique; Type: INDEX; Schema: storage; Owner: supabase_storage_admin
--

CREATE UNIQUE INDEX idx_name_bucket_level_unique ON storage.objects USING btree (name COLLATE "C", bucket_id, level);


--
-- Name: idx_objects_bucket_id_name; Type: INDEX; Schema: storage; Owner: supabase_storage_admin
--

CREATE INDEX idx_objects_bucket_id_name ON storage.objects USING btree (bucket_id, name COLLATE "C");


--
-- Name: idx_objects_lower_name; Type: INDEX; Schema: storage; Owner: supabase_storage_admin
--

CREATE INDEX idx_objects_lower_name ON storage.objects USING btree ((path_tokens[level]), lower(name) text_pattern_ops, bucket_id, level);


--
-- Name: idx_prefixes_lower_name; Type: INDEX; Schema: storage; Owner: supabase_storage_admin
--

CREATE INDEX idx_prefixes_lower_name ON storage.prefixes USING btree (bucket_id, level, ((string_to_array(name, '/'::text))[level]), lower(name) text_pattern_ops);


--
-- Name: name_prefix_search; Type: INDEX; Schema: storage; Owner: supabase_storage_admin
--

CREATE INDEX name_prefix_search ON storage.objects USING btree (name text_pattern_ops);


--
-- Name: objects_bucket_id_level_idx; Type: INDEX; Schema: storage; Owner: supabase_storage_admin
--

CREATE UNIQUE INDEX objects_bucket_id_level_idx ON storage.objects USING btree (bucket_id, level, name COLLATE "C");


--
-- Name: rates trigger_update_rates_updated_at; Type: TRIGGER; Schema: public; Owner: postgres
--

CREATE TRIGGER trigger_update_rates_updated_at BEFORE UPDATE ON public.rates FOR EACH ROW EXECUTE FUNCTION public.update_rates_updated_at();


--
-- Name: block_floor_mapping update_block_floor_mapping_updated_at; Type: TRIGGER; Schema: public; Owner: postgres
--

CREATE TRIGGER update_block_floor_mapping_updated_at BEFORE UPDATE ON public.block_floor_mapping FOR EACH ROW EXECUTE FUNCTION public.update_updated_at_column();


--
-- Name: chessboard_floor_mapping update_chessboard_floor_mapping_updated_at; Type: TRIGGER; Schema: public; Owner: postgres
--

CREATE TRIGGER update_chessboard_floor_mapping_updated_at BEFORE UPDATE ON public.chessboard_floor_mapping FOR EACH ROW EXECUTE FUNCTION public.update_updated_at_column();


--
-- Name: comments update_comments_updated_at; Type: TRIGGER; Schema: public; Owner: postgres
--

CREATE TRIGGER update_comments_updated_at BEFORE UPDATE ON public.comments FOR EACH ROW EXECUTE FUNCTION public.update_updated_at_column();


--
-- Name: documentation_tags update_documentation_tags_updated_at; Type: TRIGGER; Schema: public; Owner: postgres
--

CREATE TRIGGER update_documentation_tags_updated_at BEFORE UPDATE ON public.documentation_tags FOR EACH ROW EXECUTE FUNCTION public.update_updated_at_column();


--
-- Name: documentation_versions update_documentation_versions_updated_at; Type: TRIGGER; Schema: public; Owner: postgres
--

CREATE TRIGGER update_documentation_versions_updated_at BEFORE UPDATE ON public.documentation_versions FOR EACH ROW EXECUTE FUNCTION public.update_updated_at_column();


--
-- Name: documentations update_documentations_updated_at; Type: TRIGGER; Schema: public; Owner: postgres
--

CREATE TRIGGER update_documentations_updated_at BEFORE UPDATE ON public.documentations FOR EACH ROW EXECUTE FUNCTION public.update_updated_at_column();


--
-- Name: statuses update_statuses_updated_at; Type: TRIGGER; Schema: public; Owner: postgres
--

CREATE TRIGGER update_statuses_updated_at BEFORE UPDATE ON public.statuses FOR EACH ROW EXECUTE FUNCTION public.update_updated_at_column();


--
-- Name: subscription tr_check_filters; Type: TRIGGER; Schema: realtime; Owner: supabase_admin
--

CREATE TRIGGER tr_check_filters BEFORE INSERT OR UPDATE ON realtime.subscription FOR EACH ROW EXECUTE FUNCTION realtime.subscription_check_filters();


--
-- Name: buckets enforce_bucket_name_length_trigger; Type: TRIGGER; Schema: storage; Owner: supabase_storage_admin
--

CREATE TRIGGER enforce_bucket_name_length_trigger BEFORE INSERT OR UPDATE OF name ON storage.buckets FOR EACH ROW EXECUTE FUNCTION storage.enforce_bucket_name_length();


--
-- Name: objects objects_delete_delete_prefix; Type: TRIGGER; Schema: storage; Owner: supabase_storage_admin
--

CREATE TRIGGER objects_delete_delete_prefix AFTER DELETE ON storage.objects FOR EACH ROW EXECUTE FUNCTION storage.delete_prefix_hierarchy_trigger();


--
-- Name: objects objects_insert_create_prefix; Type: TRIGGER; Schema: storage; Owner: supabase_storage_admin
--

CREATE TRIGGER objects_insert_create_prefix BEFORE INSERT ON storage.objects FOR EACH ROW EXECUTE FUNCTION storage.objects_insert_prefix_trigger();


--
-- Name: objects objects_update_create_prefix; Type: TRIGGER; Schema: storage; Owner: supabase_storage_admin
--

CREATE TRIGGER objects_update_create_prefix BEFORE UPDATE ON storage.objects FOR EACH ROW WHEN (((new.name <> old.name) OR (new.bucket_id <> old.bucket_id))) EXECUTE FUNCTION storage.objects_update_prefix_trigger();


--
-- Name: prefixes prefixes_create_hierarchy; Type: TRIGGER; Schema: storage; Owner: supabase_storage_admin
--

CREATE TRIGGER prefixes_create_hierarchy BEFORE INSERT ON storage.prefixes FOR EACH ROW WHEN ((pg_trigger_depth() < 1)) EXECUTE FUNCTION storage.prefixes_insert_trigger();


--
-- Name: prefixes prefixes_delete_hierarchy; Type: TRIGGER; Schema: storage; Owner: supabase_storage_admin
--

CREATE TRIGGER prefixes_delete_hierarchy AFTER DELETE ON storage.prefixes FOR EACH ROW EXECUTE FUNCTION storage.delete_prefix_hierarchy_trigger();


--
-- Name: objects update_objects_updated_at; Type: TRIGGER; Schema: storage; Owner: supabase_storage_admin
--

CREATE TRIGGER update_objects_updated_at BEFORE UPDATE ON storage.objects FOR EACH ROW EXECUTE FUNCTION storage.update_updated_at_column();


--
-- Name: identities identities_user_id_fkey; Type: FK CONSTRAINT; Schema: auth; Owner: supabase_auth_admin
--

ALTER TABLE ONLY auth.identities
    ADD CONSTRAINT identities_user_id_fkey FOREIGN KEY (user_id) REFERENCES auth.users(id) ON DELETE CASCADE;


--
-- Name: mfa_amr_claims mfa_amr_claims_session_id_fkey; Type: FK CONSTRAINT; Schema: auth; Owner: supabase_auth_admin
--

ALTER TABLE ONLY auth.mfa_amr_claims
    ADD CONSTRAINT mfa_amr_claims_session_id_fkey FOREIGN KEY (session_id) REFERENCES auth.sessions(id) ON DELETE CASCADE;


--
-- Name: mfa_challenges mfa_challenges_auth_factor_id_fkey; Type: FK CONSTRAINT; Schema: auth; Owner: supabase_auth_admin
--

ALTER TABLE ONLY auth.mfa_challenges
    ADD CONSTRAINT mfa_challenges_auth_factor_id_fkey FOREIGN KEY (factor_id) REFERENCES auth.mfa_factors(id) ON DELETE CASCADE;


--
-- Name: mfa_factors mfa_factors_user_id_fkey; Type: FK CONSTRAINT; Schema: auth; Owner: supabase_auth_admin
--

ALTER TABLE ONLY auth.mfa_factors
    ADD CONSTRAINT mfa_factors_user_id_fkey FOREIGN KEY (user_id) REFERENCES auth.users(id) ON DELETE CASCADE;


--
-- Name: one_time_tokens one_time_tokens_user_id_fkey; Type: FK CONSTRAINT; Schema: auth; Owner: supabase_auth_admin
--

ALTER TABLE ONLY auth.one_time_tokens
    ADD CONSTRAINT one_time_tokens_user_id_fkey FOREIGN KEY (user_id) REFERENCES auth.users(id) ON DELETE CASCADE;


--
-- Name: refresh_tokens refresh_tokens_session_id_fkey; Type: FK CONSTRAINT; Schema: auth; Owner: supabase_auth_admin
--

ALTER TABLE ONLY auth.refresh_tokens
    ADD CONSTRAINT refresh_tokens_session_id_fkey FOREIGN KEY (session_id) REFERENCES auth.sessions(id) ON DELETE CASCADE;


--
-- Name: saml_providers saml_providers_sso_provider_id_fkey; Type: FK CONSTRAINT; Schema: auth; Owner: supabase_auth_admin
--

ALTER TABLE ONLY auth.saml_providers
    ADD CONSTRAINT saml_providers_sso_provider_id_fkey FOREIGN KEY (sso_provider_id) REFERENCES auth.sso_providers(id) ON DELETE CASCADE;


--
-- Name: saml_relay_states saml_relay_states_flow_state_id_fkey; Type: FK CONSTRAINT; Schema: auth; Owner: supabase_auth_admin
--

ALTER TABLE ONLY auth.saml_relay_states
    ADD CONSTRAINT saml_relay_states_flow_state_id_fkey FOREIGN KEY (flow_state_id) REFERENCES auth.flow_state(id) ON DELETE CASCADE;


--
-- Name: saml_relay_states saml_relay_states_sso_provider_id_fkey; Type: FK CONSTRAINT; Schema: auth; Owner: supabase_auth_admin
--

ALTER TABLE ONLY auth.saml_relay_states
    ADD CONSTRAINT saml_relay_states_sso_provider_id_fkey FOREIGN KEY (sso_provider_id) REFERENCES auth.sso_providers(id) ON DELETE CASCADE;


--
-- Name: sessions sessions_user_id_fkey; Type: FK CONSTRAINT; Schema: auth; Owner: supabase_auth_admin
--

ALTER TABLE ONLY auth.sessions
    ADD CONSTRAINT sessions_user_id_fkey FOREIGN KEY (user_id) REFERENCES auth.users(id) ON DELETE CASCADE;


--
-- Name: sso_domains sso_domains_sso_provider_id_fkey; Type: FK CONSTRAINT; Schema: auth; Owner: supabase_auth_admin
--

ALTER TABLE ONLY auth.sso_domains
    ADD CONSTRAINT sso_domains_sso_provider_id_fkey FOREIGN KEY (sso_provider_id) REFERENCES auth.sso_providers(id) ON DELETE CASCADE;


--
-- Name: block_floor_mapping block_floor_mapping_block_id_fkey; Type: FK CONSTRAINT; Schema: public; Owner: postgres
--

ALTER TABLE ONLY public.block_floor_mapping
    ADD CONSTRAINT block_floor_mapping_block_id_fkey FOREIGN KEY (block_id) REFERENCES public.blocks(id) ON DELETE CASCADE;


--
-- Name: block_floor_mapping block_floor_mapping_floor_number_fkey; Type: FK CONSTRAINT; Schema: public; Owner: postgres
--

ALTER TABLE ONLY public.block_floor_mapping
    ADD CONSTRAINT block_floor_mapping_floor_number_fkey FOREIGN KEY (floor_number) REFERENCES public.floors(number) ON DELETE CASCADE;


--
-- Name: chessboard_documentation_mapping chessboard_documentation_mapping_chessboard_id_fkey; Type: FK CONSTRAINT; Schema: public; Owner: postgres
--

ALTER TABLE ONLY public.chessboard_documentation_mapping
    ADD CONSTRAINT chessboard_documentation_mapping_chessboard_id_fkey FOREIGN KEY (chessboard_id) REFERENCES public.chessboard(id) ON DELETE CASCADE;


--
-- Name: chessboard_documentation_mapping chessboard_documentation_mapping_documentation_id_fkey; Type: FK CONSTRAINT; Schema: public; Owner: postgres
--

ALTER TABLE ONLY public.chessboard_documentation_mapping
    ADD CONSTRAINT chessboard_documentation_mapping_documentation_id_fkey FOREIGN KEY (documentation_id) REFERENCES public.documentations(id) ON DELETE CASCADE;


--
-- Name: chessboard_floor_mapping chessboard_floor_mapping_chessboard_id_fkey; Type: FK CONSTRAINT; Schema: public; Owner: postgres
--

ALTER TABLE ONLY public.chessboard_floor_mapping
    ADD CONSTRAINT chessboard_floor_mapping_chessboard_id_fkey FOREIGN KEY (chessboard_id) REFERENCES public.chessboard(id) ON DELETE CASCADE;


--
-- Name: chessboard_floor_mapping chessboard_floor_mapping_floor_number_fkey; Type: FK CONSTRAINT; Schema: public; Owner: postgres
--

ALTER TABLE ONLY public.chessboard_floor_mapping
    ADD CONSTRAINT chessboard_floor_mapping_floor_number_fkey FOREIGN KEY (floor_number) REFERENCES public.floors(number) ON DELETE CASCADE;


--
-- Name: chessboard_mapping chessboard_mapping_block_id_fkey; Type: FK CONSTRAINT; Schema: public; Owner: postgres
--

ALTER TABLE ONLY public.chessboard_mapping
    ADD CONSTRAINT chessboard_mapping_block_id_fkey FOREIGN KEY (block_id) REFERENCES public.blocks(id);


--
-- Name: chessboard_mapping chessboard_mapping_chessboard_id_fkey; Type: FK CONSTRAINT; Schema: public; Owner: postgres
--

ALTER TABLE ONLY public.chessboard_mapping
    ADD CONSTRAINT chessboard_mapping_chessboard_id_fkey FOREIGN KEY (chessboard_id) REFERENCES public.chessboard(id) ON DELETE CASCADE;


--
-- Name: chessboard_mapping chessboard_mapping_cost_category_id_fkey; Type: FK CONSTRAINT; Schema: public; Owner: postgres
--

ALTER TABLE ONLY public.chessboard_mapping
    ADD CONSTRAINT chessboard_mapping_cost_category_id_fkey FOREIGN KEY (cost_category_id) REFERENCES public.cost_categories(id);


--
-- Name: chessboard_mapping chessboard_mapping_cost_type_id_fkey; Type: FK CONSTRAINT; Schema: public; Owner: postgres
--

ALTER TABLE ONLY public.chessboard_mapping
    ADD CONSTRAINT chessboard_mapping_cost_type_id_fkey FOREIGN KEY (cost_type_id) REFERENCES public.detail_cost_categories(id);


--
-- Name: chessboard_mapping chessboard_mapping_location_id_fkey; Type: FK CONSTRAINT; Schema: public; Owner: postgres
--

ALTER TABLE ONLY public.chessboard_mapping
    ADD CONSTRAINT chessboard_mapping_location_id_fkey FOREIGN KEY (location_id) REFERENCES public.location(id);


--
-- Name: chessboard chessboard_project_id_fkey; Type: FK CONSTRAINT; Schema: public; Owner: postgres
--

ALTER TABLE ONLY public.chessboard
    ADD CONSTRAINT chessboard_project_id_fkey FOREIGN KEY (project_id) REFERENCES public.projects(id) ON DELETE CASCADE;


--
-- Name: chessboard_rates_mapping chessboard_rates_mapping_chessboard_id_fkey; Type: FK CONSTRAINT; Schema: public; Owner: postgres
--

ALTER TABLE ONLY public.chessboard_rates_mapping
    ADD CONSTRAINT chessboard_rates_mapping_chessboard_id_fkey FOREIGN KEY (chessboard_id) REFERENCES public.chessboard(id) ON DELETE CASCADE;


--
-- Name: chessboard_rates_mapping chessboard_rates_mapping_rate_id_fkey; Type: FK CONSTRAINT; Schema: public; Owner: postgres
--

ALTER TABLE ONLY public.chessboard_rates_mapping
    ADD CONSTRAINT chessboard_rates_mapping_rate_id_fkey FOREIGN KEY (rate_id) REFERENCES public.rates(id) ON DELETE CASCADE;


--
-- Name: chessboard chessboard_unit_id_fkey; Type: FK CONSTRAINT; Schema: public; Owner: postgres
--

ALTER TABLE ONLY public.chessboard
    ADD CONSTRAINT chessboard_unit_id_fkey FOREIGN KEY (unit_id) REFERENCES public.units(id);


--
-- Name: cost_categories cost_categories_unit_id_fkey; Type: FK CONSTRAINT; Schema: public; Owner: postgres
--

ALTER TABLE ONLY public.cost_categories
    ADD CONSTRAINT cost_categories_unit_id_fkey FOREIGN KEY (unit_id) REFERENCES public.units(id);


--
-- Name: detail_cost_categories detail_cost_categories_unit_id_fkey; Type: FK CONSTRAINT; Schema: public; Owner: postgres
--

ALTER TABLE ONLY public.detail_cost_categories
    ADD CONSTRAINT detail_cost_categories_unit_id_fkey FOREIGN KEY (unit_id) REFERENCES public.units(id);


--
-- Name: documentations documentation_codes_tag_id_fkey; Type: FK CONSTRAINT; Schema: public; Owner: postgres
--

ALTER TABLE ONLY public.documentations
    ADD CONSTRAINT documentation_codes_tag_id_fkey FOREIGN KEY (tag_id) REFERENCES public.documentation_tags(id) ON DELETE SET NULL;


--
-- Name: documentation_versions documentation_versions_documentation_id_fkey; Type: FK CONSTRAINT; Schema: public; Owner: postgres
--

ALTER TABLE ONLY public.documentation_versions
    ADD CONSTRAINT documentation_versions_documentation_id_fkey FOREIGN KEY (documentation_id) REFERENCES public.documentations(id) ON DELETE CASCADE;


--
-- Name: documentations_projects_mapping documentations_projects_mapping_block_id_fkey; Type: FK CONSTRAINT; Schema: public; Owner: postgres
--

ALTER TABLE ONLY public.documentations_projects_mapping
    ADD CONSTRAINT documentations_projects_mapping_block_id_fkey FOREIGN KEY (block_id) REFERENCES public.blocks(id) ON DELETE CASCADE;


--
-- Name: documentations_projects_mapping documentations_projects_mapping_documentation_id_fkey; Type: FK CONSTRAINT; Schema: public; Owner: postgres
--

ALTER TABLE ONLY public.documentations_projects_mapping
    ADD CONSTRAINT documentations_projects_mapping_documentation_id_fkey FOREIGN KEY (documentation_id) REFERENCES public.documentations(id) ON DELETE CASCADE;


--
-- Name: documentations_projects_mapping documentations_projects_mapping_project_id_fkey; Type: FK CONSTRAINT; Schema: public; Owner: postgres
--

ALTER TABLE ONLY public.documentations_projects_mapping
    ADD CONSTRAINT documentations_projects_mapping_project_id_fkey FOREIGN KEY (project_id) REFERENCES public.projects(id) ON DELETE CASCADE;


--
-- Name: entity_comments_mapping entity_comments_mapping_comment_id_fkey; Type: FK CONSTRAINT; Schema: public; Owner: postgres
--

ALTER TABLE ONLY public.entity_comments_mapping
    ADD CONSTRAINT entity_comments_mapping_comment_id_fkey FOREIGN KEY (comment_id) REFERENCES public.comments(id) ON DELETE CASCADE;


--
-- Name: estimate_items estimate_items_estimate_id_fkey; Type: FK CONSTRAINT; Schema: public; Owner: postgres
--

ALTER TABLE ONLY public.estimate_items
    ADD CONSTRAINT estimate_items_estimate_id_fkey FOREIGN KEY (estimate_id) REFERENCES public.estimates(id) ON DELETE CASCADE;


--
-- Name: estimates estimates_project_id_fkey; Type: FK CONSTRAINT; Schema: public; Owner: postgres
--

ALTER TABLE ONLY public.estimates
    ADD CONSTRAINT estimates_project_id_fkey FOREIGN KEY (project_id) REFERENCES public.projects(id) ON DELETE CASCADE;


--
-- Name: detail_cost_categories fk_detail_cost_categories_cost_categories; Type: FK CONSTRAINT; Schema: public; Owner: postgres
--

ALTER TABLE ONLY public.detail_cost_categories
    ADD CONSTRAINT fk_detail_cost_categories_cost_categories FOREIGN KEY (cost_category_id) REFERENCES public.cost_categories(id);


--
-- Name: detail_cost_categories fk_detail_cost_categories_location; Type: FK CONSTRAINT; Schema: public; Owner: postgres
--

ALTER TABLE ONLY public.detail_cost_categories
    ADD CONSTRAINT fk_detail_cost_categories_location FOREIGN KEY (location_id) REFERENCES public.location(id);


--
-- Name: projects_blocks projects_blocks_block_id_fkey; Type: FK CONSTRAINT; Schema: public; Owner: postgres
--

ALTER TABLE ONLY public.projects_blocks
    ADD CONSTRAINT projects_blocks_block_id_fkey FOREIGN KEY (block_id) REFERENCES public.blocks(id) ON DELETE CASCADE;


--
-- Name: projects_blocks projects_blocks_project_id_fkey; Type: FK CONSTRAINT; Schema: public; Owner: postgres
--

ALTER TABLE ONLY public.projects_blocks
    ADD CONSTRAINT projects_blocks_project_id_fkey FOREIGN KEY (project_id) REFERENCES public.projects(id) ON DELETE CASCADE;


--
-- Name: rates_detail_cost_categories_mapping rates_cost_categories_mapping_rate_id_fkey; Type: FK CONSTRAINT; Schema: public; Owner: postgres
--

ALTER TABLE ONLY public.rates_detail_cost_categories_mapping
    ADD CONSTRAINT rates_cost_categories_mapping_rate_id_fkey FOREIGN KEY (rate_id) REFERENCES public.rates(id) ON DELETE CASCADE;


--
-- Name: rates_detail_cost_categories_mapping rates_detail_cost_categories_mapping_detail_cost_category_id_fk; Type: FK CONSTRAINT; Schema: public; Owner: postgres
--

ALTER TABLE ONLY public.rates_detail_cost_categories_mapping
    ADD CONSTRAINT rates_detail_cost_categories_mapping_detail_cost_category_id_fk FOREIGN KEY (detail_cost_category_id) REFERENCES public.detail_cost_categories(id) ON DELETE CASCADE;


--
-- Name: rates rates_unit_id_fkey; Type: FK CONSTRAINT; Schema: public; Owner: postgres
--

ALTER TABLE ONLY public.rates
    ADD CONSTRAINT rates_unit_id_fkey FOREIGN KEY (unit_id) REFERENCES public.units(id) ON DELETE SET NULL;


--
-- Name: work_progress work_progress_project_id_fkey; Type: FK CONSTRAINT; Schema: public; Owner: postgres
--

ALTER TABLE ONLY public.work_progress
    ADD CONSTRAINT work_progress_project_id_fkey FOREIGN KEY (project_id) REFERENCES public.projects(id) ON DELETE CASCADE;


--
-- Name: work_progress work_progress_unit_id_fkey; Type: FK CONSTRAINT; Schema: public; Owner: postgres
--

ALTER TABLE ONLY public.work_progress
    ADD CONSTRAINT work_progress_unit_id_fkey FOREIGN KEY (unit_id) REFERENCES public.units(id);


--
-- Name: objects objects_bucketId_fkey; Type: FK CONSTRAINT; Schema: storage; Owner: supabase_storage_admin
--

ALTER TABLE ONLY storage.objects
    ADD CONSTRAINT "objects_bucketId_fkey" FOREIGN KEY (bucket_id) REFERENCES storage.buckets(id);


--
-- Name: prefixes prefixes_bucketId_fkey; Type: FK CONSTRAINT; Schema: storage; Owner: supabase_storage_admin
--

ALTER TABLE ONLY storage.prefixes
    ADD CONSTRAINT "prefixes_bucketId_fkey" FOREIGN KEY (bucket_id) REFERENCES storage.buckets(id);


--
-- Name: s3_multipart_uploads s3_multipart_uploads_bucket_id_fkey; Type: FK CONSTRAINT; Schema: storage; Owner: supabase_storage_admin
--

ALTER TABLE ONLY storage.s3_multipart_uploads
    ADD CONSTRAINT s3_multipart_uploads_bucket_id_fkey FOREIGN KEY (bucket_id) REFERENCES storage.buckets(id);


--
-- Name: s3_multipart_uploads_parts s3_multipart_uploads_parts_bucket_id_fkey; Type: FK CONSTRAINT; Schema: storage; Owner: supabase_storage_admin
--

ALTER TABLE ONLY storage.s3_multipart_uploads_parts
    ADD CONSTRAINT s3_multipart_uploads_parts_bucket_id_fkey FOREIGN KEY (bucket_id) REFERENCES storage.buckets(id);


--
-- Name: s3_multipart_uploads_parts s3_multipart_uploads_parts_upload_id_fkey; Type: FK CONSTRAINT; Schema: storage; Owner: supabase_storage_admin
--

ALTER TABLE ONLY storage.s3_multipart_uploads_parts
    ADD CONSTRAINT s3_multipart_uploads_parts_upload_id_fkey FOREIGN KEY (upload_id) REFERENCES storage.s3_multipart_uploads(id) ON DELETE CASCADE;


--
-- Name: audit_log_entries; Type: ROW SECURITY; Schema: auth; Owner: supabase_auth_admin
--

ALTER TABLE auth.audit_log_entries ENABLE ROW LEVEL SECURITY;

--
-- Name: flow_state; Type: ROW SECURITY; Schema: auth; Owner: supabase_auth_admin
--

ALTER TABLE auth.flow_state ENABLE ROW LEVEL SECURITY;

--
-- Name: identities; Type: ROW SECURITY; Schema: auth; Owner: supabase_auth_admin
--

ALTER TABLE auth.identities ENABLE ROW LEVEL SECURITY;

--
-- Name: instances; Type: ROW SECURITY; Schema: auth; Owner: supabase_auth_admin
--

ALTER TABLE auth.instances ENABLE ROW LEVEL SECURITY;

--
-- Name: mfa_amr_claims; Type: ROW SECURITY; Schema: auth; Owner: supabase_auth_admin
--

ALTER TABLE auth.mfa_amr_claims ENABLE ROW LEVEL SECURITY;

--
-- Name: mfa_challenges; Type: ROW SECURITY; Schema: auth; Owner: supabase_auth_admin
--

ALTER TABLE auth.mfa_challenges ENABLE ROW LEVEL SECURITY;

--
-- Name: mfa_factors; Type: ROW SECURITY; Schema: auth; Owner: supabase_auth_admin
--

ALTER TABLE auth.mfa_factors ENABLE ROW LEVEL SECURITY;

--
-- Name: one_time_tokens; Type: ROW SECURITY; Schema: auth; Owner: supabase_auth_admin
--

ALTER TABLE auth.one_time_tokens ENABLE ROW LEVEL SECURITY;

--
-- Name: refresh_tokens; Type: ROW SECURITY; Schema: auth; Owner: supabase_auth_admin
--

ALTER TABLE auth.refresh_tokens ENABLE ROW LEVEL SECURITY;

--
-- Name: saml_providers; Type: ROW SECURITY; Schema: auth; Owner: supabase_auth_admin
--

ALTER TABLE auth.saml_providers ENABLE ROW LEVEL SECURITY;

--
-- Name: saml_relay_states; Type: ROW SECURITY; Schema: auth; Owner: supabase_auth_admin
--

ALTER TABLE auth.saml_relay_states ENABLE ROW LEVEL SECURITY;

--
-- Name: schema_migrations; Type: ROW SECURITY; Schema: auth; Owner: supabase_auth_admin
--

ALTER TABLE auth.schema_migrations ENABLE ROW LEVEL SECURITY;

--
-- Name: sessions; Type: ROW SECURITY; Schema: auth; Owner: supabase_auth_admin
--

ALTER TABLE auth.sessions ENABLE ROW LEVEL SECURITY;

--
-- Name: sso_domains; Type: ROW SECURITY; Schema: auth; Owner: supabase_auth_admin
--

ALTER TABLE auth.sso_domains ENABLE ROW LEVEL SECURITY;

--
-- Name: sso_providers; Type: ROW SECURITY; Schema: auth; Owner: supabase_auth_admin
--

ALTER TABLE auth.sso_providers ENABLE ROW LEVEL SECURITY;

--
-- Name: users; Type: ROW SECURITY; Schema: auth; Owner: supabase_auth_admin
--

ALTER TABLE auth.users ENABLE ROW LEVEL SECURITY;

--
-- Name: messages; Type: ROW SECURITY; Schema: realtime; Owner: supabase_realtime_admin
--

ALTER TABLE realtime.messages ENABLE ROW LEVEL SECURITY;

--
-- Name: buckets; Type: ROW SECURITY; Schema: storage; Owner: supabase_storage_admin
--

ALTER TABLE storage.buckets ENABLE ROW LEVEL SECURITY;

--
-- Name: buckets_analytics; Type: ROW SECURITY; Schema: storage; Owner: supabase_storage_admin
--

ALTER TABLE storage.buckets_analytics ENABLE ROW LEVEL SECURITY;

--
-- Name: migrations; Type: ROW SECURITY; Schema: storage; Owner: supabase_storage_admin
--

ALTER TABLE storage.migrations ENABLE ROW LEVEL SECURITY;

--
-- Name: objects; Type: ROW SECURITY; Schema: storage; Owner: supabase_storage_admin
--

ALTER TABLE storage.objects ENABLE ROW LEVEL SECURITY;

--
-- Name: prefixes; Type: ROW SECURITY; Schema: storage; Owner: supabase_storage_admin
--

ALTER TABLE storage.prefixes ENABLE ROW LEVEL SECURITY;

--
-- Name: s3_multipart_uploads; Type: ROW SECURITY; Schema: storage; Owner: supabase_storage_admin
--

ALTER TABLE storage.s3_multipart_uploads ENABLE ROW LEVEL SECURITY;

--
-- Name: s3_multipart_uploads_parts; Type: ROW SECURITY; Schema: storage; Owner: supabase_storage_admin
--

ALTER TABLE storage.s3_multipart_uploads_parts ENABLE ROW LEVEL SECURITY;

--
-- Name: supabase_realtime; Type: PUBLICATION; Schema: -; Owner: postgres
--

CREATE PUBLICATION supabase_realtime WITH (publish = 'insert, update, delete, truncate');


ALTER PUBLICATION supabase_realtime OWNER TO postgres;

--
-- Name: SCHEMA auth; Type: ACL; Schema: -; Owner: supabase_admin
--

GRANT USAGE ON SCHEMA auth TO anon;
GRANT USAGE ON SCHEMA auth TO authenticated;
GRANT USAGE ON SCHEMA auth TO service_role;
GRANT ALL ON SCHEMA auth TO supabase_auth_admin;
GRANT ALL ON SCHEMA auth TO dashboard_user;
GRANT USAGE ON SCHEMA auth TO postgres;


--
-- Name: SCHEMA extensions; Type: ACL; Schema: -; Owner: postgres
--

GRANT USAGE ON SCHEMA extensions TO anon;
GRANT USAGE ON SCHEMA extensions TO authenticated;
GRANT USAGE ON SCHEMA extensions TO service_role;
GRANT ALL ON SCHEMA extensions TO dashboard_user;


--
-- Name: SCHEMA public; Type: ACL; Schema: -; Owner: pg_database_owner
--

GRANT USAGE ON SCHEMA public TO postgres;
GRANT USAGE ON SCHEMA public TO anon;
GRANT USAGE ON SCHEMA public TO authenticated;
GRANT USAGE ON SCHEMA public TO service_role;


--
-- Name: SCHEMA realtime; Type: ACL; Schema: -; Owner: supabase_admin
--

GRANT USAGE ON SCHEMA realtime TO postgres;
GRANT USAGE ON SCHEMA realtime TO anon;
GRANT USAGE ON SCHEMA realtime TO authenticated;
GRANT USAGE ON SCHEMA realtime TO service_role;
GRANT ALL ON SCHEMA realtime TO supabase_realtime_admin;


--
-- Name: SCHEMA storage; Type: ACL; Schema: -; Owner: supabase_admin
--

GRANT USAGE ON SCHEMA storage TO postgres WITH GRANT OPTION;
GRANT USAGE ON SCHEMA storage TO anon;
GRANT USAGE ON SCHEMA storage TO authenticated;
GRANT USAGE ON SCHEMA storage TO service_role;
GRANT ALL ON SCHEMA storage TO supabase_storage_admin;
GRANT ALL ON SCHEMA storage TO dashboard_user;


--
-- Name: SCHEMA vault; Type: ACL; Schema: -; Owner: supabase_admin
--

GRANT USAGE ON SCHEMA vault TO postgres WITH GRANT OPTION;
GRANT USAGE ON SCHEMA vault TO service_role;


--
-- Name: FUNCTION email(); Type: ACL; Schema: auth; Owner: supabase_auth_admin
--

GRANT ALL ON FUNCTION auth.email() TO dashboard_user;


--
-- Name: FUNCTION jwt(); Type: ACL; Schema: auth; Owner: supabase_auth_admin
--

GRANT ALL ON FUNCTION auth.jwt() TO postgres;
GRANT ALL ON FUNCTION auth.jwt() TO dashboard_user;


--
-- Name: FUNCTION role(); Type: ACL; Schema: auth; Owner: supabase_auth_admin
--

GRANT ALL ON FUNCTION auth.role() TO dashboard_user;


--
-- Name: FUNCTION uid(); Type: ACL; Schema: auth; Owner: supabase_auth_admin
--

GRANT ALL ON FUNCTION auth.uid() TO dashboard_user;


--
-- Name: FUNCTION armor(bytea); Type: ACL; Schema: extensions; Owner: postgres
--

REVOKE ALL ON FUNCTION extensions.armor(bytea) FROM postgres;
GRANT ALL ON FUNCTION extensions.armor(bytea) TO postgres WITH GRANT OPTION;
GRANT ALL ON FUNCTION extensions.armor(bytea) TO dashboard_user;


--
-- Name: FUNCTION armor(bytea, text[], text[]); Type: ACL; Schema: extensions; Owner: postgres
--

REVOKE ALL ON FUNCTION extensions.armor(bytea, text[], text[]) FROM postgres;
GRANT ALL ON FUNCTION extensions.armor(bytea, text[], text[]) TO postgres WITH GRANT OPTION;
GRANT ALL ON FUNCTION extensions.armor(bytea, text[], text[]) TO dashboard_user;


--
-- Name: FUNCTION crypt(text, text); Type: ACL; Schema: extensions; Owner: postgres
--

REVOKE ALL ON FUNCTION extensions.crypt(text, text) FROM postgres;
GRANT ALL ON FUNCTION extensions.crypt(text, text) TO postgres WITH GRANT OPTION;
GRANT ALL ON FUNCTION extensions.crypt(text, text) TO dashboard_user;


--
-- Name: FUNCTION dearmor(text); Type: ACL; Schema: extensions; Owner: postgres
--

REVOKE ALL ON FUNCTION extensions.dearmor(text) FROM postgres;
GRANT ALL ON FUNCTION extensions.dearmor(text) TO postgres WITH GRANT OPTION;
GRANT ALL ON FUNCTION extensions.dearmor(text) TO dashboard_user;


--
-- Name: FUNCTION decrypt(bytea, bytea, text); Type: ACL; Schema: extensions; Owner: postgres
--

REVOKE ALL ON FUNCTION extensions.decrypt(bytea, bytea, text) FROM postgres;
GRANT ALL ON FUNCTION extensions.decrypt(bytea, bytea, text) TO postgres WITH GRANT OPTION;
GRANT ALL ON FUNCTION extensions.decrypt(bytea, bytea, text) TO dashboard_user;


--
-- Name: FUNCTION decrypt_iv(bytea, bytea, bytea, text); Type: ACL; Schema: extensions; Owner: postgres
--

REVOKE ALL ON FUNCTION extensions.decrypt_iv(bytea, bytea, bytea, text) FROM postgres;
GRANT ALL ON FUNCTION extensions.decrypt_iv(bytea, bytea, bytea, text) TO postgres WITH GRANT OPTION;
GRANT ALL ON FUNCTION extensions.decrypt_iv(bytea, bytea, bytea, text) TO dashboard_user;


--
-- Name: FUNCTION digest(bytea, text); Type: ACL; Schema: extensions; Owner: postgres
--

REVOKE ALL ON FUNCTION extensions.digest(bytea, text) FROM postgres;
GRANT ALL ON FUNCTION extensions.digest(bytea, text) TO postgres WITH GRANT OPTION;
GRANT ALL ON FUNCTION extensions.digest(bytea, text) TO dashboard_user;


--
-- Name: FUNCTION digest(text, text); Type: ACL; Schema: extensions; Owner: postgres
--

REVOKE ALL ON FUNCTION extensions.digest(text, text) FROM postgres;
GRANT ALL ON FUNCTION extensions.digest(text, text) TO postgres WITH GRANT OPTION;
GRANT ALL ON FUNCTION extensions.digest(text, text) TO dashboard_user;


--
-- Name: FUNCTION encrypt(bytea, bytea, text); Type: ACL; Schema: extensions; Owner: postgres
--

REVOKE ALL ON FUNCTION extensions.encrypt(bytea, bytea, text) FROM postgres;
GRANT ALL ON FUNCTION extensions.encrypt(bytea, bytea, text) TO postgres WITH GRANT OPTION;
GRANT ALL ON FUNCTION extensions.encrypt(bytea, bytea, text) TO dashboard_user;


--
-- Name: FUNCTION encrypt_iv(bytea, bytea, bytea, text); Type: ACL; Schema: extensions; Owner: postgres
--

REVOKE ALL ON FUNCTION extensions.encrypt_iv(bytea, bytea, bytea, text) FROM postgres;
GRANT ALL ON FUNCTION extensions.encrypt_iv(bytea, bytea, bytea, text) TO postgres WITH GRANT OPTION;
GRANT ALL ON FUNCTION extensions.encrypt_iv(bytea, bytea, bytea, text) TO dashboard_user;


--
-- Name: FUNCTION gen_random_bytes(integer); Type: ACL; Schema: extensions; Owner: postgres
--

REVOKE ALL ON FUNCTION extensions.gen_random_bytes(integer) FROM postgres;
GRANT ALL ON FUNCTION extensions.gen_random_bytes(integer) TO postgres WITH GRANT OPTION;
GRANT ALL ON FUNCTION extensions.gen_random_bytes(integer) TO dashboard_user;


--
-- Name: FUNCTION gen_random_uuid(); Type: ACL; Schema: extensions; Owner: postgres
--

REVOKE ALL ON FUNCTION extensions.gen_random_uuid() FROM postgres;
GRANT ALL ON FUNCTION extensions.gen_random_uuid() TO postgres WITH GRANT OPTION;
GRANT ALL ON FUNCTION extensions.gen_random_uuid() TO dashboard_user;


--
-- Name: FUNCTION gen_salt(text); Type: ACL; Schema: extensions; Owner: postgres
--

REVOKE ALL ON FUNCTION extensions.gen_salt(text) FROM postgres;
GRANT ALL ON FUNCTION extensions.gen_salt(text) TO postgres WITH GRANT OPTION;
GRANT ALL ON FUNCTION extensions.gen_salt(text) TO dashboard_user;


--
-- Name: FUNCTION gen_salt(text, integer); Type: ACL; Schema: extensions; Owner: postgres
--

REVOKE ALL ON FUNCTION extensions.gen_salt(text, integer) FROM postgres;
GRANT ALL ON FUNCTION extensions.gen_salt(text, integer) TO postgres WITH GRANT OPTION;
GRANT ALL ON FUNCTION extensions.gen_salt(text, integer) TO dashboard_user;


--
-- Name: FUNCTION grant_pg_cron_access(); Type: ACL; Schema: extensions; Owner: supabase_admin
--

REVOKE ALL ON FUNCTION extensions.grant_pg_cron_access() FROM supabase_admin;
GRANT ALL ON FUNCTION extensions.grant_pg_cron_access() TO supabase_admin WITH GRANT OPTION;
GRANT ALL ON FUNCTION extensions.grant_pg_cron_access() TO dashboard_user;


--
-- Name: FUNCTION grant_pg_graphql_access(); Type: ACL; Schema: extensions; Owner: supabase_admin
--

GRANT ALL ON FUNCTION extensions.grant_pg_graphql_access() TO postgres WITH GRANT OPTION;


--
-- Name: FUNCTION grant_pg_net_access(); Type: ACL; Schema: extensions; Owner: supabase_admin
--

REVOKE ALL ON FUNCTION extensions.grant_pg_net_access() FROM supabase_admin;
GRANT ALL ON FUNCTION extensions.grant_pg_net_access() TO supabase_admin WITH GRANT OPTION;
GRANT ALL ON FUNCTION extensions.grant_pg_net_access() TO dashboard_user;


--
-- Name: FUNCTION hmac(bytea, bytea, text); Type: ACL; Schema: extensions; Owner: postgres
--

REVOKE ALL ON FUNCTION extensions.hmac(bytea, bytea, text) FROM postgres;
GRANT ALL ON FUNCTION extensions.hmac(bytea, bytea, text) TO postgres WITH GRANT OPTION;
GRANT ALL ON FUNCTION extensions.hmac(bytea, bytea, text) TO dashboard_user;


--
-- Name: FUNCTION hmac(text, text, text); Type: ACL; Schema: extensions; Owner: postgres
--

REVOKE ALL ON FUNCTION extensions.hmac(text, text, text) FROM postgres;
GRANT ALL ON FUNCTION extensions.hmac(text, text, text) TO postgres WITH GRANT OPTION;
GRANT ALL ON FUNCTION extensions.hmac(text, text, text) TO dashboard_user;


--
-- Name: FUNCTION pg_stat_statements(showtext boolean, OUT userid oid, OUT dbid oid, OUT toplevel boolean, OUT queryid bigint, OUT query text, OUT plans bigint, OUT total_plan_time double precision, OUT min_plan_time double precision, OUT max_plan_time double precision, OUT mean_plan_time double precision, OUT stddev_plan_time double precision, OUT calls bigint, OUT total_exec_time double precision, OUT min_exec_time double precision, OUT max_exec_time double precision, OUT mean_exec_time double precision, OUT stddev_exec_time double precision, OUT rows bigint, OUT shared_blks_hit bigint, OUT shared_blks_read bigint, OUT shared_blks_dirtied bigint, OUT shared_blks_written bigint, OUT local_blks_hit bigint, OUT local_blks_read bigint, OUT local_blks_dirtied bigint, OUT local_blks_written bigint, OUT temp_blks_read bigint, OUT temp_blks_written bigint, OUT shared_blk_read_time double precision, OUT shared_blk_write_time double precision, OUT local_blk_read_time double precision, OUT local_blk_write_time double precision, OUT temp_blk_read_time double precision, OUT temp_blk_write_time double precision, OUT wal_records bigint, OUT wal_fpi bigint, OUT wal_bytes numeric, OUT jit_functions bigint, OUT jit_generation_time double precision, OUT jit_inlining_count bigint, OUT jit_inlining_time double precision, OUT jit_optimization_count bigint, OUT jit_optimization_time double precision, OUT jit_emission_count bigint, OUT jit_emission_time double precision, OUT jit_deform_count bigint, OUT jit_deform_time double precision, OUT stats_since timestamp with time zone, OUT minmax_stats_since timestamp with time zone); Type: ACL; Schema: extensions; Owner: postgres
--

REVOKE ALL ON FUNCTION extensions.pg_stat_statements(showtext boolean, OUT userid oid, OUT dbid oid, OUT toplevel boolean, OUT queryid bigint, OUT query text, OUT plans bigint, OUT total_plan_time double precision, OUT min_plan_time double precision, OUT max_plan_time double precision, OUT mean_plan_time double precision, OUT stddev_plan_time double precision, OUT calls bigint, OUT total_exec_time double precision, OUT min_exec_time double precision, OUT max_exec_time double precision, OUT mean_exec_time double precision, OUT stddev_exec_time double precision, OUT rows bigint, OUT shared_blks_hit bigint, OUT shared_blks_read bigint, OUT shared_blks_dirtied bigint, OUT shared_blks_written bigint, OUT local_blks_hit bigint, OUT local_blks_read bigint, OUT local_blks_dirtied bigint, OUT local_blks_written bigint, OUT temp_blks_read bigint, OUT temp_blks_written bigint, OUT shared_blk_read_time double precision, OUT shared_blk_write_time double precision, OUT local_blk_read_time double precision, OUT local_blk_write_time double precision, OUT temp_blk_read_time double precision, OUT temp_blk_write_time double precision, OUT wal_records bigint, OUT wal_fpi bigint, OUT wal_bytes numeric, OUT jit_functions bigint, OUT jit_generation_time double precision, OUT jit_inlining_count bigint, OUT jit_inlining_time double precision, OUT jit_optimization_count bigint, OUT jit_optimization_time double precision, OUT jit_emission_count bigint, OUT jit_emission_time double precision, OUT jit_deform_count bigint, OUT jit_deform_time double precision, OUT stats_since timestamp with time zone, OUT minmax_stats_since timestamp with time zone) FROM postgres;
GRANT ALL ON FUNCTION extensions.pg_stat_statements(showtext boolean, OUT userid oid, OUT dbid oid, OUT toplevel boolean, OUT queryid bigint, OUT query text, OUT plans bigint, OUT total_plan_time double precision, OUT min_plan_time double precision, OUT max_plan_time double precision, OUT mean_plan_time double precision, OUT stddev_plan_time double precision, OUT calls bigint, OUT total_exec_time double precision, OUT min_exec_time double precision, OUT max_exec_time double precision, OUT mean_exec_time double precision, OUT stddev_exec_time double precision, OUT rows bigint, OUT shared_blks_hit bigint, OUT shared_blks_read bigint, OUT shared_blks_dirtied bigint, OUT shared_blks_written bigint, OUT local_blks_hit bigint, OUT local_blks_read bigint, OUT local_blks_dirtied bigint, OUT local_blks_written bigint, OUT temp_blks_read bigint, OUT temp_blks_written bigint, OUT shared_blk_read_time double precision, OUT shared_blk_write_time double precision, OUT local_blk_read_time double precision, OUT local_blk_write_time double precision, OUT temp_blk_read_time double precision, OUT temp_blk_write_time double precision, OUT wal_records bigint, OUT wal_fpi bigint, OUT wal_bytes numeric, OUT jit_functions bigint, OUT jit_generation_time double precision, OUT jit_inlining_count bigint, OUT jit_inlining_time double precision, OUT jit_optimization_count bigint, OUT jit_optimization_time double precision, OUT jit_emission_count bigint, OUT jit_emission_time double precision, OUT jit_deform_count bigint, OUT jit_deform_time double precision, OUT stats_since timestamp with time zone, OUT minmax_stats_since timestamp with time zone) TO postgres WITH GRANT OPTION;
GRANT ALL ON FUNCTION extensions.pg_stat_statements(showtext boolean, OUT userid oid, OUT dbid oid, OUT toplevel boolean, OUT queryid bigint, OUT query text, OUT plans bigint, OUT total_plan_time double precision, OUT min_plan_time double precision, OUT max_plan_time double precision, OUT mean_plan_time double precision, OUT stddev_plan_time double precision, OUT calls bigint, OUT total_exec_time double precision, OUT min_exec_time double precision, OUT max_exec_time double precision, OUT mean_exec_time double precision, OUT stddev_exec_time double precision, OUT rows bigint, OUT shared_blks_hit bigint, OUT shared_blks_read bigint, OUT shared_blks_dirtied bigint, OUT shared_blks_written bigint, OUT local_blks_hit bigint, OUT local_blks_read bigint, OUT local_blks_dirtied bigint, OUT local_blks_written bigint, OUT temp_blks_read bigint, OUT temp_blks_written bigint, OUT shared_blk_read_time double precision, OUT shared_blk_write_time double precision, OUT local_blk_read_time double precision, OUT local_blk_write_time double precision, OUT temp_blk_read_time double precision, OUT temp_blk_write_time double precision, OUT wal_records bigint, OUT wal_fpi bigint, OUT wal_bytes numeric, OUT jit_functions bigint, OUT jit_generation_time double precision, OUT jit_inlining_count bigint, OUT jit_inlining_time double precision, OUT jit_optimization_count bigint, OUT jit_optimization_time double precision, OUT jit_emission_count bigint, OUT jit_emission_time double precision, OUT jit_deform_count bigint, OUT jit_deform_time double precision, OUT stats_since timestamp with time zone, OUT minmax_stats_since timestamp with time zone) TO dashboard_user;


--
-- Name: FUNCTION pg_stat_statements_info(OUT dealloc bigint, OUT stats_reset timestamp with time zone); Type: ACL; Schema: extensions; Owner: postgres
--

REVOKE ALL ON FUNCTION extensions.pg_stat_statements_info(OUT dealloc bigint, OUT stats_reset timestamp with time zone) FROM postgres;
GRANT ALL ON FUNCTION extensions.pg_stat_statements_info(OUT dealloc bigint, OUT stats_reset timestamp with time zone) TO postgres WITH GRANT OPTION;
GRANT ALL ON FUNCTION extensions.pg_stat_statements_info(OUT dealloc bigint, OUT stats_reset timestamp with time zone) TO dashboard_user;


--
-- Name: FUNCTION pg_stat_statements_reset(userid oid, dbid oid, queryid bigint, minmax_only boolean); Type: ACL; Schema: extensions; Owner: postgres
--

REVOKE ALL ON FUNCTION extensions.pg_stat_statements_reset(userid oid, dbid oid, queryid bigint, minmax_only boolean) FROM postgres;
GRANT ALL ON FUNCTION extensions.pg_stat_statements_reset(userid oid, dbid oid, queryid bigint, minmax_only boolean) TO postgres WITH GRANT OPTION;
GRANT ALL ON FUNCTION extensions.pg_stat_statements_reset(userid oid, dbid oid, queryid bigint, minmax_only boolean) TO dashboard_user;


--
-- Name: FUNCTION pgp_armor_headers(text, OUT key text, OUT value text); Type: ACL; Schema: extensions; Owner: postgres
--

REVOKE ALL ON FUNCTION extensions.pgp_armor_headers(text, OUT key text, OUT value text) FROM postgres;
GRANT ALL ON FUNCTION extensions.pgp_armor_headers(text, OUT key text, OUT value text) TO postgres WITH GRANT OPTION;
GRANT ALL ON FUNCTION extensions.pgp_armor_headers(text, OUT key text, OUT value text) TO dashboard_user;


--
-- Name: FUNCTION pgp_key_id(bytea); Type: ACL; Schema: extensions; Owner: postgres
--

REVOKE ALL ON FUNCTION extensions.pgp_key_id(bytea) FROM postgres;
GRANT ALL ON FUNCTION extensions.pgp_key_id(bytea) TO postgres WITH GRANT OPTION;
GRANT ALL ON FUNCTION extensions.pgp_key_id(bytea) TO dashboard_user;


--
-- Name: FUNCTION pgp_pub_decrypt(bytea, bytea); Type: ACL; Schema: extensions; Owner: postgres
--

REVOKE ALL ON FUNCTION extensions.pgp_pub_decrypt(bytea, bytea) FROM postgres;
GRANT ALL ON FUNCTION extensions.pgp_pub_decrypt(bytea, bytea) TO postgres WITH GRANT OPTION;
GRANT ALL ON FUNCTION extensions.pgp_pub_decrypt(bytea, bytea) TO dashboard_user;


--
-- Name: FUNCTION pgp_pub_decrypt(bytea, bytea, text); Type: ACL; Schema: extensions; Owner: postgres
--

REVOKE ALL ON FUNCTION extensions.pgp_pub_decrypt(bytea, bytea, text) FROM postgres;
GRANT ALL ON FUNCTION extensions.pgp_pub_decrypt(bytea, bytea, text) TO postgres WITH GRANT OPTION;
GRANT ALL ON FUNCTION extensions.pgp_pub_decrypt(bytea, bytea, text) TO dashboard_user;


--
-- Name: FUNCTION pgp_pub_decrypt(bytea, bytea, text, text); Type: ACL; Schema: extensions; Owner: postgres
--

REVOKE ALL ON FUNCTION extensions.pgp_pub_decrypt(bytea, bytea, text, text) FROM postgres;
GRANT ALL ON FUNCTION extensions.pgp_pub_decrypt(bytea, bytea, text, text) TO postgres WITH GRANT OPTION;
GRANT ALL ON FUNCTION extensions.pgp_pub_decrypt(bytea, bytea, text, text) TO dashboard_user;


--
-- Name: FUNCTION pgp_pub_decrypt_bytea(bytea, bytea); Type: ACL; Schema: extensions; Owner: postgres
--

REVOKE ALL ON FUNCTION extensions.pgp_pub_decrypt_bytea(bytea, bytea) FROM postgres;
GRANT ALL ON FUNCTION extensions.pgp_pub_decrypt_bytea(bytea, bytea) TO postgres WITH GRANT OPTION;
GRANT ALL ON FUNCTION extensions.pgp_pub_decrypt_bytea(bytea, bytea) TO dashboard_user;


--
-- Name: FUNCTION pgp_pub_decrypt_bytea(bytea, bytea, text); Type: ACL; Schema: extensions; Owner: postgres
--

REVOKE ALL ON FUNCTION extensions.pgp_pub_decrypt_bytea(bytea, bytea, text) FROM postgres;
GRANT ALL ON FUNCTION extensions.pgp_pub_decrypt_bytea(bytea, bytea, text) TO postgres WITH GRANT OPTION;
GRANT ALL ON FUNCTION extensions.pgp_pub_decrypt_bytea(bytea, bytea, text) TO dashboard_user;


--
-- Name: FUNCTION pgp_pub_decrypt_bytea(bytea, bytea, text, text); Type: ACL; Schema: extensions; Owner: postgres
--

REVOKE ALL ON FUNCTION extensions.pgp_pub_decrypt_bytea(bytea, bytea, text, text) FROM postgres;
GRANT ALL ON FUNCTION extensions.pgp_pub_decrypt_bytea(bytea, bytea, text, text) TO postgres WITH GRANT OPTION;
GRANT ALL ON FUNCTION extensions.pgp_pub_decrypt_bytea(bytea, bytea, text, text) TO dashboard_user;


--
-- Name: FUNCTION pgp_pub_encrypt(text, bytea); Type: ACL; Schema: extensions; Owner: postgres
--

REVOKE ALL ON FUNCTION extensions.pgp_pub_encrypt(text, bytea) FROM postgres;
GRANT ALL ON FUNCTION extensions.pgp_pub_encrypt(text, bytea) TO postgres WITH GRANT OPTION;
GRANT ALL ON FUNCTION extensions.pgp_pub_encrypt(text, bytea) TO dashboard_user;


--
-- Name: FUNCTION pgp_pub_encrypt(text, bytea, text); Type: ACL; Schema: extensions; Owner: postgres
--

REVOKE ALL ON FUNCTION extensions.pgp_pub_encrypt(text, bytea, text) FROM postgres;
GRANT ALL ON FUNCTION extensions.pgp_pub_encrypt(text, bytea, text) TO postgres WITH GRANT OPTION;
GRANT ALL ON FUNCTION extensions.pgp_pub_encrypt(text, bytea, text) TO dashboard_user;


--
-- Name: FUNCTION pgp_pub_encrypt_bytea(bytea, bytea); Type: ACL; Schema: extensions; Owner: postgres
--

REVOKE ALL ON FUNCTION extensions.pgp_pub_encrypt_bytea(bytea, bytea) FROM postgres;
GRANT ALL ON FUNCTION extensions.pgp_pub_encrypt_bytea(bytea, bytea) TO postgres WITH GRANT OPTION;
GRANT ALL ON FUNCTION extensions.pgp_pub_encrypt_bytea(bytea, bytea) TO dashboard_user;


--
-- Name: FUNCTION pgp_pub_encrypt_bytea(bytea, bytea, text); Type: ACL; Schema: extensions; Owner: postgres
--

REVOKE ALL ON FUNCTION extensions.pgp_pub_encrypt_bytea(bytea, bytea, text) FROM postgres;
GRANT ALL ON FUNCTION extensions.pgp_pub_encrypt_bytea(bytea, bytea, text) TO postgres WITH GRANT OPTION;
GRANT ALL ON FUNCTION extensions.pgp_pub_encrypt_bytea(bytea, bytea, text) TO dashboard_user;


--
-- Name: FUNCTION pgp_sym_decrypt(bytea, text); Type: ACL; Schema: extensions; Owner: postgres
--

REVOKE ALL ON FUNCTION extensions.pgp_sym_decrypt(bytea, text) FROM postgres;
GRANT ALL ON FUNCTION extensions.pgp_sym_decrypt(bytea, text) TO postgres WITH GRANT OPTION;
GRANT ALL ON FUNCTION extensions.pgp_sym_decrypt(bytea, text) TO dashboard_user;


--
-- Name: FUNCTION pgp_sym_decrypt(bytea, text, text); Type: ACL; Schema: extensions; Owner: postgres
--

REVOKE ALL ON FUNCTION extensions.pgp_sym_decrypt(bytea, text, text) FROM postgres;
GRANT ALL ON FUNCTION extensions.pgp_sym_decrypt(bytea, text, text) TO postgres WITH GRANT OPTION;
GRANT ALL ON FUNCTION extensions.pgp_sym_decrypt(bytea, text, text) TO dashboard_user;


--
-- Name: FUNCTION pgp_sym_decrypt_bytea(bytea, text); Type: ACL; Schema: extensions; Owner: postgres
--

REVOKE ALL ON FUNCTION extensions.pgp_sym_decrypt_bytea(bytea, text) FROM postgres;
GRANT ALL ON FUNCTION extensions.pgp_sym_decrypt_bytea(bytea, text) TO postgres WITH GRANT OPTION;
GRANT ALL ON FUNCTION extensions.pgp_sym_decrypt_bytea(bytea, text) TO dashboard_user;


--
-- Name: FUNCTION pgp_sym_decrypt_bytea(bytea, text, text); Type: ACL; Schema: extensions; Owner: postgres
--

REVOKE ALL ON FUNCTION extensions.pgp_sym_decrypt_bytea(bytea, text, text) FROM postgres;
GRANT ALL ON FUNCTION extensions.pgp_sym_decrypt_bytea(bytea, text, text) TO postgres WITH GRANT OPTION;
GRANT ALL ON FUNCTION extensions.pgp_sym_decrypt_bytea(bytea, text, text) TO dashboard_user;


--
-- Name: FUNCTION pgp_sym_encrypt(text, text); Type: ACL; Schema: extensions; Owner: postgres
--

REVOKE ALL ON FUNCTION extensions.pgp_sym_encrypt(text, text) FROM postgres;
GRANT ALL ON FUNCTION extensions.pgp_sym_encrypt(text, text) TO postgres WITH GRANT OPTION;
GRANT ALL ON FUNCTION extensions.pgp_sym_encrypt(text, text) TO dashboard_user;


--
-- Name: FUNCTION pgp_sym_encrypt(text, text, text); Type: ACL; Schema: extensions; Owner: postgres
--

REVOKE ALL ON FUNCTION extensions.pgp_sym_encrypt(text, text, text) FROM postgres;
GRANT ALL ON FUNCTION extensions.pgp_sym_encrypt(text, text, text) TO postgres WITH GRANT OPTION;
GRANT ALL ON FUNCTION extensions.pgp_sym_encrypt(text, text, text) TO dashboard_user;


--
-- Name: FUNCTION pgp_sym_encrypt_bytea(bytea, text); Type: ACL; Schema: extensions; Owner: postgres
--

REVOKE ALL ON FUNCTION extensions.pgp_sym_encrypt_bytea(bytea, text) FROM postgres;
GRANT ALL ON FUNCTION extensions.pgp_sym_encrypt_bytea(bytea, text) TO postgres WITH GRANT OPTION;
GRANT ALL ON FUNCTION extensions.pgp_sym_encrypt_bytea(bytea, text) TO dashboard_user;


--
-- Name: FUNCTION pgp_sym_encrypt_bytea(bytea, text, text); Type: ACL; Schema: extensions; Owner: postgres
--

REVOKE ALL ON FUNCTION extensions.pgp_sym_encrypt_bytea(bytea, text, text) FROM postgres;
GRANT ALL ON FUNCTION extensions.pgp_sym_encrypt_bytea(bytea, text, text) TO postgres WITH GRANT OPTION;
GRANT ALL ON FUNCTION extensions.pgp_sym_encrypt_bytea(bytea, text, text) TO dashboard_user;


--
-- Name: FUNCTION pgrst_ddl_watch(); Type: ACL; Schema: extensions; Owner: supabase_admin
--

GRANT ALL ON FUNCTION extensions.pgrst_ddl_watch() TO postgres WITH GRANT OPTION;


--
-- Name: FUNCTION pgrst_drop_watch(); Type: ACL; Schema: extensions; Owner: supabase_admin
--

GRANT ALL ON FUNCTION extensions.pgrst_drop_watch() TO postgres WITH GRANT OPTION;


--
-- Name: FUNCTION set_graphql_placeholder(); Type: ACL; Schema: extensions; Owner: supabase_admin
--

GRANT ALL ON FUNCTION extensions.set_graphql_placeholder() TO postgres WITH GRANT OPTION;


--
-- Name: FUNCTION uuid_generate_v1(); Type: ACL; Schema: extensions; Owner: postgres
--

REVOKE ALL ON FUNCTION extensions.uuid_generate_v1() FROM postgres;
GRANT ALL ON FUNCTION extensions.uuid_generate_v1() TO postgres WITH GRANT OPTION;
GRANT ALL ON FUNCTION extensions.uuid_generate_v1() TO dashboard_user;


--
-- Name: FUNCTION uuid_generate_v1mc(); Type: ACL; Schema: extensions; Owner: postgres
--

REVOKE ALL ON FUNCTION extensions.uuid_generate_v1mc() FROM postgres;
GRANT ALL ON FUNCTION extensions.uuid_generate_v1mc() TO postgres WITH GRANT OPTION;
GRANT ALL ON FUNCTION extensions.uuid_generate_v1mc() TO dashboard_user;


--
-- Name: FUNCTION uuid_generate_v3(namespace uuid, name text); Type: ACL; Schema: extensions; Owner: postgres
--

REVOKE ALL ON FUNCTION extensions.uuid_generate_v3(namespace uuid, name text) FROM postgres;
GRANT ALL ON FUNCTION extensions.uuid_generate_v3(namespace uuid, name text) TO postgres WITH GRANT OPTION;
GRANT ALL ON FUNCTION extensions.uuid_generate_v3(namespace uuid, name text) TO dashboard_user;


--
-- Name: FUNCTION uuid_generate_v4(); Type: ACL; Schema: extensions; Owner: postgres
--

REVOKE ALL ON FUNCTION extensions.uuid_generate_v4() FROM postgres;
GRANT ALL ON FUNCTION extensions.uuid_generate_v4() TO postgres WITH GRANT OPTION;
GRANT ALL ON FUNCTION extensions.uuid_generate_v4() TO dashboard_user;


--
-- Name: FUNCTION uuid_generate_v5(namespace uuid, name text); Type: ACL; Schema: extensions; Owner: postgres
--

REVOKE ALL ON FUNCTION extensions.uuid_generate_v5(namespace uuid, name text) FROM postgres;
GRANT ALL ON FUNCTION extensions.uuid_generate_v5(namespace uuid, name text) TO postgres WITH GRANT OPTION;
GRANT ALL ON FUNCTION extensions.uuid_generate_v5(namespace uuid, name text) TO dashboard_user;


--
-- Name: FUNCTION uuid_nil(); Type: ACL; Schema: extensions; Owner: postgres
--

REVOKE ALL ON FUNCTION extensions.uuid_nil() FROM postgres;
GRANT ALL ON FUNCTION extensions.uuid_nil() TO postgres WITH GRANT OPTION;
GRANT ALL ON FUNCTION extensions.uuid_nil() TO dashboard_user;


--
-- Name: FUNCTION uuid_ns_dns(); Type: ACL; Schema: extensions; Owner: postgres
--

REVOKE ALL ON FUNCTION extensions.uuid_ns_dns() FROM postgres;
GRANT ALL ON FUNCTION extensions.uuid_ns_dns() TO postgres WITH GRANT OPTION;
GRANT ALL ON FUNCTION extensions.uuid_ns_dns() TO dashboard_user;


--
-- Name: FUNCTION uuid_ns_oid(); Type: ACL; Schema: extensions; Owner: postgres
--

REVOKE ALL ON FUNCTION extensions.uuid_ns_oid() FROM postgres;
GRANT ALL ON FUNCTION extensions.uuid_ns_oid() TO postgres WITH GRANT OPTION;
GRANT ALL ON FUNCTION extensions.uuid_ns_oid() TO dashboard_user;


--
-- Name: FUNCTION uuid_ns_url(); Type: ACL; Schema: extensions; Owner: postgres
--

REVOKE ALL ON FUNCTION extensions.uuid_ns_url() FROM postgres;
GRANT ALL ON FUNCTION extensions.uuid_ns_url() TO postgres WITH GRANT OPTION;
GRANT ALL ON FUNCTION extensions.uuid_ns_url() TO dashboard_user;


--
-- Name: FUNCTION uuid_ns_x500(); Type: ACL; Schema: extensions; Owner: postgres
--

REVOKE ALL ON FUNCTION extensions.uuid_ns_x500() FROM postgres;
GRANT ALL ON FUNCTION extensions.uuid_ns_x500() TO postgres WITH GRANT OPTION;
GRANT ALL ON FUNCTION extensions.uuid_ns_x500() TO dashboard_user;


--
-- Name: FUNCTION graphql("operationName" text, query text, variables jsonb, extensions jsonb); Type: ACL; Schema: graphql_public; Owner: supabase_admin
--

GRANT ALL ON FUNCTION graphql_public.graphql("operationName" text, query text, variables jsonb, extensions jsonb) TO postgres;
GRANT ALL ON FUNCTION graphql_public.graphql("operationName" text, query text, variables jsonb, extensions jsonb) TO anon;
GRANT ALL ON FUNCTION graphql_public.graphql("operationName" text, query text, variables jsonb, extensions jsonb) TO authenticated;
GRANT ALL ON FUNCTION graphql_public.graphql("operationName" text, query text, variables jsonb, extensions jsonb) TO service_role;


--
-- Name: FUNCTION get_auth(p_usename text); Type: ACL; Schema: pgbouncer; Owner: supabase_admin
--

REVOKE ALL ON FUNCTION pgbouncer.get_auth(p_usename text) FROM PUBLIC;
GRANT ALL ON FUNCTION pgbouncer.get_auth(p_usename text) TO pgbouncer;
GRANT ALL ON FUNCTION pgbouncer.get_auth(p_usename text) TO postgres;


--
-- Name: FUNCTION set_block_floor_range(p_block_id uuid, p_from_floor integer, p_to_floor integer); Type: ACL; Schema: public; Owner: postgres
--

GRANT ALL ON FUNCTION public.set_block_floor_range(p_block_id uuid, p_from_floor integer, p_to_floor integer) TO anon;
GRANT ALL ON FUNCTION public.set_block_floor_range(p_block_id uuid, p_from_floor integer, p_to_floor integer) TO authenticated;
GRANT ALL ON FUNCTION public.set_block_floor_range(p_block_id uuid, p_from_floor integer, p_to_floor integer) TO service_role;


--
-- Name: FUNCTION update_rates_updated_at(); Type: ACL; Schema: public; Owner: postgres
--

GRANT ALL ON FUNCTION public.update_rates_updated_at() TO anon;
GRANT ALL ON FUNCTION public.update_rates_updated_at() TO authenticated;
GRANT ALL ON FUNCTION public.update_rates_updated_at() TO service_role;


--
-- Name: FUNCTION update_updated_at_column(); Type: ACL; Schema: public; Owner: postgres
--

GRANT ALL ON FUNCTION public.update_updated_at_column() TO anon;
GRANT ALL ON FUNCTION public.update_updated_at_column() TO authenticated;
GRANT ALL ON FUNCTION public.update_updated_at_column() TO service_role;


--
-- Name: FUNCTION apply_rls(wal jsonb, max_record_bytes integer); Type: ACL; Schema: realtime; Owner: supabase_admin
--

GRANT ALL ON FUNCTION realtime.apply_rls(wal jsonb, max_record_bytes integer) TO postgres;
GRANT ALL ON FUNCTION realtime.apply_rls(wal jsonb, max_record_bytes integer) TO dashboard_user;
GRANT ALL ON FUNCTION realtime.apply_rls(wal jsonb, max_record_bytes integer) TO anon;
GRANT ALL ON FUNCTION realtime.apply_rls(wal jsonb, max_record_bytes integer) TO authenticated;
GRANT ALL ON FUNCTION realtime.apply_rls(wal jsonb, max_record_bytes integer) TO service_role;
GRANT ALL ON FUNCTION realtime.apply_rls(wal jsonb, max_record_bytes integer) TO supabase_realtime_admin;


--
-- Name: FUNCTION broadcast_changes(topic_name text, event_name text, operation text, table_name text, table_schema text, new record, old record, level text); Type: ACL; Schema: realtime; Owner: supabase_admin
--

GRANT ALL ON FUNCTION realtime.broadcast_changes(topic_name text, event_name text, operation text, table_name text, table_schema text, new record, old record, level text) TO postgres;
GRANT ALL ON FUNCTION realtime.broadcast_changes(topic_name text, event_name text, operation text, table_name text, table_schema text, new record, old record, level text) TO dashboard_user;


--
-- Name: FUNCTION build_prepared_statement_sql(prepared_statement_name text, entity regclass, columns realtime.wal_column[]); Type: ACL; Schema: realtime; Owner: supabase_admin
--

GRANT ALL ON FUNCTION realtime.build_prepared_statement_sql(prepared_statement_name text, entity regclass, columns realtime.wal_column[]) TO postgres;
GRANT ALL ON FUNCTION realtime.build_prepared_statement_sql(prepared_statement_name text, entity regclass, columns realtime.wal_column[]) TO dashboard_user;
GRANT ALL ON FUNCTION realtime.build_prepared_statement_sql(prepared_statement_name text, entity regclass, columns realtime.wal_column[]) TO anon;
GRANT ALL ON FUNCTION realtime.build_prepared_statement_sql(prepared_statement_name text, entity regclass, columns realtime.wal_column[]) TO authenticated;
GRANT ALL ON FUNCTION realtime.build_prepared_statement_sql(prepared_statement_name text, entity regclass, columns realtime.wal_column[]) TO service_role;
GRANT ALL ON FUNCTION realtime.build_prepared_statement_sql(prepared_statement_name text, entity regclass, columns realtime.wal_column[]) TO supabase_realtime_admin;


--
-- Name: FUNCTION "cast"(val text, type_ regtype); Type: ACL; Schema: realtime; Owner: supabase_admin
--

GRANT ALL ON FUNCTION realtime."cast"(val text, type_ regtype) TO postgres;
GRANT ALL ON FUNCTION realtime."cast"(val text, type_ regtype) TO dashboard_user;
GRANT ALL ON FUNCTION realtime."cast"(val text, type_ regtype) TO anon;
GRANT ALL ON FUNCTION realtime."cast"(val text, type_ regtype) TO authenticated;
GRANT ALL ON FUNCTION realtime."cast"(val text, type_ regtype) TO service_role;
GRANT ALL ON FUNCTION realtime."cast"(val text, type_ regtype) TO supabase_realtime_admin;


--
-- Name: FUNCTION check_equality_op(op realtime.equality_op, type_ regtype, val_1 text, val_2 text); Type: ACL; Schema: realtime; Owner: supabase_admin
--

GRANT ALL ON FUNCTION realtime.check_equality_op(op realtime.equality_op, type_ regtype, val_1 text, val_2 text) TO postgres;
GRANT ALL ON FUNCTION realtime.check_equality_op(op realtime.equality_op, type_ regtype, val_1 text, val_2 text) TO dashboard_user;
GRANT ALL ON FUNCTION realtime.check_equality_op(op realtime.equality_op, type_ regtype, val_1 text, val_2 text) TO anon;
GRANT ALL ON FUNCTION realtime.check_equality_op(op realtime.equality_op, type_ regtype, val_1 text, val_2 text) TO authenticated;
GRANT ALL ON FUNCTION realtime.check_equality_op(op realtime.equality_op, type_ regtype, val_1 text, val_2 text) TO service_role;
GRANT ALL ON FUNCTION realtime.check_equality_op(op realtime.equality_op, type_ regtype, val_1 text, val_2 text) TO supabase_realtime_admin;


--
-- Name: FUNCTION is_visible_through_filters(columns realtime.wal_column[], filters realtime.user_defined_filter[]); Type: ACL; Schema: realtime; Owner: supabase_admin
--

GRANT ALL ON FUNCTION realtime.is_visible_through_filters(columns realtime.wal_column[], filters realtime.user_defined_filter[]) TO postgres;
GRANT ALL ON FUNCTION realtime.is_visible_through_filters(columns realtime.wal_column[], filters realtime.user_defined_filter[]) TO dashboard_user;
GRANT ALL ON FUNCTION realtime.is_visible_through_filters(columns realtime.wal_column[], filters realtime.user_defined_filter[]) TO anon;
GRANT ALL ON FUNCTION realtime.is_visible_through_filters(columns realtime.wal_column[], filters realtime.user_defined_filter[]) TO authenticated;
GRANT ALL ON FUNCTION realtime.is_visible_through_filters(columns realtime.wal_column[], filters realtime.user_defined_filter[]) TO service_role;
GRANT ALL ON FUNCTION realtime.is_visible_through_filters(columns realtime.wal_column[], filters realtime.user_defined_filter[]) TO supabase_realtime_admin;


--
-- Name: FUNCTION list_changes(publication name, slot_name name, max_changes integer, max_record_bytes integer); Type: ACL; Schema: realtime; Owner: supabase_admin
--

GRANT ALL ON FUNCTION realtime.list_changes(publication name, slot_name name, max_changes integer, max_record_bytes integer) TO postgres;
GRANT ALL ON FUNCTION realtime.list_changes(publication name, slot_name name, max_changes integer, max_record_bytes integer) TO dashboard_user;
GRANT ALL ON FUNCTION realtime.list_changes(publication name, slot_name name, max_changes integer, max_record_bytes integer) TO anon;
GRANT ALL ON FUNCTION realtime.list_changes(publication name, slot_name name, max_changes integer, max_record_bytes integer) TO authenticated;
GRANT ALL ON FUNCTION realtime.list_changes(publication name, slot_name name, max_changes integer, max_record_bytes integer) TO service_role;
GRANT ALL ON FUNCTION realtime.list_changes(publication name, slot_name name, max_changes integer, max_record_bytes integer) TO supabase_realtime_admin;


--
-- Name: FUNCTION quote_wal2json(entity regclass); Type: ACL; Schema: realtime; Owner: supabase_admin
--

GRANT ALL ON FUNCTION realtime.quote_wal2json(entity regclass) TO postgres;
GRANT ALL ON FUNCTION realtime.quote_wal2json(entity regclass) TO dashboard_user;
GRANT ALL ON FUNCTION realtime.quote_wal2json(entity regclass) TO anon;
GRANT ALL ON FUNCTION realtime.quote_wal2json(entity regclass) TO authenticated;
GRANT ALL ON FUNCTION realtime.quote_wal2json(entity regclass) TO service_role;
GRANT ALL ON FUNCTION realtime.quote_wal2json(entity regclass) TO supabase_realtime_admin;


--
-- Name: FUNCTION send(payload jsonb, event text, topic text, private boolean); Type: ACL; Schema: realtime; Owner: supabase_admin
--

GRANT ALL ON FUNCTION realtime.send(payload jsonb, event text, topic text, private boolean) TO postgres;
GRANT ALL ON FUNCTION realtime.send(payload jsonb, event text, topic text, private boolean) TO dashboard_user;


--
-- Name: FUNCTION subscription_check_filters(); Type: ACL; Schema: realtime; Owner: supabase_admin
--

GRANT ALL ON FUNCTION realtime.subscription_check_filters() TO postgres;
GRANT ALL ON FUNCTION realtime.subscription_check_filters() TO dashboard_user;
GRANT ALL ON FUNCTION realtime.subscription_check_filters() TO anon;
GRANT ALL ON FUNCTION realtime.subscription_check_filters() TO authenticated;
GRANT ALL ON FUNCTION realtime.subscription_check_filters() TO service_role;
GRANT ALL ON FUNCTION realtime.subscription_check_filters() TO supabase_realtime_admin;


--
-- Name: FUNCTION to_regrole(role_name text); Type: ACL; Schema: realtime; Owner: supabase_admin
--

GRANT ALL ON FUNCTION realtime.to_regrole(role_name text) TO postgres;
GRANT ALL ON FUNCTION realtime.to_regrole(role_name text) TO dashboard_user;
GRANT ALL ON FUNCTION realtime.to_regrole(role_name text) TO anon;
GRANT ALL ON FUNCTION realtime.to_regrole(role_name text) TO authenticated;
GRANT ALL ON FUNCTION realtime.to_regrole(role_name text) TO service_role;
GRANT ALL ON FUNCTION realtime.to_regrole(role_name text) TO supabase_realtime_admin;


--
-- Name: FUNCTION topic(); Type: ACL; Schema: realtime; Owner: supabase_realtime_admin
--

GRANT ALL ON FUNCTION realtime.topic() TO postgres;
GRANT ALL ON FUNCTION realtime.topic() TO dashboard_user;


--
-- Name: FUNCTION _crypto_aead_det_decrypt(message bytea, additional bytea, key_id bigint, context bytea, nonce bytea); Type: ACL; Schema: vault; Owner: supabase_admin
--

GRANT ALL ON FUNCTION vault._crypto_aead_det_decrypt(message bytea, additional bytea, key_id bigint, context bytea, nonce bytea) TO postgres WITH GRANT OPTION;
GRANT ALL ON FUNCTION vault._crypto_aead_det_decrypt(message bytea, additional bytea, key_id bigint, context bytea, nonce bytea) TO service_role;


--
-- Name: FUNCTION create_secret(new_secret text, new_name text, new_description text, new_key_id uuid); Type: ACL; Schema: vault; Owner: supabase_admin
--

GRANT ALL ON FUNCTION vault.create_secret(new_secret text, new_name text, new_description text, new_key_id uuid) TO postgres WITH GRANT OPTION;
GRANT ALL ON FUNCTION vault.create_secret(new_secret text, new_name text, new_description text, new_key_id uuid) TO service_role;


--
-- Name: FUNCTION update_secret(secret_id uuid, new_secret text, new_name text, new_description text, new_key_id uuid); Type: ACL; Schema: vault; Owner: supabase_admin
--

GRANT ALL ON FUNCTION vault.update_secret(secret_id uuid, new_secret text, new_name text, new_description text, new_key_id uuid) TO postgres WITH GRANT OPTION;
GRANT ALL ON FUNCTION vault.update_secret(secret_id uuid, new_secret text, new_name text, new_description text, new_key_id uuid) TO service_role;


--
-- Name: TABLE audit_log_entries; Type: ACL; Schema: auth; Owner: supabase_auth_admin
--

GRANT ALL ON TABLE auth.audit_log_entries TO dashboard_user;
GRANT INSERT,REFERENCES,DELETE,TRIGGER,TRUNCATE,MAINTAIN,UPDATE ON TABLE auth.audit_log_entries TO postgres;
GRANT SELECT ON TABLE auth.audit_log_entries TO postgres WITH GRANT OPTION;


--
-- Name: TABLE flow_state; Type: ACL; Schema: auth; Owner: supabase_auth_admin
--

GRANT INSERT,REFERENCES,DELETE,TRIGGER,TRUNCATE,MAINTAIN,UPDATE ON TABLE auth.flow_state TO postgres;
GRANT SELECT ON TABLE auth.flow_state TO postgres WITH GRANT OPTION;
GRANT ALL ON TABLE auth.flow_state TO dashboard_user;


--
-- Name: TABLE identities; Type: ACL; Schema: auth; Owner: supabase_auth_admin
--

GRANT INSERT,REFERENCES,DELETE,TRIGGER,TRUNCATE,MAINTAIN,UPDATE ON TABLE auth.identities TO postgres;
GRANT SELECT ON TABLE auth.identities TO postgres WITH GRANT OPTION;
GRANT ALL ON TABLE auth.identities TO dashboard_user;


--
-- Name: TABLE instances; Type: ACL; Schema: auth; Owner: supabase_auth_admin
--

GRANT ALL ON TABLE auth.instances TO dashboard_user;
GRANT INSERT,REFERENCES,DELETE,TRIGGER,TRUNCATE,MAINTAIN,UPDATE ON TABLE auth.instances TO postgres;
GRANT SELECT ON TABLE auth.instances TO postgres WITH GRANT OPTION;


--
-- Name: TABLE mfa_amr_claims; Type: ACL; Schema: auth; Owner: supabase_auth_admin
--

GRANT INSERT,REFERENCES,DELETE,TRIGGER,TRUNCATE,MAINTAIN,UPDATE ON TABLE auth.mfa_amr_claims TO postgres;
GRANT SELECT ON TABLE auth.mfa_amr_claims TO postgres WITH GRANT OPTION;
GRANT ALL ON TABLE auth.mfa_amr_claims TO dashboard_user;


--
-- Name: TABLE mfa_challenges; Type: ACL; Schema: auth; Owner: supabase_auth_admin
--

GRANT INSERT,REFERENCES,DELETE,TRIGGER,TRUNCATE,MAINTAIN,UPDATE ON TABLE auth.mfa_challenges TO postgres;
GRANT SELECT ON TABLE auth.mfa_challenges TO postgres WITH GRANT OPTION;
GRANT ALL ON TABLE auth.mfa_challenges TO dashboard_user;


--
-- Name: TABLE mfa_factors; Type: ACL; Schema: auth; Owner: supabase_auth_admin
--

GRANT INSERT,REFERENCES,DELETE,TRIGGER,TRUNCATE,MAINTAIN,UPDATE ON TABLE auth.mfa_factors TO postgres;
GRANT SELECT ON TABLE auth.mfa_factors TO postgres WITH GRANT OPTION;
GRANT ALL ON TABLE auth.mfa_factors TO dashboard_user;


--
-- Name: TABLE one_time_tokens; Type: ACL; Schema: auth; Owner: supabase_auth_admin
--

GRANT INSERT,REFERENCES,DELETE,TRIGGER,TRUNCATE,MAINTAIN,UPDATE ON TABLE auth.one_time_tokens TO postgres;
GRANT SELECT ON TABLE auth.one_time_tokens TO postgres WITH GRANT OPTION;
GRANT ALL ON TABLE auth.one_time_tokens TO dashboard_user;


--
-- Name: TABLE refresh_tokens; Type: ACL; Schema: auth; Owner: supabase_auth_admin
--

GRANT ALL ON TABLE auth.refresh_tokens TO dashboard_user;
GRANT INSERT,REFERENCES,DELETE,TRIGGER,TRUNCATE,MAINTAIN,UPDATE ON TABLE auth.refresh_tokens TO postgres;
GRANT SELECT ON TABLE auth.refresh_tokens TO postgres WITH GRANT OPTION;


--
-- Name: SEQUENCE refresh_tokens_id_seq; Type: ACL; Schema: auth; Owner: supabase_auth_admin
--

GRANT ALL ON SEQUENCE auth.refresh_tokens_id_seq TO dashboard_user;
GRANT ALL ON SEQUENCE auth.refresh_tokens_id_seq TO postgres;


--
-- Name: TABLE saml_providers; Type: ACL; Schema: auth; Owner: supabase_auth_admin
--

GRANT INSERT,REFERENCES,DELETE,TRIGGER,TRUNCATE,MAINTAIN,UPDATE ON TABLE auth.saml_providers TO postgres;
GRANT SELECT ON TABLE auth.saml_providers TO postgres WITH GRANT OPTION;
GRANT ALL ON TABLE auth.saml_providers TO dashboard_user;


--
-- Name: TABLE saml_relay_states; Type: ACL; Schema: auth; Owner: supabase_auth_admin
--

GRANT INSERT,REFERENCES,DELETE,TRIGGER,TRUNCATE,MAINTAIN,UPDATE ON TABLE auth.saml_relay_states TO postgres;
GRANT SELECT ON TABLE auth.saml_relay_states TO postgres WITH GRANT OPTION;
GRANT ALL ON TABLE auth.saml_relay_states TO dashboard_user;


--
-- Name: TABLE schema_migrations; Type: ACL; Schema: auth; Owner: supabase_auth_admin
--

GRANT SELECT ON TABLE auth.schema_migrations TO postgres WITH GRANT OPTION;


--
-- Name: TABLE sessions; Type: ACL; Schema: auth; Owner: supabase_auth_admin
--

GRANT INSERT,REFERENCES,DELETE,TRIGGER,TRUNCATE,MAINTAIN,UPDATE ON TABLE auth.sessions TO postgres;
GRANT SELECT ON TABLE auth.sessions TO postgres WITH GRANT OPTION;
GRANT ALL ON TABLE auth.sessions TO dashboard_user;


--
-- Name: TABLE sso_domains; Type: ACL; Schema: auth; Owner: supabase_auth_admin
--

GRANT INSERT,REFERENCES,DELETE,TRIGGER,TRUNCATE,MAINTAIN,UPDATE ON TABLE auth.sso_domains TO postgres;
GRANT SELECT ON TABLE auth.sso_domains TO postgres WITH GRANT OPTION;
GRANT ALL ON TABLE auth.sso_domains TO dashboard_user;


--
-- Name: TABLE sso_providers; Type: ACL; Schema: auth; Owner: supabase_auth_admin
--

GRANT INSERT,REFERENCES,DELETE,TRIGGER,TRUNCATE,MAINTAIN,UPDATE ON TABLE auth.sso_providers TO postgres;
GRANT SELECT ON TABLE auth.sso_providers TO postgres WITH GRANT OPTION;
GRANT ALL ON TABLE auth.sso_providers TO dashboard_user;


--
-- Name: TABLE users; Type: ACL; Schema: auth; Owner: supabase_auth_admin
--

GRANT ALL ON TABLE auth.users TO dashboard_user;
GRANT INSERT,REFERENCES,DELETE,TRIGGER,TRUNCATE,MAINTAIN,UPDATE ON TABLE auth.users TO postgres;
GRANT SELECT ON TABLE auth.users TO postgres WITH GRANT OPTION;


--
-- Name: TABLE pg_stat_statements; Type: ACL; Schema: extensions; Owner: postgres
--

REVOKE ALL ON TABLE extensions.pg_stat_statements FROM postgres;
GRANT ALL ON TABLE extensions.pg_stat_statements TO postgres WITH GRANT OPTION;
GRANT ALL ON TABLE extensions.pg_stat_statements TO dashboard_user;


--
-- Name: TABLE pg_stat_statements_info; Type: ACL; Schema: extensions; Owner: postgres
--

REVOKE ALL ON TABLE extensions.pg_stat_statements_info FROM postgres;
GRANT ALL ON TABLE extensions.pg_stat_statements_info TO postgres WITH GRANT OPTION;
GRANT ALL ON TABLE extensions.pg_stat_statements_info TO dashboard_user;


--
-- Name: TABLE block_floor_mapping; Type: ACL; Schema: public; Owner: postgres
--

GRANT ALL ON TABLE public.block_floor_mapping TO anon;
GRANT ALL ON TABLE public.block_floor_mapping TO authenticated;
GRANT ALL ON TABLE public.block_floor_mapping TO service_role;


--
-- Name: TABLE blocks; Type: ACL; Schema: public; Owner: postgres
--

GRANT ALL ON TABLE public.blocks TO anon;
GRANT ALL ON TABLE public.blocks TO authenticated;
GRANT ALL ON TABLE public.blocks TO service_role;


--
-- Name: TABLE chessboard; Type: ACL; Schema: public; Owner: postgres
--

GRANT ALL ON TABLE public.chessboard TO anon;
GRANT ALL ON TABLE public.chessboard TO authenticated;
GRANT ALL ON TABLE public.chessboard TO service_role;


--
-- Name: TABLE chessboard_documentation_mapping; Type: ACL; Schema: public; Owner: postgres
--

GRANT ALL ON TABLE public.chessboard_documentation_mapping TO anon;
GRANT ALL ON TABLE public.chessboard_documentation_mapping TO authenticated;
GRANT ALL ON TABLE public.chessboard_documentation_mapping TO service_role;


--
-- Name: TABLE chessboard_floor_mapping; Type: ACL; Schema: public; Owner: postgres
--

GRANT ALL ON TABLE public.chessboard_floor_mapping TO anon;
GRANT ALL ON TABLE public.chessboard_floor_mapping TO authenticated;
GRANT ALL ON TABLE public.chessboard_floor_mapping TO service_role;


--
-- Name: TABLE chessboard_mapping; Type: ACL; Schema: public; Owner: postgres
--

GRANT ALL ON TABLE public.chessboard_mapping TO anon;
GRANT ALL ON TABLE public.chessboard_mapping TO authenticated;
GRANT ALL ON TABLE public.chessboard_mapping TO service_role;


--
-- Name: TABLE chessboard_rates_mapping; Type: ACL; Schema: public; Owner: postgres
--

GRANT ALL ON TABLE public.chessboard_rates_mapping TO anon;
GRANT ALL ON TABLE public.chessboard_rates_mapping TO authenticated;
GRANT ALL ON TABLE public.chessboard_rates_mapping TO service_role;


--
-- Name: TABLE comments; Type: ACL; Schema: public; Owner: postgres
--

GRANT ALL ON TABLE public.comments TO anon;
GRANT ALL ON TABLE public.comments TO authenticated;
GRANT ALL ON TABLE public.comments TO service_role;


--
-- Name: TABLE cost_categories; Type: ACL; Schema: public; Owner: postgres
--

GRANT ALL ON TABLE public.cost_categories TO anon;
GRANT ALL ON TABLE public.cost_categories TO authenticated;
GRANT ALL ON TABLE public.cost_categories TO service_role;


--
-- Name: SEQUENCE cost_categories_id_seq; Type: ACL; Schema: public; Owner: postgres
--

GRANT ALL ON SEQUENCE public.cost_categories_id_seq TO anon;
GRANT ALL ON SEQUENCE public.cost_categories_id_seq TO authenticated;
GRANT ALL ON SEQUENCE public.cost_categories_id_seq TO service_role;


--
-- Name: TABLE detail_cost_categories; Type: ACL; Schema: public; Owner: postgres
--

GRANT ALL ON TABLE public.detail_cost_categories TO anon;
GRANT ALL ON TABLE public.detail_cost_categories TO authenticated;
GRANT ALL ON TABLE public.detail_cost_categories TO service_role;


--
-- Name: SEQUENCE detail_cost_categories_id_seq; Type: ACL; Schema: public; Owner: postgres
--

GRANT ALL ON SEQUENCE public.detail_cost_categories_id_seq TO anon;
GRANT ALL ON SEQUENCE public.detail_cost_categories_id_seq TO authenticated;
GRANT ALL ON SEQUENCE public.detail_cost_categories_id_seq TO service_role;


--
-- Name: TABLE documentation_tags; Type: ACL; Schema: public; Owner: postgres
--

GRANT ALL ON TABLE public.documentation_tags TO anon;
GRANT ALL ON TABLE public.documentation_tags TO authenticated;
GRANT ALL ON TABLE public.documentation_tags TO service_role;


--
-- Name: SEQUENCE documentation_tags_id_seq; Type: ACL; Schema: public; Owner: postgres
--

GRANT ALL ON SEQUENCE public.documentation_tags_id_seq TO anon;
GRANT ALL ON SEQUENCE public.documentation_tags_id_seq TO authenticated;
GRANT ALL ON SEQUENCE public.documentation_tags_id_seq TO service_role;


--
-- Name: TABLE documentation_versions; Type: ACL; Schema: public; Owner: postgres
--

GRANT ALL ON TABLE public.documentation_versions TO anon;
GRANT ALL ON TABLE public.documentation_versions TO authenticated;
GRANT ALL ON TABLE public.documentation_versions TO service_role;

-- Настройки Яндекс.Диска
CREATE TABLE IF NOT EXISTS public.disk_settings (
    id uuid PRIMARY KEY DEFAULT gen_random_uuid(),
    token text NOT NULL,
    base_path text NOT NULL,
    make_public boolean DEFAULT true,
    created_at timestamptz DEFAULT now(),
    updated_at timestamptz DEFAULT now()
);

-- Таблица соответствий для имен в облачном хранилище
DROP TABLE IF EXISTS public.storage_mappings;
CREATE TABLE public.storage_mappings (
    table_name text NOT NULL,
    entity_id text NOT NULL,
    slug text NOT NULL,
    created_at timestamptz DEFAULT now(),
    updated_at timestamptz DEFAULT now(),
    CONSTRAINT storage_mappings_pkey PRIMARY KEY (table_name, entity_id)
);

CREATE OR REPLACE FUNCTION public.transliterate(input text)
 RETURNS text
 LANGUAGE plpgsql
 IMMUTABLE
AS $$
declare
  result text := '';
  ch text;
  mapped text;
begin
  for ch in select unnest(regexp_split_to_array(input, '')) loop
    case lower(ch)
      when 'а' then mapped := 'a';
      when 'б' then mapped := 'b';
      when 'в' then mapped := 'v';
      when 'г' then mapped := 'g';
      when 'д' then mapped := 'd';
      when 'е' then mapped := 'e';
      when 'ё' then mapped := 'e';
      when 'ж' then mapped := 'zh';
      when 'з' then mapped := 'z';
      when 'и' then mapped := 'i';
      when 'й' then mapped := 'j';
      when 'к' then mapped := 'k';
      when 'л' then mapped := 'l';
      when 'м' then mapped := 'm';
      when 'н' then mapped := 'n';
      when 'о' then mapped := 'o';
      when 'п' then mapped := 'p';
      when 'р' then mapped := 'r';
      when 'с' then mapped := 's';
      when 'т' then mapped := 't';
      when 'у' then mapped := 'u';
      when 'ф' then mapped := 'f';
      when 'х' then mapped := 'h';
      when 'ц' then mapped := 'c';
      when 'ч' then mapped := 'ch';
      when 'ш' then mapped := 'sh';
      when 'щ' then mapped := 'sch';
      when 'ь' then mapped := '';
      when 'ы' then mapped := 'y';
      when 'ъ' then mapped := '';
      when 'э' then mapped := 'e';
      when 'ю' then mapped := 'yu';
      when 'я' then mapped := 'ya';
      else mapped := lower(ch);
    end case;
    if ch ~ '[A-Z]' then
      result := result || upper(left(mapped,1)) || substring(mapped from 2);
    else
      result := result || mapped;
    end if;
  end loop;
  return regexp_replace(result, '[^a-zA-Z0-9]', '_', 'g');
end;
$$;

CREATE OR REPLACE FUNCTION public.fill_storage_mappings()
 RETURNS void
 LANGUAGE plpgsql
 SECURITY DEFINER
AS $$
begin
  insert into storage_mappings(table_name, entity_id, slug)
  select 'projects', id::text, public.transliterate(name)
  from public.projects
  on conflict (table_name, entity_id) do update set slug = excluded.slug,
    updated_at = now();

  insert into storage_mappings(table_name, entity_id, slug)
  select 'documentation_tags', id::text, public.transliterate(name)
  from public.documentation_tags
  on conflict (table_name, entity_id) do update set slug = excluded.slug,
    updated_at = now();

  insert into storage_mappings(table_name, entity_id, slug)
  select 'documentation_versions', v.id::text, public.transliterate(d.code) || '_ver' || v.version_number
  from public.documentation_versions v
  join public.documentations d on d.id = v.documentation_id
  on conflict (table_name, entity_id) do update set slug = excluded.slug,
    updated_at = now();
end;
$$;

GRANT EXECUTE ON FUNCTION public.fill_storage_mappings() TO anon;
GRANT EXECUTE ON FUNCTION public.fill_storage_mappings() TO authenticated;
GRANT EXECUTE ON FUNCTION public.fill_storage_mappings() TO service_role;

CREATE OR REPLACE FUNCTION public.trg_storage_projects()
 RETURNS trigger
 LANGUAGE plpgsql
AS $$
begin
  insert into storage_mappings(table_name, entity_id, slug)
  values ('projects', new.id::text, public.transliterate(new.name))
  on conflict (table_name, entity_id) do update set slug = excluded.slug,
    updated_at = now();
  return new;
end;
$$;

<<<<<<< HEAD
DROP TRIGGER IF EXISTS storage_projects_after_insert ON public.projects;
=======
>>>>>>> 3da578a4
CREATE TRIGGER storage_projects_after_insert
AFTER INSERT ON public.projects
FOR EACH ROW EXECUTE FUNCTION public.trg_storage_projects();

CREATE OR REPLACE FUNCTION public.trg_storage_doc_tags()
 RETURNS trigger
 LANGUAGE plpgsql
AS $$
begin
  insert into storage_mappings(table_name, entity_id, slug)
  values ('documentation_tags', new.id::text, public.transliterate(new.name))
  on conflict (table_name, entity_id) do update set slug = excluded.slug,
    updated_at = now();
  return new;
end;
$$;

<<<<<<< HEAD
DROP TRIGGER IF EXISTS storage_doc_tags_after_insert ON public.documentation_tags;
=======
>>>>>>> 3da578a4
CREATE TRIGGER storage_doc_tags_after_insert
AFTER INSERT ON public.documentation_tags
FOR EACH ROW EXECUTE FUNCTION public.trg_storage_doc_tags();

CREATE OR REPLACE FUNCTION public.trg_storage_doc_versions()
 RETURNS trigger
 LANGUAGE plpgsql
AS $$
declare
  doc_code text;
begin
  select code into doc_code from public.documentations where id = new.documentation_id;
  insert into storage_mappings(table_name, entity_id, slug)
  values (
    'documentation_versions',
    new.id::text,
    public.transliterate(doc_code) || '_ver' || new.version_number
  )
  on conflict (table_name, entity_id) do update set slug = excluded.slug,
    updated_at = now();
  return new;
end;
$$;

<<<<<<< HEAD
DROP TRIGGER IF EXISTS storage_doc_versions_after_insert ON public.documentation_versions;
=======
>>>>>>> 3da578a4
CREATE TRIGGER storage_doc_versions_after_insert
AFTER INSERT ON public.documentation_versions
FOR EACH ROW EXECUTE FUNCTION public.trg_storage_doc_versions();

<<<<<<< HEAD
-- Таблица путей к файлам версий документации
CREATE TABLE IF NOT EXISTS public.documentation_file_paths (
    id uuid DEFAULT gen_random_uuid() PRIMARY KEY,
    version_id uuid REFERENCES public.documentation_versions(id) ON DELETE CASCADE,
    file_path text NOT NULL,
    created_at timestamptz DEFAULT now(),
    updated_at timestamptz DEFAULT now()
);
GRANT ALL ON TABLE public.documentation_file_paths TO anon;
GRANT ALL ON TABLE public.documentation_file_paths TO authenticated;
GRANT ALL ON TABLE public.documentation_file_paths TO service_role;

ALTER TABLE IF EXISTS public.documentation_versions
    DROP COLUMN IF EXISTS file_path;
=======
-- Добавление пути к файлу в версии документации
ALTER TABLE IF EXISTS public.documentation_versions
    ADD COLUMN IF NOT EXISTS file_path text;
>>>>>>> 3da578a4


--
-- Name: TABLE documentations; Type: ACL; Schema: public; Owner: postgres
--

GRANT ALL ON TABLE public.documentations TO anon;
GRANT ALL ON TABLE public.documentations TO authenticated;
GRANT ALL ON TABLE public.documentations TO service_role;


--
-- Name: TABLE documentations_projects_mapping; Type: ACL; Schema: public; Owner: postgres
--

GRANT ALL ON TABLE public.documentations_projects_mapping TO anon;
GRANT ALL ON TABLE public.documentations_projects_mapping TO authenticated;
GRANT ALL ON TABLE public.documentations_projects_mapping TO service_role;


--
-- Name: TABLE entity_comments_mapping; Type: ACL; Schema: public; Owner: postgres
--

GRANT ALL ON TABLE public.entity_comments_mapping TO anon;
GRANT ALL ON TABLE public.entity_comments_mapping TO authenticated;
GRANT ALL ON TABLE public.entity_comments_mapping TO service_role;


--
-- Name: TABLE estimate_items; Type: ACL; Schema: public; Owner: postgres
--

GRANT ALL ON TABLE public.estimate_items TO anon;
GRANT ALL ON TABLE public.estimate_items TO authenticated;
GRANT ALL ON TABLE public.estimate_items TO service_role;


--
-- Name: TABLE estimates; Type: ACL; Schema: public; Owner: postgres
--

GRANT ALL ON TABLE public.estimates TO anon;
GRANT ALL ON TABLE public.estimates TO authenticated;
GRANT ALL ON TABLE public.estimates TO service_role;


--
-- Name: TABLE floors; Type: ACL; Schema: public; Owner: postgres
--

GRANT ALL ON TABLE public.floors TO anon;
GRANT ALL ON TABLE public.floors TO authenticated;
GRANT ALL ON TABLE public.floors TO service_role;


--
-- Name: TABLE location; Type: ACL; Schema: public; Owner: postgres
--

GRANT ALL ON TABLE public.location TO anon;
GRANT ALL ON TABLE public.location TO authenticated;
GRANT ALL ON TABLE public.location TO service_role;


--
-- Name: SEQUENCE location_id_seq; Type: ACL; Schema: public; Owner: postgres
--

GRANT ALL ON SEQUENCE public.location_id_seq TO anon;
GRANT ALL ON SEQUENCE public.location_id_seq TO authenticated;
GRANT ALL ON SEQUENCE public.location_id_seq TO service_role;


--
-- Name: TABLE projects; Type: ACL; Schema: public; Owner: postgres
--

GRANT ALL ON TABLE public.projects TO anon;
GRANT ALL ON TABLE public.projects TO authenticated;
GRANT ALL ON TABLE public.projects TO service_role;


--
-- Name: TABLE projects_blocks; Type: ACL; Schema: public; Owner: postgres
--

GRANT ALL ON TABLE public.projects_blocks TO anon;
GRANT ALL ON TABLE public.projects_blocks TO authenticated;
GRANT ALL ON TABLE public.projects_blocks TO service_role;


--
-- Name: TABLE rates; Type: ACL; Schema: public; Owner: postgres
--

GRANT ALL ON TABLE public.rates TO anon;
GRANT ALL ON TABLE public.rates TO authenticated;
GRANT ALL ON TABLE public.rates TO service_role;


--
-- Name: TABLE rates_detail_cost_categories_mapping; Type: ACL; Schema: public; Owner: postgres
--

GRANT ALL ON TABLE public.rates_detail_cost_categories_mapping TO anon;
GRANT ALL ON TABLE public.rates_detail_cost_categories_mapping TO authenticated;
GRANT ALL ON TABLE public.rates_detail_cost_categories_mapping TO service_role;


--
-- Name: TABLE reference_data; Type: ACL; Schema: public; Owner: postgres
--

GRANT ALL ON TABLE public.reference_data TO anon;
GRANT ALL ON TABLE public.reference_data TO authenticated;
GRANT ALL ON TABLE public.reference_data TO service_role;


--
-- Name: TABLE statuses; Type: ACL; Schema: public; Owner: postgres
--

GRANT ALL ON TABLE public.statuses TO anon;
GRANT ALL ON TABLE public.statuses TO authenticated;
GRANT ALL ON TABLE public.statuses TO service_role;


--
-- Name: TABLE units; Type: ACL; Schema: public; Owner: postgres
--

GRANT ALL ON TABLE public.units TO anon;
GRANT ALL ON TABLE public.units TO authenticated;
GRANT ALL ON TABLE public.units TO service_role;


--
-- Name: TABLE v_block_floor_range; Type: ACL; Schema: public; Owner: postgres
--

GRANT ALL ON TABLE public.v_block_floor_range TO anon;
GRANT ALL ON TABLE public.v_block_floor_range TO authenticated;
GRANT ALL ON TABLE public.v_block_floor_range TO service_role;


--
-- Name: TABLE work_progress; Type: ACL; Schema: public; Owner: postgres
--

GRANT ALL ON TABLE public.work_progress TO anon;
GRANT ALL ON TABLE public.work_progress TO authenticated;
GRANT ALL ON TABLE public.work_progress TO service_role;


--
-- Name: TABLE messages; Type: ACL; Schema: realtime; Owner: supabase_realtime_admin
--

GRANT ALL ON TABLE realtime.messages TO postgres;
GRANT ALL ON TABLE realtime.messages TO dashboard_user;
GRANT SELECT,INSERT,UPDATE ON TABLE realtime.messages TO anon;
GRANT SELECT,INSERT,UPDATE ON TABLE realtime.messages TO authenticated;
GRANT SELECT,INSERT,UPDATE ON TABLE realtime.messages TO service_role;


--
-- Name: TABLE schema_migrations; Type: ACL; Schema: realtime; Owner: supabase_admin
--

GRANT ALL ON TABLE realtime.schema_migrations TO postgres;
GRANT ALL ON TABLE realtime.schema_migrations TO dashboard_user;
GRANT SELECT ON TABLE realtime.schema_migrations TO anon;
GRANT SELECT ON TABLE realtime.schema_migrations TO authenticated;
GRANT SELECT ON TABLE realtime.schema_migrations TO service_role;
GRANT ALL ON TABLE realtime.schema_migrations TO supabase_realtime_admin;


--
-- Name: TABLE subscription; Type: ACL; Schema: realtime; Owner: supabase_admin
--

GRANT ALL ON TABLE realtime.subscription TO postgres;
GRANT ALL ON TABLE realtime.subscription TO dashboard_user;
GRANT SELECT ON TABLE realtime.subscription TO anon;
GRANT SELECT ON TABLE realtime.subscription TO authenticated;
GRANT SELECT ON TABLE realtime.subscription TO service_role;
GRANT ALL ON TABLE realtime.subscription TO supabase_realtime_admin;


--
-- Name: SEQUENCE subscription_id_seq; Type: ACL; Schema: realtime; Owner: supabase_admin
--

GRANT ALL ON SEQUENCE realtime.subscription_id_seq TO postgres;
GRANT ALL ON SEQUENCE realtime.subscription_id_seq TO dashboard_user;
GRANT USAGE ON SEQUENCE realtime.subscription_id_seq TO anon;
GRANT USAGE ON SEQUENCE realtime.subscription_id_seq TO authenticated;
GRANT USAGE ON SEQUENCE realtime.subscription_id_seq TO service_role;
GRANT ALL ON SEQUENCE realtime.subscription_id_seq TO supabase_realtime_admin;


--
-- Name: TABLE buckets; Type: ACL; Schema: storage; Owner: supabase_storage_admin
--

GRANT ALL ON TABLE storage.buckets TO anon;
GRANT ALL ON TABLE storage.buckets TO authenticated;
GRANT ALL ON TABLE storage.buckets TO service_role;
GRANT ALL ON TABLE storage.buckets TO postgres WITH GRANT OPTION;


--
-- Name: TABLE buckets_analytics; Type: ACL; Schema: storage; Owner: supabase_storage_admin
--

GRANT ALL ON TABLE storage.buckets_analytics TO service_role;
GRANT ALL ON TABLE storage.buckets_analytics TO authenticated;
GRANT ALL ON TABLE storage.buckets_analytics TO anon;


--
-- Name: TABLE objects; Type: ACL; Schema: storage; Owner: supabase_storage_admin
--

GRANT ALL ON TABLE storage.objects TO anon;
GRANT ALL ON TABLE storage.objects TO authenticated;
GRANT ALL ON TABLE storage.objects TO service_role;
GRANT ALL ON TABLE storage.objects TO postgres WITH GRANT OPTION;


--
-- Name: TABLE prefixes; Type: ACL; Schema: storage; Owner: supabase_storage_admin
--

GRANT ALL ON TABLE storage.prefixes TO service_role;
GRANT ALL ON TABLE storage.prefixes TO authenticated;
GRANT ALL ON TABLE storage.prefixes TO anon;


--
-- Name: TABLE s3_multipart_uploads; Type: ACL; Schema: storage; Owner: supabase_storage_admin
--

GRANT ALL ON TABLE storage.s3_multipart_uploads TO service_role;
GRANT SELECT ON TABLE storage.s3_multipart_uploads TO authenticated;
GRANT SELECT ON TABLE storage.s3_multipart_uploads TO anon;


--
-- Name: TABLE s3_multipart_uploads_parts; Type: ACL; Schema: storage; Owner: supabase_storage_admin
--

GRANT ALL ON TABLE storage.s3_multipart_uploads_parts TO service_role;
GRANT SELECT ON TABLE storage.s3_multipart_uploads_parts TO authenticated;
GRANT SELECT ON TABLE storage.s3_multipart_uploads_parts TO anon;


--
-- Name: TABLE secrets; Type: ACL; Schema: vault; Owner: supabase_admin
--

GRANT SELECT,REFERENCES,DELETE,TRUNCATE ON TABLE vault.secrets TO postgres WITH GRANT OPTION;
GRANT SELECT,DELETE ON TABLE vault.secrets TO service_role;


--
-- Name: TABLE decrypted_secrets; Type: ACL; Schema: vault; Owner: supabase_admin
--

GRANT SELECT,REFERENCES,DELETE,TRUNCATE ON TABLE vault.decrypted_secrets TO postgres WITH GRANT OPTION;
GRANT SELECT,DELETE ON TABLE vault.decrypted_secrets TO service_role;


--
-- Name: DEFAULT PRIVILEGES FOR SEQUENCES; Type: DEFAULT ACL; Schema: auth; Owner: supabase_auth_admin
--

ALTER DEFAULT PRIVILEGES FOR ROLE supabase_auth_admin IN SCHEMA auth GRANT ALL ON SEQUENCES TO postgres;
ALTER DEFAULT PRIVILEGES FOR ROLE supabase_auth_admin IN SCHEMA auth GRANT ALL ON SEQUENCES TO dashboard_user;


--
-- Name: DEFAULT PRIVILEGES FOR FUNCTIONS; Type: DEFAULT ACL; Schema: auth; Owner: supabase_auth_admin
--

ALTER DEFAULT PRIVILEGES FOR ROLE supabase_auth_admin IN SCHEMA auth GRANT ALL ON FUNCTIONS TO postgres;
ALTER DEFAULT PRIVILEGES FOR ROLE supabase_auth_admin IN SCHEMA auth GRANT ALL ON FUNCTIONS TO dashboard_user;


--
-- Name: DEFAULT PRIVILEGES FOR TABLES; Type: DEFAULT ACL; Schema: auth; Owner: supabase_auth_admin
--

ALTER DEFAULT PRIVILEGES FOR ROLE supabase_auth_admin IN SCHEMA auth GRANT ALL ON TABLES TO postgres;
ALTER DEFAULT PRIVILEGES FOR ROLE supabase_auth_admin IN SCHEMA auth GRANT ALL ON TABLES TO dashboard_user;


--
-- Name: DEFAULT PRIVILEGES FOR SEQUENCES; Type: DEFAULT ACL; Schema: extensions; Owner: supabase_admin
--

ALTER DEFAULT PRIVILEGES FOR ROLE supabase_admin IN SCHEMA extensions GRANT ALL ON SEQUENCES TO postgres WITH GRANT OPTION;


--
-- Name: DEFAULT PRIVILEGES FOR FUNCTIONS; Type: DEFAULT ACL; Schema: extensions; Owner: supabase_admin
--

ALTER DEFAULT PRIVILEGES FOR ROLE supabase_admin IN SCHEMA extensions GRANT ALL ON FUNCTIONS TO postgres WITH GRANT OPTION;


--
-- Name: DEFAULT PRIVILEGES FOR TABLES; Type: DEFAULT ACL; Schema: extensions; Owner: supabase_admin
--

ALTER DEFAULT PRIVILEGES FOR ROLE supabase_admin IN SCHEMA extensions GRANT ALL ON TABLES TO postgres WITH GRANT OPTION;


--
-- Name: DEFAULT PRIVILEGES FOR SEQUENCES; Type: DEFAULT ACL; Schema: graphql; Owner: supabase_admin
--

ALTER DEFAULT PRIVILEGES FOR ROLE supabase_admin IN SCHEMA graphql GRANT ALL ON SEQUENCES TO postgres;
ALTER DEFAULT PRIVILEGES FOR ROLE supabase_admin IN SCHEMA graphql GRANT ALL ON SEQUENCES TO anon;
ALTER DEFAULT PRIVILEGES FOR ROLE supabase_admin IN SCHEMA graphql GRANT ALL ON SEQUENCES TO authenticated;
ALTER DEFAULT PRIVILEGES FOR ROLE supabase_admin IN SCHEMA graphql GRANT ALL ON SEQUENCES TO service_role;


--
-- Name: DEFAULT PRIVILEGES FOR FUNCTIONS; Type: DEFAULT ACL; Schema: graphql; Owner: supabase_admin
--

ALTER DEFAULT PRIVILEGES FOR ROLE supabase_admin IN SCHEMA graphql GRANT ALL ON FUNCTIONS TO postgres;
ALTER DEFAULT PRIVILEGES FOR ROLE supabase_admin IN SCHEMA graphql GRANT ALL ON FUNCTIONS TO anon;
ALTER DEFAULT PRIVILEGES FOR ROLE supabase_admin IN SCHEMA graphql GRANT ALL ON FUNCTIONS TO authenticated;
ALTER DEFAULT PRIVILEGES FOR ROLE supabase_admin IN SCHEMA graphql GRANT ALL ON FUNCTIONS TO service_role;


--
-- Name: DEFAULT PRIVILEGES FOR TABLES; Type: DEFAULT ACL; Schema: graphql; Owner: supabase_admin
--

ALTER DEFAULT PRIVILEGES FOR ROLE supabase_admin IN SCHEMA graphql GRANT ALL ON TABLES TO postgres;
ALTER DEFAULT PRIVILEGES FOR ROLE supabase_admin IN SCHEMA graphql GRANT ALL ON TABLES TO anon;
ALTER DEFAULT PRIVILEGES FOR ROLE supabase_admin IN SCHEMA graphql GRANT ALL ON TABLES TO authenticated;
ALTER DEFAULT PRIVILEGES FOR ROLE supabase_admin IN SCHEMA graphql GRANT ALL ON TABLES TO service_role;


--
-- Name: DEFAULT PRIVILEGES FOR SEQUENCES; Type: DEFAULT ACL; Schema: graphql_public; Owner: supabase_admin
--

ALTER DEFAULT PRIVILEGES FOR ROLE supabase_admin IN SCHEMA graphql_public GRANT ALL ON SEQUENCES TO postgres;
ALTER DEFAULT PRIVILEGES FOR ROLE supabase_admin IN SCHEMA graphql_public GRANT ALL ON SEQUENCES TO anon;
ALTER DEFAULT PRIVILEGES FOR ROLE supabase_admin IN SCHEMA graphql_public GRANT ALL ON SEQUENCES TO authenticated;
ALTER DEFAULT PRIVILEGES FOR ROLE supabase_admin IN SCHEMA graphql_public GRANT ALL ON SEQUENCES TO service_role;


--
-- Name: DEFAULT PRIVILEGES FOR FUNCTIONS; Type: DEFAULT ACL; Schema: graphql_public; Owner: supabase_admin
--

ALTER DEFAULT PRIVILEGES FOR ROLE supabase_admin IN SCHEMA graphql_public GRANT ALL ON FUNCTIONS TO postgres;
ALTER DEFAULT PRIVILEGES FOR ROLE supabase_admin IN SCHEMA graphql_public GRANT ALL ON FUNCTIONS TO anon;
ALTER DEFAULT PRIVILEGES FOR ROLE supabase_admin IN SCHEMA graphql_public GRANT ALL ON FUNCTIONS TO authenticated;
ALTER DEFAULT PRIVILEGES FOR ROLE supabase_admin IN SCHEMA graphql_public GRANT ALL ON FUNCTIONS TO service_role;


--
-- Name: DEFAULT PRIVILEGES FOR TABLES; Type: DEFAULT ACL; Schema: graphql_public; Owner: supabase_admin
--

ALTER DEFAULT PRIVILEGES FOR ROLE supabase_admin IN SCHEMA graphql_public GRANT ALL ON TABLES TO postgres;
ALTER DEFAULT PRIVILEGES FOR ROLE supabase_admin IN SCHEMA graphql_public GRANT ALL ON TABLES TO anon;
ALTER DEFAULT PRIVILEGES FOR ROLE supabase_admin IN SCHEMA graphql_public GRANT ALL ON TABLES TO authenticated;
ALTER DEFAULT PRIVILEGES FOR ROLE supabase_admin IN SCHEMA graphql_public GRANT ALL ON TABLES TO service_role;


--
-- Name: DEFAULT PRIVILEGES FOR SEQUENCES; Type: DEFAULT ACL; Schema: public; Owner: postgres
--

ALTER DEFAULT PRIVILEGES FOR ROLE postgres IN SCHEMA public GRANT ALL ON SEQUENCES TO postgres;
ALTER DEFAULT PRIVILEGES FOR ROLE postgres IN SCHEMA public GRANT ALL ON SEQUENCES TO anon;
ALTER DEFAULT PRIVILEGES FOR ROLE postgres IN SCHEMA public GRANT ALL ON SEQUENCES TO authenticated;
ALTER DEFAULT PRIVILEGES FOR ROLE postgres IN SCHEMA public GRANT ALL ON SEQUENCES TO service_role;


--
-- Name: DEFAULT PRIVILEGES FOR SEQUENCES; Type: DEFAULT ACL; Schema: public; Owner: supabase_admin
--

ALTER DEFAULT PRIVILEGES FOR ROLE supabase_admin IN SCHEMA public GRANT ALL ON SEQUENCES TO postgres;
ALTER DEFAULT PRIVILEGES FOR ROLE supabase_admin IN SCHEMA public GRANT ALL ON SEQUENCES TO anon;
ALTER DEFAULT PRIVILEGES FOR ROLE supabase_admin IN SCHEMA public GRANT ALL ON SEQUENCES TO authenticated;
ALTER DEFAULT PRIVILEGES FOR ROLE supabase_admin IN SCHEMA public GRANT ALL ON SEQUENCES TO service_role;


--
-- Name: DEFAULT PRIVILEGES FOR FUNCTIONS; Type: DEFAULT ACL; Schema: public; Owner: postgres
--

ALTER DEFAULT PRIVILEGES FOR ROLE postgres IN SCHEMA public GRANT ALL ON FUNCTIONS TO postgres;
ALTER DEFAULT PRIVILEGES FOR ROLE postgres IN SCHEMA public GRANT ALL ON FUNCTIONS TO anon;
ALTER DEFAULT PRIVILEGES FOR ROLE postgres IN SCHEMA public GRANT ALL ON FUNCTIONS TO authenticated;
ALTER DEFAULT PRIVILEGES FOR ROLE postgres IN SCHEMA public GRANT ALL ON FUNCTIONS TO service_role;


--
-- Name: DEFAULT PRIVILEGES FOR FUNCTIONS; Type: DEFAULT ACL; Schema: public; Owner: supabase_admin
--

ALTER DEFAULT PRIVILEGES FOR ROLE supabase_admin IN SCHEMA public GRANT ALL ON FUNCTIONS TO postgres;
ALTER DEFAULT PRIVILEGES FOR ROLE supabase_admin IN SCHEMA public GRANT ALL ON FUNCTIONS TO anon;
ALTER DEFAULT PRIVILEGES FOR ROLE supabase_admin IN SCHEMA public GRANT ALL ON FUNCTIONS TO authenticated;
ALTER DEFAULT PRIVILEGES FOR ROLE supabase_admin IN SCHEMA public GRANT ALL ON FUNCTIONS TO service_role;


--
-- Name: DEFAULT PRIVILEGES FOR TABLES; Type: DEFAULT ACL; Schema: public; Owner: postgres
--

ALTER DEFAULT PRIVILEGES FOR ROLE postgres IN SCHEMA public GRANT ALL ON TABLES TO postgres;
ALTER DEFAULT PRIVILEGES FOR ROLE postgres IN SCHEMA public GRANT ALL ON TABLES TO anon;
ALTER DEFAULT PRIVILEGES FOR ROLE postgres IN SCHEMA public GRANT ALL ON TABLES TO authenticated;
ALTER DEFAULT PRIVILEGES FOR ROLE postgres IN SCHEMA public GRANT ALL ON TABLES TO service_role;


--
-- Name: DEFAULT PRIVILEGES FOR TABLES; Type: DEFAULT ACL; Schema: public; Owner: supabase_admin
--

ALTER DEFAULT PRIVILEGES FOR ROLE supabase_admin IN SCHEMA public GRANT ALL ON TABLES TO postgres;
ALTER DEFAULT PRIVILEGES FOR ROLE supabase_admin IN SCHEMA public GRANT ALL ON TABLES TO anon;
ALTER DEFAULT PRIVILEGES FOR ROLE supabase_admin IN SCHEMA public GRANT ALL ON TABLES TO authenticated;
ALTER DEFAULT PRIVILEGES FOR ROLE supabase_admin IN SCHEMA public GRANT ALL ON TABLES TO service_role;


--
-- Name: DEFAULT PRIVILEGES FOR SEQUENCES; Type: DEFAULT ACL; Schema: realtime; Owner: supabase_admin
--

ALTER DEFAULT PRIVILEGES FOR ROLE supabase_admin IN SCHEMA realtime GRANT ALL ON SEQUENCES TO postgres;
ALTER DEFAULT PRIVILEGES FOR ROLE supabase_admin IN SCHEMA realtime GRANT ALL ON SEQUENCES TO dashboard_user;


--
-- Name: DEFAULT PRIVILEGES FOR FUNCTIONS; Type: DEFAULT ACL; Schema: realtime; Owner: supabase_admin
--

ALTER DEFAULT PRIVILEGES FOR ROLE supabase_admin IN SCHEMA realtime GRANT ALL ON FUNCTIONS TO postgres;
ALTER DEFAULT PRIVILEGES FOR ROLE supabase_admin IN SCHEMA realtime GRANT ALL ON FUNCTIONS TO dashboard_user;


--
-- Name: DEFAULT PRIVILEGES FOR TABLES; Type: DEFAULT ACL; Schema: realtime; Owner: supabase_admin
--

ALTER DEFAULT PRIVILEGES FOR ROLE supabase_admin IN SCHEMA realtime GRANT ALL ON TABLES TO postgres;
ALTER DEFAULT PRIVILEGES FOR ROLE supabase_admin IN SCHEMA realtime GRANT ALL ON TABLES TO dashboard_user;


--
-- Name: DEFAULT PRIVILEGES FOR SEQUENCES; Type: DEFAULT ACL; Schema: storage; Owner: postgres
--

ALTER DEFAULT PRIVILEGES FOR ROLE postgres IN SCHEMA storage GRANT ALL ON SEQUENCES TO postgres;
ALTER DEFAULT PRIVILEGES FOR ROLE postgres IN SCHEMA storage GRANT ALL ON SEQUENCES TO anon;
ALTER DEFAULT PRIVILEGES FOR ROLE postgres IN SCHEMA storage GRANT ALL ON SEQUENCES TO authenticated;
ALTER DEFAULT PRIVILEGES FOR ROLE postgres IN SCHEMA storage GRANT ALL ON SEQUENCES TO service_role;


--
-- Name: DEFAULT PRIVILEGES FOR FUNCTIONS; Type: DEFAULT ACL; Schema: storage; Owner: postgres
--

ALTER DEFAULT PRIVILEGES FOR ROLE postgres IN SCHEMA storage GRANT ALL ON FUNCTIONS TO postgres;
ALTER DEFAULT PRIVILEGES FOR ROLE postgres IN SCHEMA storage GRANT ALL ON FUNCTIONS TO anon;
ALTER DEFAULT PRIVILEGES FOR ROLE postgres IN SCHEMA storage GRANT ALL ON FUNCTIONS TO authenticated;
ALTER DEFAULT PRIVILEGES FOR ROLE postgres IN SCHEMA storage GRANT ALL ON FUNCTIONS TO service_role;


--
-- Name: DEFAULT PRIVILEGES FOR TABLES; Type: DEFAULT ACL; Schema: storage; Owner: postgres
--

ALTER DEFAULT PRIVILEGES FOR ROLE postgres IN SCHEMA storage GRANT ALL ON TABLES TO postgres;
ALTER DEFAULT PRIVILEGES FOR ROLE postgres IN SCHEMA storage GRANT ALL ON TABLES TO anon;
ALTER DEFAULT PRIVILEGES FOR ROLE postgres IN SCHEMA storage GRANT ALL ON TABLES TO authenticated;
ALTER DEFAULT PRIVILEGES FOR ROLE postgres IN SCHEMA storage GRANT ALL ON TABLES TO service_role;


--
-- Name: issue_graphql_placeholder; Type: EVENT TRIGGER; Schema: -; Owner: supabase_admin
--

CREATE EVENT TRIGGER issue_graphql_placeholder ON sql_drop
         WHEN TAG IN ('DROP EXTENSION')
   EXECUTE FUNCTION extensions.set_graphql_placeholder();


ALTER EVENT TRIGGER issue_graphql_placeholder OWNER TO supabase_admin;

--
-- Name: issue_pg_cron_access; Type: EVENT TRIGGER; Schema: -; Owner: supabase_admin
--

CREATE EVENT TRIGGER issue_pg_cron_access ON ddl_command_end
         WHEN TAG IN ('CREATE EXTENSION')
   EXECUTE FUNCTION extensions.grant_pg_cron_access();


ALTER EVENT TRIGGER issue_pg_cron_access OWNER TO supabase_admin;

--
-- Name: issue_pg_graphql_access; Type: EVENT TRIGGER; Schema: -; Owner: supabase_admin
--

CREATE EVENT TRIGGER issue_pg_graphql_access ON ddl_command_end
         WHEN TAG IN ('CREATE FUNCTION')
   EXECUTE FUNCTION extensions.grant_pg_graphql_access();


ALTER EVENT TRIGGER issue_pg_graphql_access OWNER TO supabase_admin;

--
-- Name: issue_pg_net_access; Type: EVENT TRIGGER; Schema: -; Owner: supabase_admin
--

CREATE EVENT TRIGGER issue_pg_net_access ON ddl_command_end
         WHEN TAG IN ('CREATE EXTENSION')
   EXECUTE FUNCTION extensions.grant_pg_net_access();


ALTER EVENT TRIGGER issue_pg_net_access OWNER TO supabase_admin;

--
-- Name: pgrst_ddl_watch; Type: EVENT TRIGGER; Schema: -; Owner: supabase_admin
--

CREATE EVENT TRIGGER pgrst_ddl_watch ON ddl_command_end
   EXECUTE FUNCTION extensions.pgrst_ddl_watch();


ALTER EVENT TRIGGER pgrst_ddl_watch OWNER TO supabase_admin;

--
-- Name: pgrst_drop_watch; Type: EVENT TRIGGER; Schema: -; Owner: supabase_admin
--

CREATE EVENT TRIGGER pgrst_drop_watch ON sql_drop
   EXECUTE FUNCTION extensions.pgrst_drop_watch();


ALTER EVENT TRIGGER pgrst_drop_watch OWNER TO supabase_admin;

--
-- PostgreSQL database dump complete
--

\unrestrict rfnrlvj3C4lXtQHmeX5qpHIgGIbYgYJxA3FyE5pl4bKB4HKxige3gkNv56TEBwD
<|MERGE_RESOLUTION|>--- conflicted
+++ resolved
@@ -8765,10 +8765,9 @@
 end;
 $$;
 
-<<<<<<< HEAD
+
 DROP TRIGGER IF EXISTS storage_projects_after_insert ON public.projects;
-=======
->>>>>>> 3da578a4
+
 CREATE TRIGGER storage_projects_after_insert
 AFTER INSERT ON public.projects
 FOR EACH ROW EXECUTE FUNCTION public.trg_storage_projects();
@@ -8786,10 +8785,9 @@
 end;
 $$;
 
-<<<<<<< HEAD
+
 DROP TRIGGER IF EXISTS storage_doc_tags_after_insert ON public.documentation_tags;
-=======
->>>>>>> 3da578a4
+
 CREATE TRIGGER storage_doc_tags_after_insert
 AFTER INSERT ON public.documentation_tags
 FOR EACH ROW EXECUTE FUNCTION public.trg_storage_doc_tags();
@@ -8814,15 +8812,14 @@
 end;
 $$;
 
-<<<<<<< HEAD
+
 DROP TRIGGER IF EXISTS storage_doc_versions_after_insert ON public.documentation_versions;
-=======
->>>>>>> 3da578a4
+
 CREATE TRIGGER storage_doc_versions_after_insert
 AFTER INSERT ON public.documentation_versions
 FOR EACH ROW EXECUTE FUNCTION public.trg_storage_doc_versions();
 
-<<<<<<< HEAD
+
 -- Таблица путей к файлам версий документации
 CREATE TABLE IF NOT EXISTS public.documentation_file_paths (
     id uuid DEFAULT gen_random_uuid() PRIMARY KEY,
@@ -8837,11 +8834,7 @@
 
 ALTER TABLE IF EXISTS public.documentation_versions
     DROP COLUMN IF EXISTS file_path;
-=======
--- Добавление пути к файлу в версии документации
-ALTER TABLE IF EXISTS public.documentation_versions
-    ADD COLUMN IF NOT EXISTS file_path text;
->>>>>>> 3da578a4
+
 
 
 --
