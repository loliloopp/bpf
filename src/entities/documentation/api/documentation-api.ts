import { supabase } from '@/lib/supabase'
import type {
  Documentation,
  DocumentationVersion,
  LocalFile,
  Comment,
  DocumentationImportRow,
  DocumentationTableRow,
  DocumentationFilters,
  ImportConflict,
  ConflictResolution,
  Project,
  Block,
} from '../types'

export const documentationApi = {
  // Удаление записи документации
  async deleteDocumentation(id: string) {
    if (!supabase) throw new Error('Supabase client not initialized')

    const { error } = await supabase
      .from('documentations')
      .delete()
      .eq('id', id)

    if (error) {
      console.error('Failed to delete documentation code:', error)
      throw error
    }
  },

  // Удаление версии документации
  async deleteVersion(id: string) {
    if (!supabase) throw new Error('Supabase client not initialized')

    const { error } = await supabase
      .from('documentation_versions')
      .delete()
      .eq('id', id)

    if (error) {
      console.error('Failed to delete version:', error)
      throw error
    }
  },

  // Обновление записи документации
  async updateDocumentation(id: string, updates: Partial<Documentation>) {
    if (!supabase) throw new Error('Supabase client not initialized')

    const { data, error } = await supabase
      .from('documentations')
      .update(updates)
      .eq('id', id)
      .select()
      .single()

    if (error) {
      console.error('Failed to update documentation code:', error)
      throw error
    }

    return data as Documentation
  },

  // Обновление цвета записи
  async updateDocumentationColor(id: string, _color: string | null) {
    if (!supabase) throw new Error('Supabase client not initialized')

    // TODO: Раскомментировать после добавления колонки color в БД
    console.warn('Color update temporarily disabled - column not yet in database')
    
    // Возвращаем документацию без обновления
    const { data, error } = await supabase
      .from('documentations')
      .select()
      .eq('id', id)
      .single()

    if (error) {
      console.error('Failed to fetch documentation:', error)
      throw error
    }

    return data as Documentation
  },
  // Получение всех записей документации с фильтрами
  async getDocumentation(filters?: DocumentationFilters) {
    if (!supabase) throw new Error('Supabase client not initialized')

    console.log('Getting documentation with filters:', filters)

    // Если есть фильтр по проекту или блоку, сначала получаем документы через маппинг
    let documentationIds: string[] | null = null
    
    if (filters?.project_id || filters?.block_id) {
      let mappingQuery = supabase
        .from('documentations_projects_mapping')
        .select('documentation_id')
      
      if (filters.project_id) {
        mappingQuery = mappingQuery.eq('project_id', filters.project_id)
      }
      if (filters.block_id) {
        mappingQuery = mappingQuery.eq('block_id', filters.block_id)
      }

      const { data: mappingData, error: mappingError } = await mappingQuery

      if (mappingError) {
        console.error('Failed to fetch project mapping:', mappingError)
        throw mappingError
      }

      documentationIds = mappingData?.map(m => m.documentation_id) || []
      console.log('🔍 FILTERING - Documentation IDs from mapping:', documentationIds.length)
    }

    let query = supabase
      .from('documentations')
      .select(`
        *,
        tag:documentation_tags(*),
        versions:documentation_versions(
          id,
          documentation_id,
          version_number,
          issue_date,
          file_url,
          local_files,
          status,
          created_at,
          updated_at
        ),
        project_mappings:documentations_projects_mapping(
          project:projects(*),
          block:blocks(*)
        )
      `)
      .order('code', { ascending: true })

    // Применяем фильтры
    if (documentationIds !== null) {
      if (documentationIds.length === 0) {
        // Если нет документов для данного проекта/блока, возвращаем пустой результат
        return []
      }
      query = query.in('id', documentationIds)
    }
    
    if (filters?.tag_id) {
      query = query.eq('tag_id', filters.tag_id)
    }
    if (filters?.stage) {
      query = query.eq('stage', filters.stage)
    }

    const { data, error } = await query

    if (error) {
      console.error('Failed to fetch documentation:', error)
      throw error
    }

    console.log('Fetched documentations:', data?.length || 0)
    
    // Debug первые записи
    if (data && data.length > 0) {
      console.log('First 2 records raw data:', data.slice(0, 2).map(d => ({
        id: d.id,
        code: d.code,
        versions: d.versions
      })))
    }

    // Преобразуем данные для отображения в таблице
    const tableData: DocumentationTableRow[] = (data || []).map((doc, index) => {
      let versions = Array.isArray(doc.versions) ? doc.versions : []
      
      // Debug версии до фильтрации
      if (index < 2) {
        console.log(`Doc ${doc.code} versions before filtering:`, versions)
      }
      
      // Фильтруем по статусу если нужно
      if (filters?.status) {
        versions = versions.filter((v: DocumentationVersion) => v.status === filters.status)
      }
      
      // Оставляем только последнюю версию если нужно
      if (filters?.show_latest_only && versions.length > 0) {
        const maxVersion = Math.max(...versions.map((v: DocumentationVersion) => v.version_number))
        versions = versions.filter((v: DocumentationVersion) => v.version_number === maxVersion)
      }

      // Сортируем версии по номеру
      versions.sort((a: DocumentationVersion, b: DocumentationVersion) => a.version_number - b.version_number)

      // Получаем данные проекта и блока из маппинга
      const projectMapping = (doc as Documentation & { project_mappings?: Array<{ project?: Project; block?: Block }> }).project_mappings?.[0]
      const project = projectMapping?.project
      const block = projectMapping?.block

      // Так как все версии имеют одинаковый номер (1), нужно использовать ID версии
      let defaultSelectedVersionId: string | undefined
      let defaultSelectedVersionNumber: number | undefined
      
      if (versions.length > 0) {
        // Debug версии для первых записей
        if (index < 3) {
          console.log(`Doc ${doc.code} ALL versions details:`)
          versions.forEach((v: DocumentationVersion, idx: number) => {
            console.log(`  [${idx}] Version ${v.version_number} (id: ${v.id}): date="${v.issue_date}", url="${v.file_url}"`)
          })
        }
        
        // Находим версию с максимальным номером версии
        const maxVersion = versions.reduce((max: DocumentationVersion, current: DocumentationVersion) => {
          return current.version_number > max.version_number ? current : max
        }, versions[0])
        
        defaultSelectedVersionId = maxVersion.id
        defaultSelectedVersionNumber = maxVersion.version_number
        
        if (index < 3) {
          console.log(`Doc ${doc.code}: Selected max version ${maxVersion.version_number} (id: ${maxVersion.id})`)
        }
      }

      return {
        id: doc.id, // Используем UUID как есть
        documentation_id: doc.id,
        stage: doc.stage || 'П',
        tag_id: doc.tag_id, // Добавляем tag_id для фильтрации
        tag_name: doc.tag?.name || '',
        tag_number: doc.tag?.tag_number || 0,
        project_code: doc.code,
        project_name: project?.name || '',
        version_count: versions.length,
        versions,
        selected_version: defaultSelectedVersionNumber,
        selected_version_id: defaultSelectedVersionId, // Добавляем ID выбранной версии
        comments: '', // TODO: загрузить комментарии
        project_id: project?.id || null,
        block_id: block?.id || null,
        color: doc.color || '', // TODO: убедиться что колонка существует в БД
      }
    })

    return tableData
  },

  // Создание или обновление документации
  async upsertDocumentation(code: string, tagId?: number, projectId?: string, blockId?: string, _color?: string, stage?: 'П' | 'Р') {
    if (!supabase) throw new Error('Supabase client not initialized')

    // 1. Сохраняем документацию (только шифр проекта, тэг и стадию)
    const { data, error } = await supabase
      .from('documentations')
      .upsert(
        {
          code,
          tag_id: tagId || null,
          stage: stage || 'П', // По умолчанию П (проект)
          // color: color || null, // TODO: раскомментировать после добавления колонки в БД
          // Убираем project_id и block_id - они теперь в таблице маппинга
        },
        { onConflict: 'code' }
      )
      .select()
      .single()

    if (error) {
      console.error('Failed to upsert documentation code:', error)
      throw error
    }

    // 2. Сохраняем связь с проектом и корпусом в таблице маппинга
    if (projectId) {
      const { error: mappingError } = await supabase
        .from('documentations_projects_mapping')
        .upsert(
          {
            documentation_id: data.id,
            project_id: projectId,
            block_id: blockId || null,
          },
          { onConflict: 'documentation_id,project_id' }
        )

      if (mappingError) {
        console.error('Failed to create project mapping:', mappingError)
        throw mappingError
      }
    }

    return data as Documentation
  },

  // Создание версии документации
  async createVersion(
    documentationId: string,
    versionNumber: number,
    issueDate?: string,
    fileUrl?: string,
    filePath?: string,
    status: DocumentationVersion['status'] = 'not_filled'
  ) {
    if (!supabase) throw new Error('Supabase client not initialized')

    const insertData = {
      documentation_id: documentationId,
      version_number: versionNumber,
      issue_date: issueDate || null,
      file_url: fileUrl || null,
      file_path: filePath || null,
      status,
    }
    
    console.log('Creating version with data:', insertData)

    const { data, error } = await supabase
      .from('documentation_versions')
      .insert(insertData)
      .select()
      .single()

    if (error) {
      console.error('Failed to create documentation version:', error)
      console.error('Insert data that caused error:', insertData)
      throw error
    }

    console.log('Version created successfully:', data)
    return data as DocumentationVersion
  },

  // Создание или обновление версии документации
  async upsertVersion(
    documentationId: string,
    versionNumber: number,
    issueDate?: string,
    fileUrl?: string,
    filePath?: string,
    status: DocumentationVersion['status'] = 'not_filled'
  ) {
    if (!supabase) throw new Error('Supabase client not initialized')

    // Сначала проверяем, существует ли версия
    const { data: existingVersion } = await supabase
      .from('documentation_versions')
      .select('id')
      .eq('documentation_id', documentationId)
      .eq('version_number', versionNumber)
      .single()

    const versionData = {
      documentation_id: documentationId,
      version_number: versionNumber,
      issue_date: issueDate || null,
      file_url: fileUrl || null,
      file_path: filePath || null,
      status,
    }
    
    if (existingVersion) {
      // Обновляем существующую версию
      console.log('Updating existing version:', existingVersion.id)
      const { data, error } = await supabase
        .from('documentation_versions')
        .update({
          issue_date: issueDate || null,
          file_url: fileUrl || null,
          file_path: filePath || null,
          status,
        })
        .eq('id', existingVersion.id)
        .select()
        .single()

      if (error) {
        console.error('Failed to update documentation version:', error)
        throw error
      }

      console.log('Version updated successfully:', data)
      return data as DocumentationVersion
    } else {
      // Создаем новую версию
      console.log('Creating new version')
      const { data, error } = await supabase
        .from('documentation_versions')
        .insert(versionData)
        .select()
        .single()

      if (error) {
        console.error('Failed to create documentation version:', error)
        throw error
      }

      console.log('Version created successfully:', data)
      return data as DocumentationVersion
    }
  },

  // Обновление статуса версии
  async updateVersionStatus(versionId: string, status: DocumentationVersion['status']) {
    if (!supabase) throw new Error('Supabase client not initialized')

    const { data, error } = await supabase
      .from('documentation_versions')
      .update({ status })
      .eq('id', versionId)
      .select()
      .single()

    if (error) {
      console.error('Failed to update version status:', error)
      throw error
    }

    return data as DocumentationVersion
  },

  // Обновление локальных файлов версии
  async updateVersionLocalFiles(versionId: string, localFiles: LocalFile[]) {
    if (!supabase) throw new Error('Supabase client not initialized')

    const { data, error } = await supabase
      .from('documentation_versions')
      .update({
        local_files: localFiles,
<<<<<<< HEAD
=======
        file_path: localFiles[0]?.path || null,
>>>>>>> 3da578a4
      })
      .eq('id', versionId)
      .select()
      .single()

    if (!error) {
      await supabase.from('documentation_file_paths').delete().eq('version_id', versionId)
      const rows = localFiles.map(f => ({ version_id: versionId, file_path: f.path }))
      if (rows.length) {
        await supabase.from('documentation_file_paths').insert(rows)
      }
    }

    if (error) {
      console.error('Failed to update version local files:', error)
      throw error
    }

    return data as DocumentationVersion
  },

  // Проверка конфликтов перед импортом
  async checkForConflicts(rows: DocumentationImportRow[]): Promise<ImportConflict[]> {
    if (!supabase) throw new Error('Supabase client not initialized')

    const conflicts: ImportConflict[] = []
    const uniqueCodes = [...new Set(rows.map(r => r.code))]
    
    // Получаем project_id из первой строки (все строки импорта относятся к одному проекту)
    const projectId = rows[0]?.project_id
    
    if (!projectId) {
      console.warn('No project_id in import rows, checking conflicts globally')
    }

    // Получаем существующие записи с этими кодами
    const { data: existingDocs } = await supabase
      .from('documentations')
      .select(`
        *,
        tag:documentation_tags(*),
        versions:documentation_versions(*),
        project_mappings:documentations_projects_mapping!inner(
          project_id,
          block_id
        )
      `)
      .in('code', uniqueCodes)

    if (existingDocs && existingDocs.length > 0) {
      // Фильтруем документы по проекту, если указан
      const relevantDocs = projectId 
        ? existingDocs.filter(doc => 
            doc.project_mappings?.some((mapping: any) => mapping.project_id === projectId)
          )
        : existingDocs
      
      // Создаем карту существующих документов с учетом версий
      const existingMap = new Map<string, any>()
      
      relevantDocs.forEach(doc => {
        if (doc.versions && doc.versions.length > 0) {
          doc.versions.forEach((version: any) => {
            const key = `${doc.code}_${version.version_number}`
            existingMap.set(key, { ...doc, conflictVersion: version })
          })
        } else {
          // Если нет версий, все равно добавляем документ для проверки конфликта по коду
          existingMap.set(doc.code, doc)
        }
      })
      
      rows.forEach((row, index) => {
        // Проверяем конфликт по сочетанию код + версия
        const versionKey = `${row.code}_${row.version_number}`
        const existingWithVersion = existingMap.get(versionKey)
        
        if (existingWithVersion) {
          conflicts.push({
            row,
            existingData: existingWithVersion,
            index
          })
        } else {
          // Проверяем, существует ли документ с таким кодом (для новых версий)
          const existingDoc = existingMap.get(row.code)
          if (existingDoc && !existingDoc.conflictVersion) {
            // Документ существует, но это новая версия - не конфликт
            console.log(`Document ${row.code} exists, but version ${row.version_number} is new - no conflict`)
          }
        }
      })
    }

    return conflicts
  },

  // Импорт данных из Excel с учетом разрешения конфликтов
  async importFromExcelWithResolutions(
    rows: DocumentationImportRow[],
    resolutions?: Map<number, ConflictResolution>
  ) {
    if (!supabase) throw new Error('Supabase client not initialized')

    console.log('Starting import with rows:', rows.length)
    console.log('First 3 rows data:', rows.slice(0, 3))

    const results = []
    const errors = []
    const skipped = []

    for (let i = 0; i < rows.length; i++) {
      const row = rows[i]
      
      console.log(`Processing row ${i + 1}:`, {
        code: row.code,
        tag: row.tag,
        version: row.version_number,
        date: row.issue_date,
        url: row.file_url,
        project_id: row.project_id,
        stage: row.stage
      })
      
      // Проверяем, есть ли решение для этой строки
      const hasResolution = resolutions?.has(i)
      const resolution = resolutions?.get(i)
      
      if (hasResolution && resolution === 'skip') {
        console.log(`Row ${i + 1} skipped by user resolution`)
        skipped.push({ row, reason: 'Пропущено пользователем' })
        continue
      }

      try {
        // Находим или создаем тэг по имени
        let tagId: number | null = null
        if (row.tag) {
          console.log(`Looking for tag: "${row.tag}"`)
          const { data: tags, error: tagError } = await supabase
            .from('documentation_tags')
            .select('id')
            .eq('name', row.tag)
            .limit(1)

          if (tagError) {
            console.error(`Error finding tag "${row.tag}":`, tagError)
          } else if (tags && tags.length > 0) {
            tagId = tags[0].id
            console.log(`Found tag ID: ${tagId} for "${row.tag}"`)
          } else {
            console.log(`Tag "${row.tag}" not found in database`)
          }
        }

        // Если пользователь выбрал "Принять" при конфликте, устанавливаем флаг перезаписи
        const forceOverwrite = hasResolution && resolution === 'accept'
        
        // Используем комплексный метод сохранения для Excel импорта
        console.log(`Calling saveDocumentationComplete for row ${i + 1} with:`, {
          code: row.code,
          tagId: tagId ?? undefined,
          projectId: row.project_id,
          blockId: row.block_id,
          stage: row.stage || 'П',
          versionNumber: row.version_number,
          issueDate: row.issue_date,
          fileUrl: row.file_url,
          status: 'not_filled',
          forceOverwrite
        })
        
        const result = await this.saveDocumentationComplete({
          code: row.code,
          tagId: tagId ?? undefined,
          projectId: row.project_id,
          blockId: row.block_id,
          stage: row.stage || 'П',
          versionNumber: row.version_number,
          issueDate: row.issue_date,
          fileUrl: row.file_url,
          status: 'not_filled',
          forceOverwrite
        })

        console.log(`Row ${i + 1} imported successfully:`, result)
        results.push({ row, ...result })
      } catch (error) {
        console.error(`Error importing row ${i + 1}:`, row, error)
        errors.push({ row, error })
      }
    }

    console.log('Import complete:', {
      total: rows.length,
      success: results.length,
      errors: errors.length,
      skipped: skipped.length
    })

    return { results, errors, skipped }
  },

  // Старый метод для обратной совместимости (без проверки конфликтов)
  async importFromExcel(rows: DocumentationImportRow[]) {
    return this.importFromExcelWithResolutions(rows)
  },

  // Добавление комментария
  async addComment(text: string, entityType: string, entityId: string, authorId?: number) {
    if (!supabase) throw new Error('Supabase client not initialized')

    // Создаем комментарий
    const { data: comment, error: commentError } = await supabase
      .from('comments')
      .insert({
        comment_text: text,
        author_id: authorId || null,
      })
      .select()
      .single()

    if (commentError) {
      console.error('Failed to create comment:', commentError)
      throw commentError
    }

    // Связываем с сущностью
    const { error: linkError } = await supabase
      .from('entity_comments_mapping')
      .insert({
        entity_type: entityType,
        entity_id: entityId, // Теперь UUID
        comment_id: comment.id,
      })

    if (linkError) {
      console.error('Failed to link comment:', linkError)
      throw linkError
    }

    return comment as Comment
  },

  // Получение комментариев для сущности
  async getComments(entityType: string, entityId: string) {
    if (!supabase) throw new Error('Supabase client not initialized')

    const { data, error } = await supabase
      .from('entity_comments_mapping')
      .select('comment:comments(*)')
      .eq('entity_type', entityType)
      .eq('entity_id', entityId)

    if (error) {
      console.error('Failed to fetch comments:', error)
      throw error
    }

    return (data || []).map((item: { comment: Comment | Comment[] }) => {
      if (Array.isArray(item.comment)) {
        return item.comment[0]
      }
      return item.comment
    }).filter(Boolean) as Comment[]
  },

  // Комплексное сохранение документации с версиями и комментариями
  async saveDocumentationComplete(data: {
    code: string
    stage?: 'П' | 'Р'
    tagId?: number
    projectId?: string
    blockId?: string
    color?: string
    versionNumber?: number
    issueDate?: string
    fileUrl?: string
    filePath?: string
    status?: DocumentationVersion['status']
    comment?: string
    forceOverwrite?: boolean // Флаг для принудительной перезаписи при конфликте
  }) {
    if (!supabase) throw new Error('Supabase client not initialized')

    console.log('saveDocumentationComplete called with:', data)

    try {
      // 1. Сохраняем документацию (шифр проекта, тэг и стадию)
      console.log('Step 1: Upserting documentation...')
      const doc = await this.upsertDocumentation(
        data.code,
        data.tagId,
        data.projectId,
        data.blockId,
        data.color,
        data.stage
      )
      console.log('Documentation upserted:', doc)

      // 2. Создаем или обновляем версию документации
      let version: DocumentationVersion | null = null
      if (data.versionNumber) {
        console.log('Step 2: Upserting version with:', {
          documentationId: doc.id,
          versionNumber: data.versionNumber,
          issueDate: data.issueDate,
          fileUrl: data.fileUrl,
          filePath: data.filePath,
          status: data.status || 'not_filled',
          forceOverwrite: data.forceOverwrite
        })
        
        // Если флаг forceOverwrite установлен, используем upsertVersion для перезаписи
        if (data.forceOverwrite) {
          version = await this.upsertVersion(
            doc.id,
            data.versionNumber,
            data.issueDate,
            data.fileUrl,
            data.filePath,
            data.status || 'not_filled'
          )
          console.log('Version upserted (overwritten):', version)
        } else {
          // Иначе пытаемся создать новую версию
          version = await this.createVersion(
            doc.id,
            data.versionNumber,
            data.issueDate,
            data.fileUrl,
            data.filePath,
            data.status || 'not_filled'
          )
          console.log('Version created:', version)
        }
      } else {
        console.log('Step 2: Skipping version creation (no version number)')
      }

      // 3. Сохраняем комментарий, если есть
      let comment: Comment | null = null
      if (data.comment && data.comment.trim()) {
        console.log('Step 3: Creating comment...')
        comment = await this.addComment(data.comment, 'documentation', doc.id)
        console.log('Comment created:', comment)
      } else {
        console.log('Step 3: No comment to create')
      }

      const result = {
        documentation: doc,
        version,
        comment
      }
      console.log('saveDocumentationComplete completed successfully:', result)
      return result
    } catch (error) {
      console.error('Failed to save documentation complete:', error)
      throw error
    }
  },
}<|MERGE_RESOLUTION|>--- conflicted
+++ resolved
@@ -431,10 +431,7 @@
       .from('documentation_versions')
       .update({
         local_files: localFiles,
-<<<<<<< HEAD
-=======
-        file_path: localFiles[0]?.path || null,
->>>>>>> 3da578a4
+
       })
       .eq('id', versionId)
       .select()
