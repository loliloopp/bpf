--- conflicted
+++ resolved
@@ -1727,10 +1727,9 @@
               },
             }}
             sticky
-<<<<<<< HEAD
+
             style={{ height: '100%' }}
-=======
->>>>>>> eae04317
+
             scroll={{
               x: 'max-content',
               y: '100%'
