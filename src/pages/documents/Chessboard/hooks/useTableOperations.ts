--- conflicted
+++ resolved
@@ -1140,9 +1140,6 @@
       return row
     })
 
-<<<<<<< HEAD
-    return [...newRows, ...dataWithEdits]
-=======
     // Если нет новых строк, возвращаем данные с редактированием
     if (newRows.length === 0) {
       return dataWithEdits
@@ -1196,7 +1193,6 @@
 
 
     return result
->>>>>>> 3591499f
   }, [editedRows, newRows, editingRows])
 
   // Проверка наличия несохраненных изменений
