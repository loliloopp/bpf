import React, { useMemo, memo, useState, useCallback, useEffect } from 'react'
import { Table, Button, Space, Tooltip, Input, Select, AutoComplete, InputNumber } from 'antd'
import { EditOutlined, DeleteOutlined, CopyOutlined, PlusOutlined, BgColorsOutlined } from '@ant-design/icons'
import type { ColumnsType, ColumnType } from 'antd/es/table'
import { useQuery } from '@tanstack/react-query'
import { supabase } from '@/lib/supabase'
import { ratesApi } from '@/entities/rates/api/rates-api'
import { useScale } from '@/shared/contexts/ScaleContext'
import { RowColorPicker } from './RowColorPicker'
import { CommentsCell } from './CommentsCell'
import { FloorQuantitiesModal } from './FloorQuantitiesModal'
import type { RowData, TableMode, RowColor, FloorModalRow, FloorModalInfo } from '../types'
import { COLUMN_KEYS, TABLE_SCROLL_CONFIG, LARGE_TABLE_CONFIG, MATERIAL_TYPE_OPTIONS } from '../utils/constants'
import { parseFloorsFromString, hasMultipleFloors as checkMultipleFloors, distributeQuantitiesAcrossFloors } from '../utils/floors'
import { useNomenclatureSupplierCascade } from '../hooks/useNomenclatureSupplierCascade'
import { chessboardCascadeApi } from '@/entities/chessboard'
import { documentationApi } from '@/entities/documentation/api/documentation-api'

// ОПТИМИЗАЦИЯ: константы стилей для предотвращения создания новых объектов на каждом рендере
const STABLE_STYLES = {
  fullWidth: { width: '100%' } as const,
  fullWidthFlex: { width: '100%', flex: 1 } as const,
  floorButton: { flexShrink: 0 } as const,
  compactSpace: { width: '100%' } as const,
  dropdownStyle: {
    zIndex: 10000,
    maxHeight: '200px',
    overflowY: 'auto' as const
  } as const,
} as const

// Функция для динамического расчета ширины dropdown
const calculateDropdownWidth = (options: Array<{ label: string; value: any }>) => {
  if (!options || options.length === 0) return 200

  // Приблизительный расчет ширины на основе самого длинного текста
  const maxLength = Math.max(...options.map(option => String(option.label).length))

  // Формула: базовая ширина 120px + 8px на символ, но не более 500px
  const calculatedWidth = Math.min(120 + (maxLength * 8), 500)

  return Math.max(calculatedWidth, 150) // Минимальная ширина 150px
}

// Стиль для динамического dropdown
const getDynamicDropdownStyle = (options: Array<{ label: string; value: any }>) => ({
  ...STABLE_STYLES.dropdownStyle,
  minWidth: calculateDropdownWidth(options),
  width: calculateDropdownWidth(options),
  maxWidth: '500px',
  zIndex: 9999,
})

// Функция для расчета масштабированной ширины
// Базовые размеры рассчитаны для scale = 0.7
const BASE_SCALE = 0.7
const getScaledWidth = (widthAt0_7: number, currentScale: number): number => {
  const baseWidth = widthAt0_7 / BASE_SCALE
  return Math.round(baseWidth * currentScale)
}

// Функция для расчета масштабированного размера шрифта
// Базовый размер шрифта 14px для scale = 0.7
const BASE_FONT_SIZE = 14
const getScaledFontSize = (currentScale: number): number => {
  const baseFontSize = BASE_FONT_SIZE / BASE_SCALE
  return Math.round(baseFontSize * currentScale)
}

// КОНФИГУРАЦИЯ: Базовые настройки ширины столбцов для scale = 0.7
const COLUMN_WIDTH_CONFIG_BASE: Record<string, { width?: number; minWidth?: number; maxWidth?: number }> = {
  [COLUMN_KEYS.ACTIONS]: { width: 80 }, // Служебный столбец 80px
  [COLUMN_KEYS.DOCUMENTATION_SECTION]: { minWidth: 40, maxWidth: 80 }, // "Раздел" динамический 40-80px
  [COLUMN_KEYS.DOCUMENTATION_CODE]: { width: 100 }, // "Шифр проекта" 100px
  [COLUMN_KEYS.DOCUMENTATION_PROJECT_NAME]: { width: 150, minWidth: 150, maxWidth: 150 }, // Наименование проекта 150px
  [COLUMN_KEYS.DOCUMENTATION_VERSION]: { width: 40 }, // "Вер." фиксированная 40px
  [COLUMN_KEYS.BLOCK]: { minWidth: 60, maxWidth: 90 }, // "Корпус" + 10px = ~60px
  [COLUMN_KEYS.FLOORS]: { width: 50 }, // "Этажи" 50px
  [COLUMN_KEYS.COST_CATEGORY]: { width: 120 }, // "Категория затрат" 120px
  [COLUMN_KEYS.COST_TYPE]: { minWidth: 80, maxWidth: 120 }, // "Вид затрат"
  [COLUMN_KEYS.WORK_SET]: { minWidth: 120, maxWidth: 180 }, // "Рабочий набор" 120-180px
  [COLUMN_KEYS.WORK_NAME]: { minWidth: 140, maxWidth: 240 }, // "Наименование работ" +40px
  [COLUMN_KEYS.LOCATION]: { width: 80 }, // "Локализация" 80px
  [COLUMN_KEYS.MATERIAL]: { width: 200 }, // "Материал" 200px
  [COLUMN_KEYS.MATERIAL_TYPE]: { width: 60 }, // "Тип материала" 60px
  [COLUMN_KEYS.QUANTITY_PD]: { width: 60 }, // "Кол-во по ПД" 60px
  [COLUMN_KEYS.QUANTITY_SPEC]: { width: 90 }, // "Кол-во по спеке РД" 90px
  [COLUMN_KEYS.QUANTITY_RD]: { width: 80 }, // "Кол-во по пересчету РД" 80px
  [COLUMN_KEYS.NOMENCLATURE]: { width: 200 }, // "Номенклатура" 200px
  [COLUMN_KEYS.SUPPLIER]: { width: 200 }, // "Наименование номенклатуры поставщика" 200px
  [COLUMN_KEYS.UNIT]: { width: 40 }, // "Ед.изм." 40px
  [COLUMN_KEYS.COMMENTS]: { width: 80 }, // "Комментарии" 80px
}

const DEFAULT_COLUMN_WIDTH_BASE = { minWidth: 100, maxWidth: 150 } // Для остальных столбцов (для scale = 0.7)

// Функция для генерации конфигурации столбцов с учетом масштаба
const getColumnWidthConfig = (scale: number) => {
  const scaledConfig: Record<string, { width?: number; minWidth?: number; maxWidth?: number }> = {}

  // Пересчитываем все размеры из базовой конфигурации
  Object.entries(COLUMN_WIDTH_CONFIG_BASE).forEach(([key, config]) => {
    scaledConfig[key] = {
      width: config.width ? getScaledWidth(config.width, scale) : undefined,
      minWidth: config.minWidth ? getScaledWidth(config.minWidth, scale) : undefined,
      maxWidth: config.maxWidth ? getScaledWidth(config.maxWidth, scale) : undefined,
    }
  })

  return scaledConfig
}

// Функция для получения размеров по умолчанию с учетом масштаба
const getDefaultColumnWidth = (scale: number) => ({
  minWidth: getScaledWidth(DEFAULT_COLUMN_WIDTH_BASE.minWidth, scale),
  maxWidth: getScaledWidth(DEFAULT_COLUMN_WIDTH_BASE.maxWidth, scale),
})

// Функция для вычисления минимальной ширины таблицы с учетом масштаба
// Суммируем базовые ширины всех столбцов и масштабируем результат
const getTableMinWidth = (scale: number): number => {
  let totalWidth = 0

  // Суммируем ширины всех столбцов из базовой конфигурации
  Object.values(COLUMN_WIDTH_CONFIG_BASE).forEach(config => {
    const columnWidth = config.width || config.minWidth || DEFAULT_COLUMN_WIDTH_BASE.minWidth
    totalWidth += columnWidth
  })

  // Масштабируем общую ширину
  return getScaledWidth(totalWidth, scale)
}

// Функция для вычисления вертикального отступа
// Таблица должна касаться полосы над пагинацией (borderTop) на всех масштабах
const getTableVerticalOffset = (scale: number): number => {
  // Фиксированные элементы (не масштабируются):
  // - header: 96px (вне контейнера)
  // - пагинация с padding: 65px
  // - padding контейнера снизу: 24px
  const FIXED_OFFSET = 200 // Учитывает все фиксированные элементы + запас для скролла

  // Масштабируемые элементы (заголовок + фильтры):
  // При scale 1.0: ~40px (заголовок) + ~200px (фильтры) = 240px
  const SCALABLE_OFFSET = 240

  return Math.round(FIXED_OFFSET + SCALABLE_OFFSET * scale)
  // Scale 0.7: 200 + 240*0.7 = 368px
  // Scale 0.8: 200 + 240*0.8 = 392px
  // Scale 0.9: 200 + 240*0.9 = 416px
  // Scale 1.0: 200 + 240*1.0 = 440px (достаточно для видимости скролла)
}

// Столбцы, которые поддерживают перенос текста (многострочные) - ВСЕ СТОЛБЦЫ
const MULTILINE_COLUMNS = new Set([
  COLUMN_KEYS.ACTIONS,
  COLUMN_KEYS.DOCUMENTATION_SECTION,
  COLUMN_KEYS.DOCUMENTATION_CODE,
  COLUMN_KEYS.DOCUMENTATION_PROJECT_NAME,
  COLUMN_KEYS.DOCUMENTATION_VERSION,
  COLUMN_KEYS.BLOCK,
  COLUMN_KEYS.FLOORS,
  COLUMN_KEYS.COST_CATEGORY,
  COLUMN_KEYS.COST_TYPE,
  COLUMN_KEYS.WORK_SET,
  COLUMN_KEYS.WORK_NAME,
  COLUMN_KEYS.WORK_UNIT,
  COLUMN_KEYS.LOCATION,
  COLUMN_KEYS.MATERIAL,
  COLUMN_KEYS.MATERIAL_TYPE,
  COLUMN_KEYS.QUANTITY_PD,
  COLUMN_KEYS.QUANTITY_SPEC,
  COLUMN_KEYS.QUANTITY_RD,
  COLUMN_KEYS.NOMENCLATURE,
  COLUMN_KEYS.SUPPLIER,
  COLUMN_KEYS.UNIT,
  COLUMN_KEYS.COMMENTS
])

function normalizeColumns(cols: ColumnsType<RowData>, scale: number): ColumnsType<RowData> {
  // Получаем конфигурацию с учетом масштаба
  const COLUMN_WIDTH_CONFIG = getColumnWidthConfig(scale)
  const DEFAULT_COLUMN_WIDTH = getDefaultColumnWidth(scale)

  const walk = (arr: ColumnsType<RowData>): ColumnsType<RowData> =>
    arr.map((c) => {
      if ((c as ColumnType<RowData> & { children?: ColumnsType<RowData> }).children?.length) {
        return {
          ...c,
          children: walk((c as ColumnType<RowData> & { children: ColumnsType<RowData> }).children)
        }
      }

      // Получаем конфигурацию для конкретного столбца или используем по умолчанию
      const columnKey = (c as ColumnType<RowData>).key as string
      const config = COLUMN_WIDTH_CONFIG[columnKey] || DEFAULT_COLUMN_WIDTH
      const isMultiline = MULTILINE_COLUMNS.has(columnKey)

      // Определяем настройки ширины
      const width = config.width
      const minWidth = config.minWidth || width || DEFAULT_COLUMN_WIDTH.minWidth
      const maxWidth = config.maxWidth || width || DEFAULT_COLUMN_WIDTH.maxWidth
      const fontSize = getScaledFontSize(scale)

      return {
        ...c,
        width: width || minWidth, // Принудительно устанавливаем ширину
        minWidth,
        maxWidth,
        ellipsis: !isMultiline, // Отключаем ellipsis для многострочных столбцов
        onHeaderCell: (col?: unknown) => ({
          ...(c.onHeaderCell?.(col) || {}),
          style: {
            ...(c.onHeaderCell?.(col)?.style || {}),
            width: `${width || minWidth}px !important`,
            minWidth: `${minWidth}px !important`,
            maxWidth: `${maxWidth}px !important`,
            fontSize: `${fontSize}px`,
            whiteSpace: 'normal' as const,
            overflow: 'hidden' as const,
            textOverflow: 'clip' as const,
            flex: 'none' as const, // Отключаем flex для фиксированной ширины
            boxSizing: 'border-box' as const
          }
        }),
        onCell: (record?: RowData, index?: number) => ({
          ...(c.onCell?.(record, index) || {}),
          style: {
            ...(c.onCell?.(record, index)?.style || {}),
            width: `${width || minWidth}px !important`,
            minWidth: `${minWidth}px !important`,
            maxWidth: `${maxWidth}px !important`,
            whiteSpace: 'normal' as const,
            overflow: 'hidden' as const,
            textOverflow: 'clip' as const,
            wordBreak: 'break-word' as const,
            padding: isMultiline ? '8px 12px' : undefined,
            flex: 'none' as const, // Отключаем flex для фиксированной ширины
            boxSizing: 'border-box' as const
          }
        })
      }
    })
  return walk(cols)
}

// Компонент для каскадного выбора работ - ИСПРАВЛЕНИЕ Rules of Hooks
interface WorkSetSelectProps {
  value: string
  costTypeId: string | undefined
  onChange: (value: string) => void
}

const WorkSetSelect: React.FC<WorkSetSelectProps> = ({ value, costTypeId, onChange }) => {
  // Стабилизируем queryKey для предотвращения infinite render
  const stableQueryKey = useMemo(() => {
    const key = ['work-sets-by-category']
    if (costTypeId) key.push(costTypeId)
    return key
  }, [costTypeId])

  // Хук всегда вызывается на верхнем уровне компонента
  const { data: workSetOptions = [] } = useQuery({
    queryKey: stableQueryKey,
    queryFn: () => ratesApi.getWorkSetsByCategory(costTypeId),
    enabled: !!costTypeId, // Запрос только если есть вид затрат
  })

  return (
    <Select
      value={value || undefined}
      placeholder="Выберите рабочий набор"
      onChange={onChange}
      allowClear={true}
      showSearch={true}
      size="small"
      style={STABLE_STYLES.fullWidth}
      dropdownStyle={getDynamicDropdownStyle(workSetOptions)}
      filterOption={(input, option) => {
        const text = option?.label?.toString() || ""
        return text.toLowerCase().includes(input.toLowerCase())
      }}
      options={workSetOptions}
      disabled={!costTypeId} // Отключаем если не выбран вид затрат
      notFoundContent={costTypeId ? 'Рабочие наборы не найдены' : 'Выберите вид затрат'}
    />
  )
}

interface WorkNameSelectProps {
  value: string
  workSetId: string | undefined
  onChange: (value: string) => void
}

const WorkNameSelect: React.FC<WorkNameSelectProps> = ({ value, workSetId, onChange }) => {
  // ИСПРАВЛЕНИЕ: Стабилизируем queryKey для предотвращения infinite render
  const stableQueryKey = useMemo(() => {
    const key = ['works-by-work-set']
    if (workSetId) key.push(workSetId)
    return key
  }, [workSetId])

  // Хук всегда вызывается на верхнем уровне компонента
  const { data: workOptions = [] } = useQuery({
    queryKey: stableQueryKey,
    queryFn: () => ratesApi.getWorksByWorkSet(workSetId),
    enabled: !!workSetId, // Запрос только если есть выбранный рабочий набор
  })

  return (
    <Select
      value={value || undefined}
      placeholder=""
      onChange={onChange}
      allowClear
      showSearch
      size="small"
      style={STABLE_STYLES.fullWidth}
      dropdownStyle={getDynamicDropdownStyle(workOptions)}
      filterOption={(input, option) => {
        const text = option?.label?.toString() || ""
        return text.toLowerCase().includes(input.toLowerCase())
      }}
      options={workOptions}
      disabled={!workSetId} // Отключаем если не выбран рабочий набор
      notFoundContent={workSetId ? 'Работы не найдены' : 'Выберите рабочий набор'}
    />
  )
}

// Компонент для каскадного выбора версий документа
interface VersionSelectProps {
  value: string
  documentId: string | undefined
  isEditing?: boolean
  onChange: (versionId: string, versionNumber: string, documentationCodeId?: string) => void
}

const VersionSelect: React.FC<VersionSelectProps> = ({ value, documentId, isEditing = false, onChange }) => {

  // ИСПРАВЛЕНИЕ: кэшируем отображаемое значение для предотвращения мерцания UUID
  const [displayValue, setDisplayValue] = useState<string | undefined>(undefined)
  const [isInitialized, setIsInitialized] = useState<boolean>(false)

  // Стабилизируем queryKey
  const stableQueryKey = useMemo(() => {
    const key = ['document-versions']
    if (documentId) {
      key.push('by-document', documentId)
    } else if (value) {
      key.push('by-version', value)
    }
    return key
  }, [documentId, value])

  // Загружаем версии для выбранного документа или по ID версии
  const { data: versionOptions = [] } = useQuery({
    queryKey: stableQueryKey,
    queryFn: () => {
      if (documentId) {
        return documentationApi.getVersionsByDocumentId(documentId)
      } else if (value) {
        return documentationApi.getVersionsByVersionId(value)
      }
      return []
    },
    enabled: !!(documentId || value), // Запрос если есть документ или версия
  })

  // ИСПРАВЛЕНИЕ: устанавливаем displayValue ТОЛЬКО когда у нас есть соответствующая опция с label
  useEffect(() => {
    if (value && versionOptions.length > 0) {
      const currentVersion = versionOptions.find(v => v.value === value)
      if (currentVersion && (!isInitialized || displayValue !== value)) {
        // Устанавливаем displayValue только когда у нас есть правильная опция с label
        setDisplayValue(value)
        setIsInitialized(true)
      }
    } else if (!value) {
      // Если value пустое, сбрасываем displayValue
      setDisplayValue(undefined)
      setIsInitialized(false)
    }
  }, [value, versionOptions, isInitialized, displayValue])


  // Проверяем, есть ли активная версия (value - это UUID версии)
  const hasActiveVersion = value && versionOptions.length > 0
  const isDisabled = !isEditing && !documentId && !hasActiveVersion


  return (
    <Select
      value={displayValue}
      // ИСПРАВЛЕНИЕ: явно указываем что отображать в поле
      optionLabelProp="label"
      placeholder=""
      onChange={async (versionId) => {

        // Немедленно обновляем displayValue чтобы избежать мерцания
        setDisplayValue(versionId)

        const selectedVersion = versionOptions.find(v => v.value === versionId)
        if (selectedVersion) {

          // Получаем documentationCodeId если нет documentId
          let documentationCodeId = documentId
          if (!documentId && versionId) {
            try {
              const { data: versionData, error } = await supabase
                .from('documentation_versions')
                .select('documentation_id')
                .eq('id', versionId)
                .single()

              if (error) {
              } else {
                documentationCodeId = versionData.documentation_id
              }
            } catch (error) {
            }
          }

          onChange(versionId, selectedVersion.label, documentationCodeId)
        }
      }}
      onClear={() => {
        setDisplayValue(undefined)
        onChange('', '', documentId)
      }}
      allowClear
      showSearch
      size="small"
      style={STABLE_STYLES.fullWidth}
      filterOption={(input, option) => {
        const text = option?.label?.toString() || ""
        return text.toLowerCase().includes(input.toLowerCase())
      }}
      options={versionOptions}
      disabled={isDisabled} // Отключаем только если нет ни документа, ни активной версии
      notFoundContent={documentId ? 'Версии не найдены' : 'Выберите документ'}
    />
  )
}

// CSS стили для заголовков таблицы - ИСПРАВЛЕННОЕ РЕШЕНИЕ для правильных переносов
const headerStyles = `
/* КРИТИЧЕСКОЕ РЕШЕНИЕ: ограничиваем весь thead через контейнер */
#root .chessboard-table .ant-table-thead,
.chessboard-table .ant-table-thead,
table.ant-table thead {
  height: 60px !important;
  max-height: 60px !important;
  min-height: 60px !important;
  overflow: hidden !important;
}

#root .chessboard-table .ant-table-thead > tr,
.chessboard-table .ant-table-thead > tr,
table.ant-table thead tr {
  display: table-row !important;
  height: 60px !important;
  max-height: 60px !important;
  min-height: 60px !important;
}

/* БАЗОВЫЕ стили заголовков - ИСПРАВЛЕНЫ для правильных переносов */
#root .chessboard-table .ant-table-thead > tr > th,
.chessboard-table .ant-table-thead > tr > th,
table.ant-table thead tr th {
  display: table-cell !important;
  vertical-align: middle !important;
  height: 60px !important;
  max-height: 60px !important;
  min-height: 60px !important;
  line-height: 12px !important;
  padding: 2px 4px !important;
  overflow: hidden !important;
  box-sizing: border-box !important;
  white-space: pre-line !important;
  text-align: center !important;
  font-size: 10px !important;
  font-weight: 500 !important;
  /* КРИТИЧЕСКОЕ ИСПРАВЛЕНИЕ: переносы ТОЛЬКО по пробелам */
  word-break: keep-all !important;
  overflow-wrap: break-word !important;
  /* Предотвращаем разбивание по буквам - только по пробелам */
  word-spacing: normal !important;
  hyphens: none !important;
  /* Контролируем высоту строк в пределах 3 строк */
  display: table-cell !important;
  hyphens: none !important;
}

/* АДАПТИВНЫЕ правила для разных масштабов UI */
@media screen and (min-width: 1px) {
  /* Масштаб 1.0 - стандартный */
  body[style*="scale(1)"] .chessboard-table .ant-table-thead > tr > th,
  body:not([style*="scale"]) .chessboard-table .ant-table-thead > tr > th {
    font-size: 10px !important;
    line-height: 12px !important;
    padding: 1px 2px !important;
  }

  /* Масштаб 0.9 - небольшое уменьшение */
  body[style*="scale(0.9)"] .chessboard-table .ant-table-thead > tr > th {
    font-size: 9px !important;
    line-height: 11px !important;
    padding: 1px 1px !important;
  }

  /* Масштаб 0.8 - среднее уменьшение */
  body[style*="scale(0.8)"] .chessboard-table .ant-table-thead > tr > th {
    font-size: 8px !important;
    line-height: 10px !important;
    padding: 0px 1px !important;
  }

  /* Масштаб 0.7 - сильное уменьшение - КРИТИЧЕСКАЯ ОПТИМИЗАЦИЯ */
  body[style*="scale(0.7)"] .chessboard-table .ant-table-thead > tr > th {
    font-size: 7px !important;
    line-height: 9px !important;
    padding: 0px 0px !important;
    font-weight: 600 !important;
    letter-spacing: -0.2px !important;
  }
}

/* СПЕЦИАЛЬНЫЕ правила для конкретных столбцов с проблемными переносами - ИСПРАВЛЕНЫ */
/* Столбец "Этажи" - НЕ переносить вообще */
#root .chessboard-table .ant-table-thead > tr > th.floors-header,
.chessboard-table .ant-table-thead > tr > th.floors-header {
  font-size: 10px !important;
  line-height: 14px !important;
  padding: 4px 8px !important;
  min-width: 80px !important;
  max-width: 80px !important;
  width: 80px !important;
  white-space: normal !important;
  word-break: break-word !important;
  overflow-wrap: break-word !important;
  overflow: hidden !important;
}

/* Столбцы количества - переносы ТОЛЬКО по \n, НЕ в середине слов */
#root .chessboard-table .ant-table-thead > tr > th.quantity-spec-header,
.chessboard-table .ant-table-thead > tr > th.quantity-spec-header,
#root .chessboard-table .ant-table-thead > tr > th.quantity-rd-header,
.chessboard-table .ant-table-thead > tr > th.quantity-rd-header {
  font-size: 9px !important;
  line-height: 11px !important;
  padding: 2px 4px !important;
  min-width: 80px !important;
  max-width: 80px !important;
  width: 80px !important;
  /* КРИТИЧЕСКОЕ ИСПРАВЛЕНИЕ: правильные переносы - ТОЛЬКО по \n, НЕ в середине слов */
  white-space: pre-line !important;
  word-break: keep-all !important;
  overflow-wrap: break-word !important;
  hyphens: none !important;
  word-spacing: normal !important;
  overflow: hidden !important;
  max-height: 52px !important;
}

/* Столбец "Ед.изм." - НЕ переносить вообще */
#root .chessboard-table .ant-table-thead > tr > th.unit-header,
.chessboard-table .ant-table-thead > tr > th.unit-header {
  font-size: 10px !important;
  line-height: 14px !important;
  padding: 4px 8px !important;
  min-width: 70px !important;
  max-width: 70px !important;
  width: 70px !important;
  white-space: normal !important;
  word-break: break-word !important;
  overflow-wrap: break-word !important;
  overflow: hidden !important;
}

/* ЦВЕТОВАЯ СХЕМА СТРОК - Раскраска всей строки при выборе цвета */
.chessboard-table .ant-table-tbody > tr.row-color-green > td {
  background-color: #d9f7be !important;
}

.chessboard-table .ant-table-tbody > tr.row-color-yellow > td {
  background-color: #fff1b8 !important;
}

.chessboard-table .ant-table-tbody > tr.row-color-blue > td {
  background-color: #e6f7ff !important;
}

.chessboard-table .ant-table-tbody > tr.row-color-red > td {
  background-color: #ffa39e !important;
}

/* Hover эффект для цветных строк */
.chessboard-table .ant-table-tbody > tr.row-color-green:hover > td {
  background-color: #b7eb8f !important;
}

.chessboard-table .ant-table-tbody > tr.row-color-yellow:hover > td {
  background-color: #ffe58f !important;
}

.chessboard-table .ant-table-tbody > tr.row-color-blue:hover > td {
  background-color: #bae7ff !important;
}

.chessboard-table .ant-table-tbody > tr.row-color-red:hover > td {
  background-color: #ff7875 !important;
}

/* ГЛОБАЛЬНЫЕ правила переносов для ВСЕХ ячеек таблицы - только по пробелам */
.chessboard-table .ant-table-tbody > tr > td {
  word-break: keep-all !important;
  overflow-wrap: break-word !important;
  hyphens: none !important;
  white-space: normal !important;
}

/* Дополнительные правила для всего содержимого ячеек */
.chessboard-table .ant-table-tbody > tr > td * {
  word-break: keep-all !important;
  overflow-wrap: break-word !important;
  hyphens: none !important;
  white-space: normal !important;
}

/* Супер-высокоспецифичные правила для проблемных ячеек */
#root .chessboard-table .ant-table-tbody > tr > td,
table.ant-table tbody tr td {
  word-break: keep-all !important;
  overflow-wrap: break-word !important;
  word-wrap: break-word !important;
  hyphens: none !important;
  -webkit-hyphens: none !important;
  -moz-hyphens: none !important;
  -ms-hyphens: none !important;
}

/* Специальное правило для столбца Корпус - компактный и динамический */
.chessboard-table .ant-table-thead > tr > th.block-header {
  white-space: normal !important;
  word-break: break-word !important;
  overflow-wrap: break-word !important;
  min-width: 60px !important;
  max-width: 120px !important;
  width: auto !important;
  padding: 2px 4px !important;
  font-size: 10px !important;
  display: table-cell !important;
  visibility: visible !important;
  opacity: 1 !important;
}

/* Принудительные правила для отображения столбца Корпус по содержимому ячеек */
.chessboard-table .ant-table-thead > tr > th[data-block-column],
.chessboard-table .ant-table-tbody > tr > td[data-block-column] {
  display: table-cell !important;
  visibility: visible !important;
  opacity: 1 !important;
  min-width: 60px !important;
  max-width: 120px !important;
  width: auto !important;
  padding: 2px 4px !important;
  font-size: 11px !important;
  white-space: normal !important;
  word-break: break-word !important;
  overflow-wrap: break-word !important;
  overflow: hidden !important;
}

/* СУПЕР-ПРИНУДИТЕЛЬНОЕ правило для столбца Корпус по позиции (6-й столбец) */
.chessboard-table .ant-table-thead > tr > th:nth-child(6),
.chessboard-table .ant-table-tbody > tr > td:nth-child(6) {
  display: table-cell !important;
  visibility: visible !important;
  opacity: 1 !important;
  min-width: 60px !important;
  max-width: 120px !important;
  width: auto !important;
  padding: 2px 4px !important;
  font-size: 11px !important;
  white-space: normal !important;
  word-break: break-word !important;
  overflow-wrap: break-word !important;
  overflow: hidden !important;
}

/* Устаревшие правила для nth-child (оставлены для совместимости) */
#root .chessboard-table .ant-table-thead > tr > th[style*="40px"],
.chessboard-table .ant-table-thead > tr > th:nth-child(13),
.chessboard-table .ant-table-thead > tr > th:nth-child(14),
.chessboard-table .ant-table-thead > tr > th:nth-child(15) {
  font-size: 9px !important;
  line-height: 11px !important;
  padding: 1px 2px !important;
  min-width: 80px !important;
  width: auto !important;
  /* Правильные переносы только по словам - ТОЛЬКО ПО ПРОБЕЛАМ */
  word-break: keep-all !important;
  overflow-wrap: break-word !important;
  white-space: pre-line !important;
  word-spacing: normal !important;
  hyphens: none !important;
}

/* ИСПРАВЛЕННАЯ оптимизация для масштаба 0.7 и узких столбцов */
body[style*="scale(0.7)"] .chessboard-table .ant-table-thead > tr > th:nth-child(13),
body[style*="scale(0.7)"] .chessboard-table .ant-table-thead > tr > th:nth-child(14),
body[style*="scale(0.7)"] .chessboard-table .ant-table-thead > tr > th:nth-child(15) {
  font-size: 7px !important;
  line-height: 9px !important;
  padding: 1px !important;
  font-weight: 600 !important;
  /* КРИТИЧЕСКОЕ: увеличиваем минимальную ширину для масштаба 0.7 */
  min-width: 65px !important;
  width: auto !important;
  /* Сохраняем правильные переносы - ТОЛЬКО ПО ПРОБЕЛАМ */
  word-break: keep-all !important;
  overflow-wrap: break-word !important;
  white-space: pre-line !important;
  letter-spacing: normal !important;
  word-spacing: normal !important;
}

/* Все содержимое заголовков - строгое ограничение */
#root .chessboard-table .ant-table-thead > tr > th *,
.chessboard-table .ant-table-thead > tr > th *,
table.ant-table thead tr th * {
  height: auto !important;
  max-height: 58px !important;
  overflow: hidden !important;
  line-height: 12px !important;
  font-size: 10px !important;
  box-sizing: border-box !important;
}

/* Контейнер содержимого заголовка - ИСПРАВЛЕННОЕ решение */
#root .chessboard-table .ant-table-thead > tr > th > .ant-table-column-title,
.chessboard-table .ant-table-thead > tr > th > .ant-table-column-title,
table.ant-table thead tr th .ant-table-column-title {
  height: auto !important;
  max-height: 52px !important;
  overflow: hidden !important;
  display: flex !important;
  align-items: center !important;
  justify-content: center !important;
  /* ИСПРАВЛЕНИЕ: правильные настройки переносов ТОЛЬКО ПО ПРОБЕЛАМ */
  word-break: keep-all !important;
  overflow-wrap: break-word !important;
  hyphens: none !important;
  white-space: pre-line !important;
  text-align: center !important;
  line-height: 12px !important;
  padding: 0 !important;
  margin: 0 !important;
  flex-grow: 1 !important;
  /* Ограничиваем количество строк максимум 3 */
  -webkit-line-clamp: 3 !important;
  -webkit-box-orient: vertical !important;
  /* Но отключаем для white-space: pre-line */
  display: flex !important;
}

/* Сортировка и фильтры - тоже flex для правильного размещения */
#root .chessboard-table .ant-table-thead > tr > th .ant-table-column-sorters,
.chessboard-table .ant-table-thead > tr > th .ant-table-column-sorters,
table.ant-table thead tr th .ant-table-column-sorters {
  height: auto !important;
  max-height: 52px !important;
  overflow: hidden !important;
  display: flex !important;
  flex-direction: row !important;
  align-items: center !important;
  justify-content: center !important;
  padding: 0 !important;
  margin: 0 !important;
  flex-grow: 1 !important;
}

/* Убираем лишние отступы у иконок сортировки */
#root .chessboard-table .ant-table-thead > tr > th .ant-table-column-sorter,
.chessboard-table .ant-table-thead > tr > th .ant-table-column-sorter,
table.ant-table thead tr th .ant-table-column-sorter {
  margin-left: 4px !important;
  height: auto !important;
  max-height: 20px !important;
  flex-shrink: 0 !important;
}

/* Специальное правило для наших кастомных заголовков */
#root .chessboard-table .ant-table-thead > tr > th.chessboard-header-cell,
.chessboard-table .ant-table-thead > tr > th.chessboard-header-cell {
  display: table-cell !important;
  vertical-align: middle !important;
  height: 60px !important;
  max-height: 60px !important;
  min-height: 60px !important;
  white-space: pre-line !important;
  text-align: center !important;
}

/* АТОМАРНАЯ защита - перехватываем любые inline стили */
#root .chessboard-table .ant-table-thead > tr > th[style],
.chessboard-table .ant-table-thead > tr > th[style] {
  display: table-cell !important;
  vertical-align: middle !important;
  height: 60px !important;
  max-height: 60px !important;
  min-height: 60px !important;
  text-align: center !important;
}
`

// Добавляем стили в head
if (typeof document !== 'undefined') {
  const styleElement = document.getElementById('chessboard-header-styles')
  if (!styleElement) {
    const style = document.createElement('style')
    style.id = 'chessboard-header-styles'
    style.textContent = headerStyles
    document.head.appendChild(style)
  } else {
    // Обновляем стили если они изменились
    styleElement.textContent = headerStyles
  }
}

// Функция принудительной фиксации высоты заголовков с адаптивностью
const forceHeaderHeight = () => {
  if (typeof document === 'undefined') return

  // Определяем текущий масштаб
  const bodyStyle = document.body.style.transform
  const scaleMatch = bodyStyle.match(/scale\(([\d.]+)\)/)
  const currentScale = scaleMatch ? parseFloat(scaleMatch[1]) : 1.0

  // Адаптивные настройки в зависимости от масштаба
  const getScaleSettings = (scale: number) => {
    if (scale <= 0.7) {
      return {
        fontSize: '7px',
        lineHeight: '9px',
        padding: '0px',
        fontWeight: '600',
        letterSpacing: '-0.2px'
      }
    } else if (scale <= 0.8) {
      return {
        fontSize: '8px',
        lineHeight: '10px',
        padding: '0px 1px',
        fontWeight: '500',
        letterSpacing: 'normal'
      }
    } else if (scale <= 0.9) {
      return {
        fontSize: '9px',
        lineHeight: '11px',
        padding: '1px 1px',
        fontWeight: '500',
        letterSpacing: 'normal'
      }
    } else {
      return {
        fontSize: '10px',
        lineHeight: '12px',
        padding: '1px 2px',
        fontWeight: '500',
        letterSpacing: 'normal'
      }
    }
  }

  const settings = getScaleSettings(currentScale)

  const headers = document.querySelectorAll('.chessboard-table .ant-table-thead th')
  headers.forEach((header: Element, index: number) => {
    const th = header as HTMLElement

    // Определяем типы проблемных столбцов по классам
    const isFloorsColumn = th.classList.contains('floors-header')
    const isQuantitySpecColumn = th.classList.contains('quantity-spec-header')
    const isQuantityRdColumn = th.classList.contains('quantity-rd-header')
    const isUnitColumn = th.classList.contains('unit-header')
    const isBlockColumn = th.classList.contains('block-header')
    const isQuantityColumn = isQuantitySpecColumn || isQuantityRdColumn

    // Базовые стили для всех заголовков
    th.style.setProperty('display', 'table-cell', 'important')
    th.style.setProperty('vertical-align', 'middle', 'important')
    th.style.setProperty('height', '60px', 'important')
    th.style.setProperty('max-height', '60px', 'important')
    th.style.setProperty('min-height', '60px', 'important')
    th.style.setProperty('overflow', 'hidden', 'important')
    th.style.setProperty('box-sizing', 'border-box', 'important')
    th.style.setProperty('text-align', 'center', 'important')

    // КРИТИЧЕСКОЕ ИСПРАВЛЕНИЕ: специальная обработка проблемных столбцов
    if (isFloorsColumn) {
      // Столбец "Этажи" - с переносом текста
      th.style.setProperty('white-space', 'normal', 'important')
      th.style.setProperty('word-break', 'break-word', 'important')
      th.style.setProperty('overflow-wrap', 'break-word', 'important')
      th.style.setProperty('min-width', '120px', 'important')
      th.style.setProperty('max-width', '120px', 'important')
      th.style.setProperty('width', '120px', 'important')
    } else if (isUnitColumn) {
      // Столбец "Ед.изм." - с переносом текста
      th.style.setProperty('white-space', 'normal', 'important')
      th.style.setProperty('word-break', 'break-word', 'important')
      th.style.setProperty('overflow-wrap', 'break-word', 'important')
      th.style.setProperty('min-width', '100px', 'important')
      th.style.setProperty('max-width', '100px', 'important')
      th.style.setProperty('width', '100px', 'important')
    } else if (isBlockColumn) {
      // Столбец "Корпус" - компактный и динамический с переносом
      th.style.setProperty('white-space', 'normal', 'important')
      th.style.setProperty('word-break', 'break-word', 'important')
      th.style.setProperty('overflow-wrap', 'break-word', 'important')
      th.style.setProperty('overflow', 'hidden', 'important')
      th.style.setProperty('min-width', '60px', 'important')
      th.style.setProperty('max-width', '120px', 'important')
      th.style.setProperty('width', 'auto', 'important')
      th.style.setProperty('padding', '2px 4px', 'important')
    } else if (isQuantityColumn) {
      // Столбцы количества - переносы ТОЛЬКО по \n
      th.style.setProperty('white-space', 'pre-line', 'important')
      th.style.setProperty('word-break', 'keep-all', 'important')
      th.style.setProperty('overflow-wrap', 'break-word', 'important')
      th.style.setProperty('hyphens', 'none', 'important')
      th.style.setProperty('min-width', '80px', 'important')
      th.style.setProperty('max-width', '80px', 'important')
      th.style.setProperty('width', '80px', 'important')
    } else {
      // Обычные столбцы
      th.style.setProperty('white-space', 'pre-line', 'important')
      th.style.setProperty('word-break', 'keep-all', 'important')
      th.style.setProperty('overflow-wrap', 'break-word', 'important')
      th.style.setProperty('hyphens', 'none', 'important')
    }

    // Адаптивные стили в зависимости от масштаба
    th.style.setProperty('font-size', settings.fontSize, 'important')
    th.style.setProperty('line-height', settings.lineHeight, 'important')
    th.style.setProperty('padding', settings.padding, 'important')
    th.style.setProperty('font-weight', settings.fontWeight, 'important')
    th.style.setProperty('letter-spacing', settings.letterSpacing, 'important')

    // Специальные настройки шрифта для проблемных столбцов
    if (isFloorsColumn) {
      th.style.setProperty('font-size', '10px', 'important')
      th.style.setProperty('line-height', '14px', 'important')
      th.style.setProperty('padding', '4px 8px', 'important')
    } else if (isUnitColumn) {
      th.style.setProperty('font-size', '10px', 'important')
      th.style.setProperty('line-height', '14px', 'important')
      th.style.setProperty('padding', '4px 8px', 'important')
    } else if (isBlockColumn) {
      th.style.setProperty('font-size', '10px', 'important')
      th.style.setProperty('line-height', '12px', 'important')
      th.style.setProperty('padding', '2px 4px', 'important')
      th.style.setProperty('font-weight', '500', 'important')
    } else if (isQuantityColumn) {
      if (currentScale <= 0.7) {
        th.style.setProperty('font-size', '7px', 'important')
        th.style.setProperty('line-height', '9px', 'important')
        th.style.setProperty('padding', '1px', 'important')
        th.style.setProperty('font-weight', '600', 'important')
      } else {
        th.style.setProperty('font-size', '9px', 'important')
        th.style.setProperty('line-height', '11px', 'important')
        th.style.setProperty('padding', '2px 4px', 'important')
      }
    }

    // Ограничиваем дочерние элементы
    const children = th.querySelectorAll('*')
    children.forEach((child: Element) => {
      const childEl = child as HTMLElement
      childEl.style.setProperty('max-height', '58px', 'important')
      childEl.style.setProperty('overflow', 'hidden', 'important')
      childEl.style.setProperty('font-size', settings.fontSize, 'important')
      childEl.style.setProperty('line-height', settings.lineHeight, 'important')
    })
  })
}

interface ChessboardTableProps {
  data: RowData[]
  originalData: RowData[] // Оригинальные данные из БД без новых строк
  loading: boolean
  tableMode: TableMode
  visibleColumns: string[]
  currentProjectId?: string
  onSelectionChange: (selectedRowKeys: React.Key[]) => void
  onRowUpdate: (rowId: string, updates: Partial<RowData>) => void
  onRowCopy: (rowId: string) => void
  onRowDelete: (rowId: string) => void
  onRowColorChange: (rowId: string, color: RowColor) => void
  onStartEditing: (rowId: string) => void
<<<<<<< HEAD
  onAddRow: () => void
=======
  onAddRowAfter?: (rowIndex: number) => void
  onCopyRowAfter?: (rowData: RowData, rowIndex: number) => void
  onRemoveNewRow?: (rowId: string) => void
>>>>>>> 3591499f
}

export const ChessboardTable = memo(({
  data,
  originalData,
  loading,
  tableMode,
  visibleColumns,
  currentProjectId,
  onSelectionChange,
  onRowUpdate,
  onRowCopy,
  onRowDelete,
  onRowColorChange,
  onStartEditing,
<<<<<<< HEAD
  onAddRow,
=======
  onAddRowAfter,
  onCopyRowAfter,
  onRemoveNewRow,
>>>>>>> 3591499f
}: ChessboardTableProps) => {
  // Получаем текущий масштаб приложения
  const { scale } = useScale()

  // Динамическая высота таблицы с учетом масштаба
  // Чем больше масштаб, тем больше отступ (элементы интерфейса крупнее)
  const tableScrollHeight = useMemo(() => {
    const verticalOffset = getTableVerticalOffset(scale)
    return `calc(100vh - ${verticalOffset}px)`
  }, [scale])

  // Каскадная зависимость номенклатуры и поставщиков
  const cascadeHook = useNomenclatureSupplierCascade({
    enableCascade: true
  })


  // Загрузка данных справочников для селектов
  const { data: materialsData = [] } = useQuery({
    queryKey: ['materials-autocomplete'],
    queryFn: async () => {
      const { data, error } = await supabase
        .from('materials')
        .select('uuid, name')
        .order('name')
      if (error) throw error
      return data.map(item => ({ value: item.uuid, label: item.name })).filter(Boolean)
    },
  })

  const { data: costCategoriesData = [] } = useQuery({
    queryKey: ['cost-categories-select'],
    queryFn: async () => {
      const { data, error } = await supabase
        .from('cost_categories')
        .select('id, name')
        .order('name')
      if (error) throw error
      return data.map(item => ({ value: item.id, label: item.name }))
    },
  })

  // Оставляем для обратной совместимости
  const { data: costTypesData = [] } = useQuery({
    queryKey: ['detail-cost-categories-select'],
    queryFn: async () => {
      const { data, error } = await supabase
        .from('detail_cost_categories')
        .select('id, name')
        .order('name')
      if (error) throw error
      return data.map(item => ({ value: item.id, label: item.name }))
    },
  })

  const { data: unitsData = [] } = useQuery({
    queryKey: ['units-select'],
    queryFn: async () => {
      const { data, error } = await supabase
        .from('units')
        .select('id, name')
        .order('name')
      if (error) throw error
      return data.map(item => ({ value: item.id, label: item.name }))
    },
  })

  // Корпуса для выбранного проекта через projects_blocks
  const { data: blocksData = [] } = useQuery({
    queryKey: ['blocks-select', currentProjectId],
    queryFn: async () => {
      if (!currentProjectId) {
        return []
      }

      const { data, error } = await supabase
        .from('blocks')
        .select(`
          id,
          name,
          projects_blocks!inner(
            project_id
          )
        `)
        .eq('projects_blocks.project_id', currentProjectId)
        .not('name', 'is', null)
        .neq('name', '')
        .order('name')

      if (error) throw error
      return data.map(item => ({ value: item.id, label: item.name })).filter(item => item.label && item.label.trim())
    },
    enabled: !!currentProjectId,
  })

  // Данные из каскадного хука (заменяют старые запросы номенклатуры и поставщиков)
  const nomenclatureData = cascadeHook.nomenclatureOptions.map(item => ({
    value: item.id,
    label: item.name
  }))

  const suppliersData = cascadeHook.allSupplierOptions.map(item => ({
    value: item.name, // Используем name как value для обратной совместимости
    label: item.name
  }))

  const { data: locationsData = [] } = useQuery({
    queryKey: ['locations-select'],
    queryFn: async () => {
      const { data, error } = await supabase
        .from('location')
        .select('id, name')
        .order('name')
      if (error) throw error
      return data.map(item => ({ value: item.id, label: item.name }))
    },
  })

  // Данные для документации - Раздел (Тэги проекта)
  const { data: documentationTagsData = [] } = useQuery({
    queryKey: ['documentation-tags-select'],
    queryFn: async () => {
      const { data, error } = await supabase
        .from('documentation_tags')
        .select('id, name')
        .order('name')
      if (error) throw error
      return data.map(item => ({ value: item.id, label: item.name }))
    },
  })

  // Данные для документации - Шифр проекта (Документация) с каскадной фильтрацией по проекту
  const { data: documentationData = [] } = useQuery({
    queryKey: ['documentations-select', currentProjectId],
    queryFn: async () => {
      if (!currentProjectId) {
        return []
      }

      const { data, error } = await supabase
        .from('documentations')
        .select(`
          id,
          code,
          project_name,
          tag_id,
          documentations_projects_mapping!inner(
            project_id
          )
        `)
        .eq('documentations_projects_mapping.project_id', currentProjectId)
        .order('code')

      if (error) throw error
      return data.map(item => ({
        value: item.id,
        label: `${item.code} - ${item.project_name || ''}`.trim(),
        code: item.code,
        projectName: item.project_name,
        tagId: item.tag_id
      }))
    },
    enabled: !!currentProjectId,
  })

  // Данные для видов затрат с каскадной фильтрацией
  const { data: allCostTypesData = [] } = useQuery({
    queryKey: ['detail-cost-categories-with-category'],
    queryFn: async () => {
      const { data, error } = await supabase
        .from('detail_cost_categories')
        .select('id, name, cost_category_id')
        .order('name')
      if (error) throw error
      return data.map(item => ({
        value: item.id,
        label: item.name,
        categoryId: item.cost_category_id
      }))
    },
  })

  // ИСПРАВЛЕННАЯ принудительная фиксация высоты заголовков после рендера
  useEffect(() => {
    // Однократный вызов при изменении данных для применения исправлений переносов
    const timer = setTimeout(() => {
      forceHeaderHeight() // ВКЛЮЧЕНО с исправлениями переносов
    }, 100)

    return () => {
      clearTimeout(timer)
    }
  }, [data, loading, visibleColumns, tableMode])

  // Состояние для модального окна этажей
  const [floorModalOpen, setFloorModalOpen] = useState(false)
  const [floorModalData, setFloorModalData] = useState<FloorModalRow[]>([])
  const [floorModalInfo, setFloorModalInfo] = useState<FloorModalInfo>({
    projectCode: '',
    projectName: '',
    workName: '',
    material: '',
    unit: '',
  })
  const [floorModalIsEdit, setFloorModalIsEdit] = useState(false)
  const [floorModalCurrentRowId, setFloorModalCurrentRowId] = useState<string>('')


  // Функция для открытия модального окна этажей по ID записи (с принудительной очисткой)
  const openFloorModalById = async (recordId: string, isEdit: boolean = false) => {
    // Ищем актуальную запись в data
    const record = data.find(item => item.id === recordId)
    if (!record) {
      return
    }

    // Сначала закрываем модальное окно и очищаем данные
    setFloorModalOpen(false)
    setFloorModalData([])
    setFloorModalInfo({
      projectCode: '',
      projectName: '',
      workName: '',
      material: '',
      unit: '',
    })

    // Даем время на применение состояния
    await new Promise(resolve => setTimeout(resolve, 50))

    // Формируем данные для модального окна из floorQuantities
    const floorData: FloorModalRow[] = []
    if (record.floorQuantities) {
      Object.entries(record.floorQuantities).forEach(([floor, quantities]) => {
        const floorItem = {
          floor: Number(floor),
          quantityPd: quantities.quantityPd,
          quantitySpec: quantities.quantitySpec,
          quantityRd: quantities.quantityRd,
        }
        floorData.push(floorItem)
      })
    }

    // Если нет данных этажей, но есть общие количества, создаем одну запись
    if (floorData.length === 0) {
      const fallbackData = {
        floor: 1,
        quantityPd: record.quantityPd,
        quantitySpec: record.quantitySpec,
        quantityRd: record.quantityRd,
      }
      floorData.push(fallbackData)
    }

    const newModalInfo = {
      projectCode: record.documentationCode,
      projectName: record.documentationProjectName,
      workName: record.workName,
      material: record.material,
      unit: record.unit,
    }

    // Устанавливаем новые данные и открываем модальное окно
    setFloorModalData(floorData)
    setFloorModalInfo(newModalInfo)
    setFloorModalIsEdit(isEdit)
    setFloorModalCurrentRowId(recordId)
    setFloorModalOpen(true)
  }

  const closeFloorModal = useCallback(() => {
    setFloorModalOpen(false)
    setFloorModalData([])
    setFloorModalIsEdit(false)
    setFloorModalCurrentRowId('')
  }, [])

  const saveFloorModal = useCallback((floors: FloorModalRow[]) => {
    if (!floorModalCurrentRowId) {
      closeFloorModal()
      return
    }

    // Конвертируем данные этажей в формат floorQuantities
    const floorQuantities: Record<number, any> = {}

    // Рассчитываем суммы для всех типов количества
    let totalQuantityPd = 0
    let totalQuantitySpec = 0
    let totalQuantityRd = 0

    floors.forEach(floorData => {
      if (floorData.floor && floorData.floor > 0) {
        floorQuantities[floorData.floor] = {
          quantityPd: floorData.quantityPd || '0',
          quantitySpec: floorData.quantitySpec || '0',
          quantityRd: floorData.quantityRd || '0'
        }

        // Суммируем для обновления основных полей
        totalQuantityPd += parseFloat(floorData.quantityPd || '0')
        totalQuantitySpec += parseFloat(floorData.quantitySpec || '0')
        totalQuantityRd += parseFloat(floorData.quantityRd || '0')
      }
    })

    // Обновляем запись с новыми данными
    onRowUpdate(floorModalCurrentRowId, {
      floorQuantities,
      quantityPd: totalQuantityPd,
      quantitySpec: totalQuantitySpec,
      quantityRd: totalQuantityRd
    })

    closeFloorModal()
  }, [floorModalCurrentRowId, onRowUpdate, closeFloorModal])


  // Функция для проверки, есть ли у записи множественные этажи
  const hasMultipleFloors = useCallback((record: RowData) => {
    if (!record.floors) return false
    return checkMultipleFloors(record.floors.toString())
  }, [])

  // Обработчик изменения поля этажей с автоматическим распределением количеств
  const handleFloorsChange = useCallback((recordId: string, newFloorsValue: string) => {
    // Находим запись, чтобы получить текущие количества
    const record = data.find(r => r.id === recordId)
    if (!record) {
      console.error('ERROR: Record not found for floors change:', recordId)
      return
    }


    // Получаем текущие значения из DOM элементов (для режима добавления/редактирования)
    const getInputValue = (className: string): number => {
      // Ищем input внутри строки с recordId
      const rowElement = document.querySelector(`[data-row-key="${recordId}"]`)
      if (!rowElement) {
        return 0
      }

      // InputNumber создает сложную структуру, ищем настоящий input внутри
      const antInputElement = rowElement.querySelector(`.${className}`)
      const inputElement = antInputElement?.querySelector('input') as HTMLInputElement
      const value = inputElement?.value || '0'
      return parseFloat(value) || 0
    }

    // Пробуем получить значения из DOM input'ов (приоритет для режима редактирования)
    let currentQuantityPd = getInputValue('quantity-pd')
    let currentQuantitySpec = getInputValue('quantity-spec')
    let currentQuantityRd = getInputValue('quantity-rd')

    // Fallback к значениям из record, если DOM значения не найдены или равны 0
    if (currentQuantityPd === 0 && record.quantityPd) {
      currentQuantityPd = parseFloat(record.quantityPd || '0')
    }
    if (currentQuantitySpec === 0 && record.quantitySpec) {
      currentQuantitySpec = parseFloat(record.quantitySpec || '0')
    }
    if (currentQuantityRd === 0 && record.quantityRd) {
      currentQuantityRd = parseFloat(record.quantityRd || '0')
    }


    // Если количества есть, распределяем их по новым этажам
    const newFloorQuantities = distributeQuantitiesAcrossFloors(
      newFloorsValue,
      record.floorQuantities || {},
      currentQuantityPd,
      currentQuantitySpec,
      currentQuantityRd
    )


    const updateData = {
      floors: newFloorsValue,
      floorQuantities: newFloorQuantities
    }


    // Обновляем запись с новыми этажами и распределенными количествами
    onRowUpdate(recordId, updateData)

  }, [data, onRowUpdate])

  // Обработчик изменения количеств с автоматическим перераспределением по этажам
  const handleQuantityChange = useCallback((recordId: string, field: 'quantityPd' | 'quantitySpec' | 'quantityRd', newValue: number) => {

    // Сначала обновляем значение в записи
    onRowUpdate(recordId, { [field]: newValue })

    // Находим запись, чтобы получить этажи
    const record = data.find(r => r.id === recordId)
    if (!record) {
      return
    }

    // Если есть этажи, запускаем перераспределение
    if (record.floors && record.floors.trim()) {

      // Небольшая задержка, чтобы DOM успел обновиться
      setTimeout(() => {
        handleFloorsChange(recordId, record.floors)
      }, 100)
    }
  }, [data, onRowUpdate, handleFloorsChange])

  // ОПТИМИЗАЦИЯ: стабильные обработчики событий (ИСПРАВЛЕНО: убираем циклические зависимости)
  const handleStartEditing = useCallback((recordId: string) => () => onStartEditing(recordId), [onStartEditing])
  const handleRowDelete = useCallback((recordId: string) => () => onRowDelete(recordId), [onRowDelete])
  const handleRowCopy = useCallback((recordId: string) => () => onRowCopy(recordId), [onRowCopy])
  const handleOpenFloorModal = useCallback((recordId: string) => () => openFloorModalById(recordId, true), [openFloorModalById])

  // ОПТИМИЗАЦИЯ DOM: динамическая конфигурация для больших таблиц
  const isLargeDataset = useMemo(() => data.length > LARGE_TABLE_CONFIG.virtualThreshold, [data.length])

  const tableScrollConfig = useMemo(() => {
    // ИСПРАВЛЕНИЕ: упрощаем конфигурацию скролла для работы с flex-контейнером
    return {
      x: 'max-content' as const,
      // Убираем y-скролл, так как теперь за него отвечает внешний контейнер
    }
  }, [isLargeDataset])

  // Логирование для мониторинга производительности больших таблиц
  React.useEffect(() => {
    if (process.env.NODE_ENV === 'development' && isLargeDataset) {
    }
  }, [isLargeDataset, data.length])

  // Базовые столбцы таблицы
  const allColumns: ColumnsType<RowData> = useMemo(() => [
    // Служебный столбец с действиями
    {
      title: '',
      key: COLUMN_KEYS.ACTIONS,
      width: 85, // Ширина для color picker + редактировать + удалить
      fixed: 'left' as const,
      onHeaderCell: () => ({
        className: 'chessboard-header-cell',
        style: {
          whiteSpace: 'pre-line',
          textAlign: 'center',
          verticalAlign: 'middle',
          lineHeight: '20px',
          padding: '4px 8px',
        },
      }),
      render: (_, record) => (
        <Space size="small">
          {(tableMode.mode === 'view' || tableMode.mode === 'edit') && (
            <>
              <Tooltip title="Цвет строки">
                <RowColorPicker
                  value={record.color}
                  onChange={(color) => onRowColorChange(record.id, color)}
                />
              </Tooltip>
              <Tooltip title="Редактировать">
                <div>
                  <Button
                    type="text"
                    size="small"
                    icon={<EditOutlined />}
                    onClick={handleStartEditing(record.id)}
                  />
                </div>
              </Tooltip>
              <Tooltip title="Удалить">
                <div>
                  <Button
                    type="text"
                    size="small"
                    icon={<DeleteOutlined />}
                    danger
                    onClick={handleRowDelete(record.id)}
                  />
                </div>
              </Tooltip>
            </>
          )}
          {tableMode.mode === 'add' && (
            <>
              <Tooltip title="Цвет строки">
                <RowColorPicker
                  value={record.color}
                  onChange={(color) => onRowColorChange(record.id, color)}
                />
              </Tooltip>
              <Tooltip title="Добавить строку">
                <div>
                  <Button
                    type="text"
                    size="small"
                    icon={<PlusOutlined />}
<<<<<<< HEAD
                    onClick={onAddRow}
=======
                    onClick={() => {

                      // Если это новая строка, ищем её позицию в отображаемых данных и преобразуем в оригинальный индекс
                      if (record.id.startsWith('new-') || record.id.startsWith('copy-')) {
                        const displayIndex = data.findIndex(row => row.id === record.id)

                        // Для новых строк находим предыдущую оригинальную строку
                        let originalIndex = -1
                        for (let i = displayIndex - 1; i >= 0; i--) {
                          const prevRow = data[i]
                          if (!prevRow.id.startsWith('new-') && !prevRow.id.startsWith('copy-')) {
                            originalIndex = originalData.findIndex(row => row.id === prevRow.id)
                            break
                          }
                        }

                        if (originalIndex !== -1) {
                          onAddRowAfter?.(originalIndex)
                        } else {
                          // Если предыдущей оригинальной строки нет, вставляем в начало (после первой строки или как первая)
                          onAddRowAfter?.(-1) // Специальное значение для вставки в начало
                        }
                      } else {
                        // Для оригинальных строк ищем в originalData
                        const rowIndex = originalData.findIndex(row => row.id === record.id)
                        if (rowIndex !== -1) {
                          onAddRowAfter?.(rowIndex)
                        } else {
                        }
                      }
                    }}
>>>>>>> 3591499f
                  />
                </div>
              </Tooltip>
              <Tooltip title="Скопировать">
                <div>
                  <Button
                    type="text"
                    size="small"
                    icon={<CopyOutlined />}
                    onClick={() => {

                      // Если это новая строка, ищем её позицию в отображаемых данных и преобразуем в оригинальный индекс
                      if (record.id.startsWith('new-') || record.id.startsWith('copy-')) {
                        const displayIndex = data.findIndex(row => row.id === record.id)

                        // Для новых строк находим предыдущую оригинальную строку
                        let originalIndex = -1
                        for (let i = displayIndex - 1; i >= 0; i--) {
                          const prevRow = data[i]
                          if (!prevRow.id.startsWith('new-') && !prevRow.id.startsWith('copy-')) {
                            originalIndex = originalData.findIndex(row => row.id === prevRow.id)
                            break
                          }
                        }

                        if (originalIndex !== -1) {
                          onCopyRowAfter?.(record, originalIndex)
                        } else {
                          // Если предыдущей оригинальной строки нет, вставляем в начало
                          onCopyRowAfter?.(record, -1) // Специальное значение для вставки в начало
                        }
                      } else {
                        // Для оригинальных строк ищем в originalData
                        const rowIndex = originalData.findIndex(row => row.id === record.id)
                        if (rowIndex !== -1) {
                          onCopyRowAfter?.(record, rowIndex)
                        } else {
                        }
                      }
                    }}
                  />
                </div>
              </Tooltip>
              <Tooltip title="Удалить">
                <div>
                  <Button
                    type="text"
                    size="small"
                    icon={<DeleteOutlined />}
                    danger
                    onClick={() => {
                      if (record.isNew) {
                        onRemoveNewRow?.(record.id)
                      } else {
                        handleRowDelete(record.id)()
                      }
                    }}
                  />
                </div>
              </Tooltip>
            </>
          )}
        </Space>
      ),
    },

    // Раздел (из справочника Тэги проекта)
    {
      title: 'Раздел',
      key: COLUMN_KEYS.DOCUMENTATION_SECTION,
      dataIndex: 'documentationSection',
      width: 'auto',
      minWidth: 30,
      maxWidth: 60,
      filterMode: 'tree' as const,
      filterSearch: true,
      onFilter: (value, record) => record.documentationSection.includes(value as string),
      onHeaderCell: () => ({
        className: 'chessboard-header-cell',
        style: {
          whiteSpace: 'pre-line',
          textAlign: 'center',
          verticalAlign: 'middle',
          lineHeight: '20px',
          padding: '4px 8px',
        },
      }),
      render: (value, record) => {
        const isEditing = (record as any).isEditing
        if (isEditing) {
          return (
            <Select
              value={value || undefined}
              onChange={(newValue) => {
                const selectedTag = documentationTagsData.find(tag => tag.value === newValue)
                onRowUpdate(record.id, {
                  documentationSection: selectedTag ? selectedTag.label : '',
                  documentationSectionId: newValue,
                  // Сброс зависимых полей при изменении раздела
                  documentationCode: '',
                  documentationCodeId: '',
                  documentationProjectName: ''
                })
              }}
              options={documentationTagsData}
              allowClear
              showSearch
              filterOption={(input, option) =>
                (option?.label?.toString() || '').toLowerCase().includes(input.toLowerCase())
              }
              placeholder=""
              size="small"
              style={{ width: '100%' }}
              dropdownStyle={getDynamicDropdownStyle(documentationTagsData)}
            />
          )
        }
        return value
      },
    },

    // Шифр проекта (из справочника Документация)
    {
      title: 'Шифр проекта',
      key: COLUMN_KEYS.DOCUMENTATION_CODE,
      dataIndex: 'documentationCode',
      width: 'auto',
      minWidth: 60,
      maxWidth: 120,
      filterMode: 'tree' as const,
      filterSearch: true,
      onFilter: (value, record) => record.documentationCode.includes(value as string),
      onHeaderCell: () => ({
        className: 'chessboard-header-cell',
        style: {
          whiteSpace: 'pre-line',
          textAlign: 'center',
          verticalAlign: 'middle',
          lineHeight: '20px',
          padding: '4px 8px',
        },
      }),
      render: (value, record) => {
        const isEditing = (record as any).isEditing
        if (isEditing) {
          return (
            <Select
              value={value || undefined}
              onChange={async (newValue) => {
                const selectedDoc = documentationData.find(doc => doc.value === newValue)

                // Базовое обновление полей документа
                const updateData = {
                  documentationCode: selectedDoc ? selectedDoc.label : '',
                  documentationCodeId: newValue,
                  documentationProjectName: selectedDoc ? selectedDoc.projectName : '',
                  // Сбрасываем версию при смене документа
                  documentationVersionId: '',
                  documentationVersion: ''
                }

                // Если выбран документ, автоматически загружаем и выбираем последнюю версию
                if (newValue) {
                  try {
                    const versions = await documentationApi.getVersionsByDocumentId(newValue)
                    if (versions.length > 0) {
                      // Находим версию с максимальным номером
                      const latestVersion = versions.reduce((max, current) =>
                        current.versionNumber > max.versionNumber ? current : max
                      )
                      updateData.documentationVersionId = latestVersion.value
                      updateData.documentationVersion = latestVersion.label
                    }
                  } catch (error) {
                    console.error('Ошибка загрузки версий документа:', error)
                  }
                }

                onRowUpdate(record.id, updateData)
              }}
              // Фильтрация по выбранному разделу
              options={documentationData.filter(doc => {
                const currentSection = (record as any).documentationSectionId
                return !currentSection || doc.tagId === currentSection
              })}
              allowClear
              showSearch
              filterOption={(input, option) =>
                (option?.label?.toString() || '').toLowerCase().includes(input.toLowerCase())
              }
              placeholder=""
              size="small"
              style={{ width: '100%' }}
              dropdownStyle={getDynamicDropdownStyle(documentationData)}
            />
          )
        }
        return value
      },
    },

    // Наименование проекта (подтягивается зависимое от Шифра проекта)
    {
      title: 'Наименование\nпроекта',
      key: COLUMN_KEYS.DOCUMENTATION_PROJECT_NAME,
      dataIndex: 'documentationProjectName',
      width: 300,
      filterMode: 'tree' as const,
      filterSearch: true,
      onFilter: (value, record) => record.documentationProjectName.includes(value as string),
      onHeaderCell: () => ({
        className: 'chessboard-header-cell',
        style: {
          whiteSpace: 'pre-line',
          textAlign: 'center',
          verticalAlign: 'middle',
          lineHeight: '20px',
          padding: '4px 8px',
        },
      }),
    },

    // Версия проекта
    {
      title: 'Вер.',
      key: COLUMN_KEYS.DOCUMENTATION_VERSION,
      dataIndex: 'documentationVersion',
      width: 70,
      onHeaderCell: () => ({
        className: 'chessboard-header-cell',
        style: {
          whiteSpace: 'pre-line',
          textAlign: 'center',
          verticalAlign: 'middle',
          lineHeight: '20px',
          padding: '4px 8px',
        },
      }),
      render: (value, record) => {
        const isEditing = (record as any).isEditing
        if (isEditing) {
          const currentDocumentId = (record as any).documentationCodeId
          const currentVersionId = (record as any).documentationVersionId


          return (
            <VersionSelect
              value={currentVersionId || ''}
              documentId={currentDocumentId}
              isEditing={true}
              onChange={(versionId, versionNumber, documentCodeId) => {

                onRowUpdate(record.id, {
                  documentationVersionId: versionId,
                  documentationVersion: versionNumber,
                  documentationCodeId: documentCodeId || '' // Используем переданный documentCodeId из VersionSelect
                })
              }}
            />
          )
        }
        return <span>{value || ''}</span>
      },
    },

    // Корпус (из таблицы blocks)
    {
      title: 'Корпус',
      key: COLUMN_KEYS.BLOCK,
      dataIndex: 'block',
      filterMode: 'tree' as const,
      filterSearch: true,
      onFilter: (value, record) => record.block.includes(value as string),
      onHeaderCell: () => ({
        className: 'chessboard-header-cell block-header',
        'data-block-column': 'true',
        style: {
          whiteSpace: 'nowrap',
          textAlign: 'center',
          verticalAlign: 'middle',
          lineHeight: '20px',
          padding: '4px 8px',
        },
      }),
      onCell: () => ({
        'data-block-column': 'true',
      }),
      render: (value, record) => {
        const isEditing = (record as any).isEditing
        if (isEditing) {
          return (
            <Select
              value={(() => {
                // Если есть blockId, используем его
                if (record.blockId) {
                  // Проверяем, что blockId существует в blocksData
                  const blockExists = blocksData.find(block => block.value === record.blockId)
                  return blockExists ? record.blockId : undefined
                }
                // Иначе ищем по названию блока
                return blocksData.find(block => block.label === value)?.value || undefined
              })()}
              onChange={(newValue) => {
                // newValue содержит ID блока, нужно найти название
                const selectedBlock = blocksData.find(block => block.value === newValue)
                onRowUpdate(record.id, {
                  block: selectedBlock?.label || '',
                  blockId: newValue || ''
                })
              }}
              options={blocksData}
              allowClear
              showSearch
              filterOption={(input, option) =>
                (option?.label?.toString() || '').toLowerCase().includes(input.toLowerCase())
              }
              placeholder=""
              size="small"
              style={{ width: '100%' }}
              dropdownStyle={getDynamicDropdownStyle(blocksData)}
              placement="bottomLeft"
            />
          )
        }
        return value
      },
    },

    // Этажи
    {
      title: 'Этажи',
      key: COLUMN_KEYS.FLOORS,
      dataIndex: 'floors',
      width: 100, // Уменьшена ширина, кнопка + перенесена
      onHeaderCell: () => ({
        className: 'chessboard-header-cell floors-header',
        style: {
          whiteSpace: 'nowrap', // НЕ переносить заголовок "Этажи"
          textAlign: 'center',
          verticalAlign: 'middle',
          lineHeight: '20px',
          padding: '4px 8px',
          minWidth: '100px', // Уменьшенная минимальная ширина
          maxWidth: '100px', // Максимальная ширина
          width: '100px', // Фиксированная ширина
          overflow: 'hidden',
          wordBreak: 'break-word', // Разрывать слова для переноса
          overflowWrap: 'break-word', // Перенос длинных слов
        },
      }),
      onCell: () => ({
        style: {
          whiteSpace: 'normal', // Переносить содержимое ячеек "Этажи"
          wordBreak: 'break-word', // Разрывать длинные строки
          textAlign: 'center',
          minWidth: '100px',
          maxWidth: '100px',
        },
      }),
      render: (value, record) => {
        const isEditing = (record as any).isEditing
        if (isEditing) {
          return (
            <Input
              value={value || ''}
              onChange={(e) => handleFloorsChange(record.id, e.target.value)}
              size="small"
              placeholder="1,2,3 или 1-5"
              style={{ width: '100%' }}
            />
          )
        }
        return value
      },
    },

    // Категория затрат
    {
      title: 'Категория\nзатрат',
      key: COLUMN_KEYS.COST_CATEGORY,
      dataIndex: 'costCategory',
      width: 200,
      filterMode: 'tree' as const,
      filterSearch: true,
      onFilter: (value, record) => record.costCategory.includes(value as string),
      onHeaderCell: () => ({
        className: 'chessboard-header-cell',
        style: {
          whiteSpace: 'pre-line',
          textAlign: 'center',
          verticalAlign: 'middle',
          lineHeight: '20px',
          padding: '4px 8px',
        },
      }),
      render: (value, record) => {
        const isEditing = (record as any).isEditing
        if (isEditing) {
          return (
            <Select
              value={value || undefined}
              onChange={(newValue) => {
                const selectedCategory = costCategoriesData.find(cat => cat.value === newValue)
                onRowUpdate(record.id, {
                  costCategory: selectedCategory ? selectedCategory.label : '',
                  costCategoryId: newValue,
                  // Сброс зависимых полей при смене категории затрат
                  costType: '',
                  costTypeId: ''
                })
              }}
              options={costCategoriesData}
              allowClear
              showSearch
              filterOption={(input, option) =>
                (option?.label?.toString() || '').toLowerCase().includes(input.toLowerCase())
              }
              placeholder=""
              size="small"
              style={{ width: '100%' }}
              dropdownStyle={getDynamicDropdownStyle(costCategoriesData)}
            />
          )
        }
        return value
      },
    },

    // Вид затрат
    {
      title: 'Вид затрат',
      key: COLUMN_KEYS.COST_TYPE,
      dataIndex: 'costType',
      width: 200,
      filterMode: 'tree' as const,
      filterSearch: true,
      onFilter: (value, record) => record.costType.includes(value as string),
      onHeaderCell: () => ({
        className: 'chessboard-header-cell',
        style: {
          whiteSpace: 'pre-line',
          textAlign: 'center',
          verticalAlign: 'middle',
          lineHeight: '20px',
          padding: '4px 8px',
        },
      }),
      render: (value, record) => {
        const isEditing = (record as any).isEditing
        if (isEditing) {
          return (
            <Select
              value={value || undefined}
              onChange={(newValue) => {
                const selectedCostType = allCostTypesData.find(type => type.value === newValue)
                onRowUpdate(record.id, {
                  costType: selectedCostType ? selectedCostType.label : '',
                  costTypeId: newValue,
                  workSet: '' // Очищаем рабочий набор при изменении вида затрат
                })
              }}
              // Фильтрация по выбранной категории затрат
              options={(() => {
                const currentCategory = (record as any).costCategoryId

                if (!currentCategory) {
                  // Если категория не выбрана, показываем все виды затрат
                  return allCostTypesData
                }

                return allCostTypesData.filter(type => {
                  const categoryId = currentCategory.toString()
                  const typeCategoryId = type.categoryId ? type.categoryId.toString() : null
                  return typeCategoryId === categoryId
                })
              })()}
              allowClear
              showSearch
              filterOption={(input, option) =>
                (option?.label?.toString() || '').toLowerCase().includes(input.toLowerCase())
              }
              placeholder=""
              size="small"
              disabled={!record.costCategoryId} // Отключаем если не выбрана категория затрат
              style={{
                width: '100%',
                minHeight: 'auto',
                height: 'auto'
              }}
              dropdownStyle={getDynamicDropdownStyle((() => {
                const categoryId = record.costCategoryId ? record.costCategoryId.toString() : null
                return allCostTypesData.filter(type => {
                  const typeCategoryId = type.categoryId ? type.categoryId.toString() : null
                  return typeCategoryId === categoryId
                })
              })())}
            />
          )
        }
        return value
      },
    },

    // Рабочий набор
    {
      title: 'Рабочий\nнабор',
      key: COLUMN_KEYS.WORK_SET,
      dataIndex: 'workSet',
      width: 'auto',
      minWidth: 120,
      maxWidth: 180,
      filterMode: 'tree' as const,
      filterSearch: true,
      onFilter: (value, record) => record.workSet?.includes(value as string),
      onHeaderCell: () => ({
        className: 'chessboard-header-cell',
        style: {
          whiteSpace: 'pre-line',
          textAlign: 'center',
          verticalAlign: 'middle',
          lineHeight: '20px',
          padding: '4px 8px',
        },
      }),
      render: (value, record) => {
        const isEditing = (record as any).isEditing
        if (isEditing) {
          const costTypeId = (record as RowData).costTypeId
          const workSetId = (record as RowData).workSetId // Получаем workSetId для передачи в WorkSetSelect

          return (
            <WorkSetSelect
              value={workSetId || ''} // Используем workSetId вместо workSet
              costTypeId={costTypeId}
              onChange={(newWorkSetId) => {
                // При изменении рабочего набора очищаем наименование работ и rateId
                onRowUpdate(record.id, {
                  workSetId: newWorkSetId, // Сохраняем workSetId
                  workName: '', // Очищаем наименование работ
                  rateId: '' // Очищаем rateId
                })
              }}
            />
          )
        }
        return <span>{value || ''}</span>
      },
    },

    // Наименование работ
    {
      title: 'Наименование\nработ',
      key: COLUMN_KEYS.WORK_NAME,
      dataIndex: 'workName',
      width: 'auto',
      minWidth: 60,
      maxWidth: 200,
      filterMode: 'tree' as const,
      filterSearch: true,
      onFilter: (value, record) => record.workName.includes(value as string),
      onHeaderCell: () => ({
        className: 'chessboard-header-cell',
        style: {
          whiteSpace: 'pre-line',
          textAlign: 'center',
          verticalAlign: 'middle',
          lineHeight: '20px',
          padding: '4px 8px',
        },
      }),
      render: (value, record) => {
        const isEditing = (record as any).isEditing
        if (isEditing) {
          const workSetId = (record as RowData).workSetId
          const currentRateId = (record as RowData).rateId

          return (
            <WorkNameSelect
              value={currentRateId || ''} // Используем rateId как value
              workSetId={workSetId}
              onChange={(selectedRateId) => {
                // selectedRateId - это ID расценки, получаем название работы из API
                // Поскольку в новой логике работа всегда одна для выбранного рабочего набора,
                // просто используем selectedRateId
                onRowUpdate(record.id, {
                  rateId: selectedRateId
                })
              }}
            />
          )
        }
        return <span>{value || ''}</span>
      },
    },

    // Ед.Изм. Работ
    {
      title: 'Ед.Изм.\nРабот',
      key: COLUMN_KEYS.WORK_UNIT,
      dataIndex: 'workUnit',
      width: 'auto',
      minWidth: 60,
      maxWidth: 100,
      filterMode: 'tree' as const,
      filterSearch: true,
      onFilter: (value, record) => record.workUnit?.includes(value as string),
      onHeaderCell: () => ({
        className: 'chessboard-header-cell',
        style: {
          whiteSpace: 'pre-line',
          textAlign: 'center',
          verticalAlign: 'middle',
          lineHeight: '20px',
          padding: '4px 8px',
        },
      }),
      render: (value, record) => {
        return <span>{value || ''}</span>
      },
    },

    // Локализация
    {
      title: 'Локализация',
      key: COLUMN_KEYS.LOCATION,
      dataIndex: 'location',
      width: 80,
      filterMode: 'tree' as const,
      filterSearch: true,
      onFilter: (value, record) => record.location.includes(value as string),
      onHeaderCell: () => ({
        className: 'chessboard-header-cell',
        style: {
          whiteSpace: 'nowrap', // НЕ переносить заголовок "Локализация"
          textAlign: 'center',
          verticalAlign: 'middle',
          lineHeight: '20px',
          padding: '4px 8px',
          overflow: 'hidden',
          wordBreak: 'break-word', // Разрывать слова для переноса
          overflowWrap: 'break-word', // Перенос длинных слов
        },
      }),
      onCell: () => ({
        style: {
          whiteSpace: 'nowrap', // НЕ переносить содержимое ячеек "Локализация"
          textAlign: 'center',
        },
      }),
      render: (value, record) => {
        const isEditing = (record as any).isEditing
        if (isEditing) {
          const currentLocationId = (record as RowData).locationId
          return (
            <Select
              value={currentLocationId || undefined} // Используем locationId как value
              onChange={(newValue, option) => {
                // newValue - это ID локализации, option.label - это название локализации
                const selectedLocationName = option?.label || ''
                onRowUpdate(record.id, {
                  location: selectedLocationName,
                  locationId: newValue
                })
              }}
              options={locationsData}
              allowClear
              showSearch
              filterOption={(input, option) =>
                (option?.label?.toString() || '').toLowerCase().includes(input.toLowerCase())
              }
              placeholder=""
              size="small"
              style={{ width: '100%' }}
              dropdownStyle={getDynamicDropdownStyle(locationsData)}
            />
          )
        }
        return value
      },
    },

    // Материал
    {
      title: 'Материал',
      key: COLUMN_KEYS.MATERIAL,
      dataIndex: 'material',
      filterMode: 'tree' as const,
      filterSearch: true,
      onFilter: (value, record) => record.material.includes(value as string),
      onHeaderCell: () => ({
        className: 'chessboard-header-cell',
        style: {
          whiteSpace: 'pre-line',
          textAlign: 'center',
          verticalAlign: 'middle',
          lineHeight: '20px',
          padding: '4px 8px',
        },
      }),
      render: (value, record) => {
        const isEditing = (record as any).isEditing

        if (isEditing) {
          // Находим UUID материала для отредактированной строки или используем исходный
          const currentMaterialUuid = record.materialId || record.material
          // Находим название материала по UUID для отображения
          const currentMaterialName = materialsData.find(m => m.value === currentMaterialUuid)?.label || value || ''

          return (
            <AutoComplete
              value={currentMaterialName}
              onChange={(newValue) => {
                // Ищем UUID материала по введенному названию
                const selectedMaterial = materialsData.find(m => m.label === newValue)
                const materialUuid = selectedMaterial?.value || newValue // Если не найден UUID, используем введенный текст
                onRowUpdate(record.id, { material: materialUuid })
              }}
              options={materialsData}
              filterOption={(inputValue, option) =>
                option?.label?.toString().toUpperCase().indexOf(inputValue.toUpperCase()) !== -1
              }
              size="small"
              style={{ width: '100%' }}
              placeholder="Введите материал..."
              dropdownStyle={getDynamicDropdownStyle(materialsData)}
            />
          )
        }

        // В режиме просмотра показываем название материала, если value содержит UUID
        const materialName = materialsData.find(m => m.value === value)?.label || value || ''
        return <span>{materialName}</span>
      },
    },

    // Тип материала
    {
      title: 'Тип\nматериала',
      key: COLUMN_KEYS.MATERIAL_TYPE,
      dataIndex: 'materialType',
      width: 60,
      filterMode: 'tree' as const,
      filterSearch: true,
      onFilter: (value, record) => record.materialType?.includes(value as string),
      onHeaderCell: () => ({
        className: 'chessboard-header-cell',
        style: {
          whiteSpace: 'pre-line',
          textAlign: 'center',
          verticalAlign: 'middle',
          lineHeight: '20px',
          padding: '4px 8px',
        },
      }),
      render: (value, record) => {
        const isEditing = (record as any).isEditing
        if (isEditing) {
          return (
            <Select
              value={value}
              onChange={(newValue) => onRowUpdate(record.id, { materialType: newValue })}
              options={MATERIAL_TYPE_OPTIONS}
              size="small"
              style={STABLE_STYLES.fullWidth}
              dropdownStyle={getDynamicDropdownStyle(MATERIAL_TYPE_OPTIONS)}
              placeholder=""
            />
          )
        }
        return <span>{value}</span>
      },
    },

    // Кол-во по ПД
    {
      title: 'Кол-во\nпо ПД',
      key: COLUMN_KEYS.QUANTITY_PD,
      dataIndex: 'quantityPd',
      width: 80,
      onHeaderCell: () => ({
        className: 'chessboard-header-cell',
        style: {
          whiteSpace: 'pre-line',
          textAlign: 'center',
          verticalAlign: 'middle',
          lineHeight: '12px',
          padding: '2px 4px',
          wordBreak: 'keep-all',
          overflowWrap: 'break-word',
          minWidth: '80px',
          maxHeight: '52px',
          overflow: 'hidden',
        },
      }),
      render: (value, record) => {
        const isMultipleFloors = hasMultipleFloors(record)
        const isEditing = (record as any).isEditing

        if (isEditing) {
          if (isMultipleFloors) {
            return (
              <Space.Compact style={{ width: '100%' }}>
                <InputNumber
                  className="quantity-pd"
                  value={value || 0}
                  onChange={(newValue) => {
                    const quantity = newValue || 0
                    handleQuantityChange(record.id, 'quantityPd', quantity)
                  }}
                  size="small"
                  style={{ width: '100%', flex: 1 }}
                  min={0}
                  precision={2}
                  formatter={(val) => {
                    if (val === null || val === undefined) return ''
                    const num = Number(val)
                    return num % 1 === 0 ? num.toString() : num.toString()
                  }}
                />
                <Button
                  type="primary"
                  size="small"
                  icon={<PlusOutlined />}
                  onClick={handleOpenFloorModal(record.id)}
                  title="Редактировать по этажам"
                  style={STABLE_STYLES.floorButton}
                />
              </Space.Compact>
            )
          } else {
            return (
              <InputNumber
                className="quantity-pd"
                value={value || 0}
                onChange={(newValue) => {
                  const quantity = newValue || 0
                  handleQuantityChange(record.id, 'quantityPd', quantity)
                }}
                size="small"
                style={{ width: '100%' }}
                min={0}
                precision={2}
                formatter={(val) => {
                  if (val === null || val === undefined) return ''
                  const num = Number(val)
                  return num % 1 === 0 ? num.toString() : num.toString()
                }}
              />
            )
          }
        } else {
          // В режиме просмотра для множественных этажей показываем ссылку
          if (isMultipleFloors && value) {
            return (
              <Button
                type="link"
                style={{ padding: 0 }}
                onClick={() => handleOpenFloorModal(record.id)()}
              >
                {value || '0'}
              </Button>
            )
          }
          return <span>{value || '0'}</span>
        }
      },
    },

    // Кол-во по спецификации РД
    {
      title: 'Кол-во по\nспецификации\nРД',
      key: COLUMN_KEYS.QUANTITY_SPEC,
      dataIndex: 'quantitySpec',
      width: 80, // Увеличенная ширина
      onHeaderCell: () => ({
        className: 'chessboard-header-cell quantity-spec-header',
        style: {
          whiteSpace: 'pre-line', // Разрешены переносы по \n
          textAlign: 'center',
          verticalAlign: 'middle',
          lineHeight: '12px',
          padding: '2px 4px',
          wordBreak: 'keep-all', // НЕ разрывать слова в середине
          overflowWrap: 'break-word', // Переносить только целые слова
          hyphens: 'none', // НЕ использовать дефисы
          minWidth: '80px', // Увеличенная минимальная ширина
          maxWidth: '80px', // Фиксированная максимальная ширина
          width: '80px', // Фиксированная ширина
          maxHeight: '52px',
          overflow: 'hidden',
        },
      }),
      render: (value, record) => {
        const isMultipleFloors = hasMultipleFloors(record)
        const isEditing = (record as any).isEditing

        if (isEditing) {
          if (isMultipleFloors) {
            return (
              <Space.Compact style={{ width: '100%' }}>
                <InputNumber
                  className="quantity-spec"
                  value={value || 0}
                  onChange={(newValue) => {
                    const quantity = newValue || 0
                    handleQuantityChange(record.id, 'quantitySpec', quantity)
                  }}
                  size="small"
                  style={{ width: '100%', flex: 1 }}
                  min={0}
                  precision={2}
                  formatter={(val) => {
                    if (val === null || val === undefined) return ''
                    const num = Number(val)
                    return num % 1 === 0 ? num.toString() : num.toString()
                  }}
                />
                <Button
                  type="primary"
                  size="small"
                  icon={<PlusOutlined />}
                  onClick={handleOpenFloorModal(record.id)}
                  title="Редактировать по этажам"
                  style={STABLE_STYLES.floorButton}
                />
              </Space.Compact>
            )
          } else {
            return (
              <InputNumber
                className="quantity-spec"
                value={value || 0}
                onChange={(newValue) => {
                  const quantity = newValue || 0
                  handleQuantityChange(record.id, 'quantitySpec', quantity)
                }}
                size="small"
                style={{ width: '100%' }}
                min={0}
                precision={2}
                formatter={(val) => {
                  if (val === null || val === undefined) return ''
                  const num = Number(val)
                  return num % 1 === 0 ? num.toString() : num.toString()
                }}
              />
            )
          }
        } else {
          // В режиме просмотра для множественных этажей показываем ссылку
          if (isMultipleFloors && value) {
            return (
              <Button
                type="link"
                style={{ padding: 0 }}
                onClick={() => handleOpenFloorModal(record.id)()}
              >
                {value || '0'}
              </Button>
            )
          }
          return <span>{value || '0'}</span>
        }
      },
    },

    // Кол-во по пересчету РД
    {
      title: 'Кол-во по\nпересчету\nРД',
      key: COLUMN_KEYS.QUANTITY_RD,
      dataIndex: 'quantityRd',
      width: 80, // Увеличенная ширина
      onHeaderCell: () => ({
        className: 'chessboard-header-cell quantity-rd-header',
        style: {
          whiteSpace: 'pre-line', // Разрешены переносы по \n
          textAlign: 'center',
          verticalAlign: 'middle',
          lineHeight: '12px',
          padding: '2px 4px',
          wordBreak: 'keep-all', // НЕ разрывать слова в середине
          overflowWrap: 'break-word', // Переносить только целые слова
          hyphens: 'none', // НЕ использовать дефисы
          minWidth: '80px', // Увеличенная минимальная ширина
          maxWidth: '80px', // Фиксированная максимальная ширина
          width: '80px', // Фиксированная ширина
          maxHeight: '52px',
          overflow: 'hidden',
        },
      }),
      render: (value, record) => {
        const isMultipleFloors = hasMultipleFloors(record)
        const isEditing = (record as any).isEditing

        if (isEditing) {
          if (isMultipleFloors) {
            return (
              <Space.Compact style={{ width: '100%' }}>
                <InputNumber
                  className="quantity-rd"
                  value={value || 0}
                  onChange={(newValue) => {
                    const quantity = newValue || 0
                    handleQuantityChange(record.id, 'quantityRd', quantity)
                  }}
                  size="small"
                  style={{ width: '100%', flex: 1 }}
                  min={0}
                  precision={2}
                  formatter={(val) => {
                    if (val === null || val === undefined) return ''
                    const num = Number(val)
                    return num % 1 === 0 ? num.toString() : num.toString()
                  }}
                />
                <Button
                  type="primary"
                  size="small"
                  icon={<PlusOutlined />}
                  onClick={handleOpenFloorModal(record.id)}
                  title="Редактировать по этажам"
                  style={STABLE_STYLES.floorButton}
                />
              </Space.Compact>
            )
          } else {
            return (
              <InputNumber
                className="quantity-rd"
                value={value || 0}
                onChange={(newValue) => {
                  const quantity = newValue || 0
                  handleQuantityChange(record.id, 'quantityRd', quantity)
                }}
                size="small"
                style={{ width: '100%' }}
                min={0}
                precision={2}
                formatter={(val) => {
                  if (val === null || val === undefined) return ''
                  const num = Number(val)
                  return num % 1 === 0 ? num.toString() : num.toString()
                }}
              />
            )
          }
        } else {
          // В режиме просмотра для множественных этажей показываем ссылку
          if (isMultipleFloors && value) {
            return (
              <Button
                type="link"
                style={{ padding: 0 }}
                onClick={() => handleOpenFloorModal(record.id)()}
              >
                {value || '0'}
              </Button>
            )
          }
          return <span>{value || '0'}</span>
        }
      },
    },

    // Номенклатура
    {
      title: 'Номенклатура',
      key: COLUMN_KEYS.NOMENCLATURE,
      dataIndex: 'nomenclature',
      width: 250,
      filterMode: 'tree' as const,
      filterSearch: true,
      onFilter: (value, record) => record.nomenclature.includes(value as string),
      onHeaderCell: () => ({
        className: 'chessboard-header-cell',
        style: {
          whiteSpace: 'pre-line',
          textAlign: 'center',
          verticalAlign: 'middle',
          lineHeight: '20px',
          padding: '4px 8px',
        },
      }),
      render: (value, record) => {
        const isEditing = (record as any).isEditing
        if (isEditing) {
          return (
            <Select
              value={record.nomenclatureId || undefined}
              onChange={(newValue) => {
                const selectedNomenclature = cascadeHook.nomenclatureOptions.find(nom => nom.value === newValue)

                // Используем каскадную логику для обработки изменения номенклатуры
                cascadeHook.handleNomenclatureChange(newValue, () => {
                  // Очищаем поставщика при изменении номенклатуры
                  onRowUpdate(record.id, {
                    nomenclature: selectedNomenclature ? selectedNomenclature.label : '',
                    nomenclatureId: newValue,
                    supplier: '', // Очищаем поставщика для каскадного обновления
                  })
                })

                // Обновляем только номенклатуру если каскад отключен
                if (!newValue) {
                  onRowUpdate(record.id, {
                    nomenclature: '',
                    nomenclatureId: '',
                  })
                }
              }}
              options={(() => {
                return cascadeHook.nomenclatureOptions
              })()}
              allowClear
              showSearch
              filterOption={(input, option) =>
                (option?.label?.toString() || '').toLowerCase().includes(input.toLowerCase())
              }
              placeholder=""
              size="small"
              style={{
                width: '100%',
                minHeight: 'auto',
                height: 'auto'
              }}
              dropdownStyle={getDynamicDropdownStyle(cascadeHook.nomenclatureOptions)}
            />
          )
        }
        return value
      },
    },

    // Наименование поставщика
    {
      title: 'Наименование\nноменклатуры\nпоставщика',
      key: COLUMN_KEYS.SUPPLIER,
      dataIndex: 'supplier',
      width: 250,
      filterMode: 'tree' as const,
      filterSearch: true,
      onFilter: (value, record) => record.supplier.includes(value as string),
      onHeaderCell: () => ({
        className: 'chessboard-header-cell',
        style: {
          whiteSpace: 'pre-line',
          textAlign: 'center',
          verticalAlign: 'middle',
          lineHeight: '20px',
          padding: '4px 8px',
        },
      }),
      render: (value, record) => {
        const isEditing = (record as any).isEditing
        if (isEditing) {
          return (
            <Select
              value={record.supplier || undefined}
              onChange={(newValue) => {
                // Обновляем UI
                onRowUpdate(record.id, {
                  supplier: newValue || '',
                })

                // Сохранение каскадной связи в БД если номенклатура выбрана
                if (record.nomenclatureId && newValue) {
                  cascadeHook.saveMappingToDatabase(record.nomenclatureId, newValue)
                    .then(saved => {
                      if (saved) {
                      }
                    })
                    .catch(error => {
                      console.error('Cascade: Ошибка сохранения связи:', error)
                    })
                }
              }}
              options={(() => {
                const options = record.nomenclatureId ? cascadeHook.filteredSupplierOptions : cascadeHook.allSupplierOptions
                return options
              })()}
              allowClear
              showSearch
              size="small"
              placeholder=""
              disabled={!record.nomenclatureId}
              style={{ width: '100%' }}
              filterOption={(input, option) => {
                const text = option?.label?.toString() || ""
                return text.toLowerCase().includes(input.toLowerCase())
              }}
            />
          )
        }
        return value
      },
    },


    // Ед.изм.
    {
      title: 'Ед.изм.',
      key: COLUMN_KEYS.UNIT,
      dataIndex: 'unit',
      width: 100, // Увеличена ширина для Select
      filterMode: 'tree' as const,
      filterSearch: true,
      onFilter: (value, record) => record.unit.includes(value as string),
      onHeaderCell: () => ({
        className: 'chessboard-header-cell unit-header',
        style: {
          whiteSpace: 'nowrap', // НЕ переносить заголовок "Ед.изм."
          textAlign: 'center',
          verticalAlign: 'middle',
          lineHeight: '20px',
          padding: '4px 8px',
          minWidth: '100px',
          maxWidth: '100px',
          width: '100px',
          overflow: 'hidden',
          wordBreak: 'break-word', // Разрывать слова для переноса
          overflowWrap: 'break-word', // Перенос длинных слов
        },
      }),
      render: (value, record) => {
        const isEditing = (record as any).isEditing
        if (isEditing) {
          return (
            <Select
              value={record.unitId || undefined}
              onChange={(newValue) => onRowUpdate(record.id, { unitId: newValue })}
              options={unitsData}
              allowClear
              showSearch
              filterOption={(input, option) =>
                (option?.label?.toString() || '').toLowerCase().includes(input.toLowerCase())
              }
              placeholder=""
              size="small"
              style={{ width: '100%' }}
              dropdownStyle={getDynamicDropdownStyle(unitsData)}
            />
          )
        }
        return value
      },
    },

    // Комментарии
    {
      title: 'Комментарии',
      key: COLUMN_KEYS.COMMENTS,
      dataIndex: 'comments',
      width: 120,
      onHeaderCell: () => ({
        className: 'chessboard-header-cell',
        style: {
          whiteSpace: 'pre-line',
          textAlign: 'center',
          verticalAlign: 'middle',
          lineHeight: '20px',
          padding: '4px 8px',
        },
      }),
      render: (value, record) => (
        <CommentsCell
          rowId={record.id}
          mode={tableMode.mode}
        />
      ),
    },
  ], [tableMode, onRowColorChange, handleStartEditing, handleRowDelete, handleRowCopy, handleOpenFloorModal, hasMultipleFloors])

  // Фильтрация столбцов по видимости с нормализацией ширины
  const visibleColumnsData = useMemo(() => {
    const filteredColumns = allColumns.filter(column =>
      visibleColumns.includes(column.key as string)
    )
    return normalizeColumns(filteredColumns, scale)
  }, [allColumns, visibleColumns, scale])

  // Настройки выбора строк для режимов add/edit/delete
  const rowSelection = useMemo(() => {
    if (tableMode.mode === 'delete') {
      return {
        selectedRowKeys: tableMode.selectedRowKeys,
        onChange: onSelectionChange,
        type: 'checkbox' as const,
      }
    }
    return undefined
  }, [tableMode, onSelectionChange])

  // Конфигурация скролла с учетом масштаба
  const scrollConfig = useMemo(() => {
    const minWidth = getTableMinWidth(scale)
    return {
      x: minWidth,
      y: tableScrollHeight, // Динамическое значение с учётом всех элементов
    }
  }, [scale, tableScrollHeight])

  // Обработка цвета строк
  const rowClassName = (record: RowData) => {
    if (record.color) {
      return `row-color-${record.color}`
    }
    return ''
  }

  return (
    <>
      <style>{`
        /* Действия - 1-й столбец */
        .chessboard-table .ant-table-thead > tr > th:nth-child(1) {
          width: 80px !important;
          min-width: 80px !important;
          max-width: 80px !important;
        }
        .chessboard-table .ant-table-tbody > tr > td:nth-child(1) {
          width: 80px !important;
          min-width: 80px !important;
          max-width: 80px !important;
        }
        /* Раздел - 2-й столбец */
        .chessboard-table .ant-table-thead > tr > th:nth-child(2) {
          min-width: 40px !important;
          max-width: 80px !important;
        }
        .chessboard-table .ant-table-tbody > tr > td:nth-child(2) {
          min-width: 40px !important;
          max-width: 80px !important;
        }
        /* Шифр проекта - 3-й столбец */
        .chessboard-table .ant-table-thead > tr > th:nth-child(3) {
          width: 100px !important;
          min-width: 100px !important;
          max-width: 100px !important;
        }
        .chessboard-table .ant-table-tbody > tr > td:nth-child(3) {
          width: 100px !important;
          min-width: 100px !important;
          max-width: 100px !important;
        }
        /* Вер. - 5-й столбец */
        .chessboard-table .ant-table-thead > tr > th:nth-child(5) {
          width: 40px !important;
          min-width: 40px !important;
          max-width: 40px !important;
        }
        .chessboard-table .ant-table-tbody > tr > td:nth-child(5) {
          width: 40px !important;
          min-width: 40px !important;
          max-width: 40px !important;
        }
        /* Этажи - 7-й столбец */
        .chessboard-table .ant-table-thead > tr > th:nth-child(7) {
          width: 50px !important;
          min-width: 50px !important;
          max-width: 50px !important;
        }
        .chessboard-table .ant-table-tbody > tr > td:nth-child(7) {
          width: 50px !important;
          min-width: 50px !important;
          max-width: 50px !important;
        }
        /* Категория затрат - 8-й столбец */
        .chessboard-table .ant-table-thead > tr > th:nth-child(8) {
          width: 120px !important;
          min-width: 120px !important;
          max-width: 120px !important;
        }
        .chessboard-table .ant-table-tbody > tr > td:nth-child(8) {
          width: 120px !important;
          min-width: 120px !important;
          max-width: 120px !important;
        }
        /* Наименование работ - 10-й столбец */
        .chessboard-table .ant-table-thead > tr > th:nth-child(10) {
          min-width: 140px !important;
          max-width: 240px !important;
        }
        .chessboard-table .ant-table-tbody > tr > td:nth-child(10) {
          min-width: 140px !important;
          max-width: 240px !important;
        }
        /* Локализация - 11-й столбец (WORK_UNIT скрыт) */
        .chessboard-table .ant-table-thead > tr > th:nth-child(11) {
          width: 80px !important;
          min-width: 80px !important;
          max-width: 80px !important;
        }
        .chessboard-table .ant-table-tbody > tr > td:nth-child(11) {
          width: 80px !important;
          min-width: 80px !important;
          max-width: 80px !important;
        }
        /* Материал - 12-й столбец */
        .chessboard-table .ant-table-thead > tr > th:nth-child(12) {
          width: 120px !important;
          min-width: 120px !important;
          max-width: 120px !important;
        }
        .chessboard-table .ant-table-tbody > tr > td:nth-child(12) {
          width: 120px !important;
          min-width: 120px !important;
          max-width: 120px !important;
        }
        /* Тип материала - 13-й столбец */
        .chessboard-table .ant-table-thead > tr > th:nth-child(13) {
          width: 60px !important;
          min-width: 60px !important;
          max-width: 60px !important;
        }
        .chessboard-table .ant-table-tbody > tr > td:nth-child(13) {
          width: 60px !important;
          min-width: 60px !important;
          max-width: 60px !important;
        }
        /* Кол-во по ПД - 14-й столбец */
        .chessboard-table .ant-table-thead > tr > th:nth-child(14) {
          width: 60px !important;
          min-width: 60px !important;
          max-width: 60px !important;
        }
        .chessboard-table .ant-table-tbody > tr > td:nth-child(14) {
          width: 60px !important;
          min-width: 60px !important;
          max-width: 60px !important;
        }
        /* Кол-во по спеке РД - 15-й столбец */
        .chessboard-table .ant-table-thead > tr > th:nth-child(15) {
          width: 90px !important;
          min-width: 90px !important;
          max-width: 90px !important;
        }
        .chessboard-table .ant-table-tbody > tr > td:nth-child(15) {
          width: 90px !important;
          min-width: 90px !important;
          max-width: 90px !important;
        }
        /* Кол-во по пересчету РД - 16-й столбец */
        .chessboard-table .ant-table-thead > tr > th:nth-child(16) {
          width: 90px !important;
          min-width: 90px !important;
          max-width: 90px !important;
        }
        .chessboard-table .ant-table-tbody > tr > td:nth-child(16) {
          width: 90px !important;
          min-width: 90px !important;
          max-width: 90px !important;
        }
        /* Ед.изм. - 19-й столбец */
        .chessboard-table .ant-table-thead > tr > th:nth-child(19) {
          width: 40px !important;
          min-width: 40px !important;
          max-width: 40px !important;
        }
        .chessboard-table .ant-table-tbody > tr > td:nth-child(19) {
          width: 40px !important;
          min-width: 40px !important;
          max-width: 40px !important;
        }
        /* Наименование проекта - 4-й столбец */
        .chessboard-table .ant-table-thead > tr > th:nth-child(4) {
          width: 120px !important;
          min-width: 120px !important;
          max-width: 120px !important;
        }
        .chessboard-table .ant-table-tbody > tr > td:nth-child(4) {
          width: 120px !important;
          min-width: 120px !important;
          max-width: 120px !important;
        }
        /* Корпус - 6-й столбец */
        .chessboard-table .ant-table-thead > tr > th:nth-child(6) {
          min-width: 60px !important;
          max-width: 90px !important;
        }
        .chessboard-table .ant-table-tbody > tr > td:nth-child(6) {
          min-width: 60px !important;
          max-width: 90px !important;
        }
        /* Вид затрат - 9-й столбец */
        .chessboard-table .ant-table-thead > tr > th:nth-child(9) {
          min-width: 80px !important;
          max-width: 120px !important;
        }
        .chessboard-table .ant-table-tbody > tr > td:nth-child(9) {
          min-width: 80px !important;
          max-width: 120px !important;
        }
        /* Номенклатура - 17-й столбец */
        .chessboard-table .ant-table-thead > tr > th:nth-child(17) {
          min-width: 120px !important;
          max-width: 180px !important;
        }
        .chessboard-table .ant-table-tbody > tr > td:nth-child(17) {
          min-width: 120px !important;
          max-width: 180px !important;
        }
        /* Наименование поставщика - 18-й столбец */
        .chessboard-table .ant-table-thead > tr > th:nth-child(18) {
          min-width: 100px !important;
          max-width: 150px !important;
        }
        .chessboard-table .ant-table-tbody > tr > td:nth-child(18) {
          min-width: 100px !important;
          max-width: 150px !important;
        }
        /* Комментарии - 20-й столбец */
        .chessboard-table .ant-table-thead > tr > th:nth-child(20) {
          width: 80px !important;
          min-width: 80px !important;
          max-width: 80px !important;
        }
        .chessboard-table .ant-table-tbody > tr > td:nth-child(20) {
          width: 80px !important;
          min-width: 80px !important;
          max-width: 80px !important;
        }
        /* Форсирование для всех остальных столбцов */
        .chessboard-table .ant-table-thead > tr > th {
          box-sizing: border-box !important;
          flex: none !important;
          white-space: normal !important;
          overflow: hidden !important;
          word-break: break-word !important;
          padding: 4px 6px !important;
          line-height: 1.2 !important;
        }
        .chessboard-table .ant-table-tbody > tr > td {
          box-sizing: border-box !important;
          flex: none !important;
          white-space: normal !important;
          overflow: hidden !important;
          word-break: break-word !important;
          padding: 4px 6px !important;
          line-height: 1.2 !important;
          vertical-align: middle !important;
        }
        /* Выравнивание полей ввода по центру ячеек с автоматической высотой */
        .chessboard-table .ant-table-tbody > tr > td .ant-select,
        .chessboard-table .ant-table-tbody > tr > td .ant-input,
        .chessboard-table .ant-table-tbody > tr > td .ant-input-number {
          display: flex !important;
          align-items: center !important;
          height: auto !important;
          min-height: 24px !important;
        }
        .chessboard-table .ant-table-tbody > tr > td .ant-select-selector,
        .chessboard-table .ant-table-tbody > tr > td .ant-input-number-input {
          height: auto !important;
          min-height: 24px !important;
          display: flex !important;
          align-items: center !important;
          white-space: normal !important;
          word-wrap: break-word !important;
          overflow-wrap: break-word !important;
        }
        /* Автоматическая высота для выбранных значений в Select */
        .chessboard-table .ant-table-tbody > tr > td .ant-select-selection-item {
          white-space: normal !important;
          word-wrap: break-word !important;
          overflow-wrap: break-word !important;
          height: auto !important;
          line-height: 1.2 !important;
        }
        /* Автоматическая высота для множественного выбора */
        .chessboard-table .ant-table-tbody > tr > td .ant-select-selection-overflow {
          height: auto !important;
          min-height: 20px !important;
        }
        .chessboard-table .ant-table-tbody > tr {
          height: auto !important;
          min-height: 32px !important;
        }
        /* Компактные иконки в столбце действий с поддержкой масштаба */
        .chessboard-table .ant-btn {
          padding: calc(2px * var(--app-scale, 1)) calc(4px * var(--app-scale, 1)) !important;
          height: calc(24px * var(--app-scale, 1)) !important;
          width: calc(24px * var(--app-scale, 1)) !important;
          font-size: calc(12px * var(--app-scale, 1)) !important;
          margin: 0 calc(1px * var(--app-scale, 1)) !important;
        }
        .chessboard-table .ant-btn-icon-only {
          padding: calc(2px * var(--app-scale, 1)) !important;
        }
        .chessboard-table .anticon {
          font-size: calc(12px * var(--app-scale, 1)) !important;
          line-height: 1 !important;
        }
        /* Компактная цветовая кнопка с поддержкой масштаба */
        .chessboard-table .color-picker-button {
          width: calc(20px * var(--app-scale, 1)) !important;
          height: calc(20px * var(--app-scale, 1)) !important;
          min-width: calc(20px * var(--app-scale, 1)) !important;
          padding: 0 !important;
          margin: 0 calc(1px * var(--app-scale, 1)) !important;
        }
        /* Компактные элементы управления */
        .chessboard-table .ant-select {
          font-size: 12px !important;
        }
        .chessboard-table .ant-select-selector {
          padding: 2px 4px !important;
          min-height: 24px !important;
          height: auto !important;
          line-height: 1.2 !important;
          white-space: normal !important;
          word-wrap: break-word !important;
        }
        .chessboard-table .ant-input {
          padding: 2px 6px !important;
          font-size: 12px !important;
          line-height: 1.2 !important;
          min-height: 24px !important;
          height: auto !important;
          white-space: normal !important;
          word-wrap: break-word !important;
        }
        .chessboard-table .ant-input-number {
          font-size: 12px !important;
        }
        .chessboard-table .ant-input-number-input {
          padding: 2px 6px !important;
          font-size: 12px !important;
          line-height: 1.2 !important;
          min-height: 20px !important;
        }
        /* Компактная пагинация */
        .chessboard-table + .ant-table-pagination {
          margin: 8px 0 !important;
          font-size: 12px !important;
        }
        .chessboard-table + .ant-table-pagination .ant-pagination-item {
          min-width: 24px !important;
          height: 24px !important;
          line-height: 22px !important;
          font-size: 12px !important;
        }
        .chessboard-table + .ant-table-pagination .ant-select-selector {
          height: 24px !important;
          min-height: 24px !important;
          padding: 0 4px !important;
          font-size: 12px !important;
          white-space: nowrap !important;
        }
        .chessboard-table table {
          table-layout: fixed !important;
        }
        .chessboard-table .ant-table {
          table-layout: fixed !important;
        }
        /* Основной контейнер таблицы */
        .chessboard-table {
          width: 100% !important;
          height: 100% !important;
        }
        /* Sticky заголовки с закреплением к блоку фильтров */
        .chessboard-table .ant-table-header {
          position: sticky !important;
          top: 0 !important;
          z-index: 100 !important;
          background: white !important;
        }
        /* Главный контейнер с границей и скроллом */
        .chessboard-table .ant-table-container {
          border: 1px solid #f0f0f0 !important;
          border-radius: 6px !important;
          box-sizing: border-box !important;
          overflow: hidden !important;
        }
        /* Контент таблицы - здесь происходит скролл */
        .chessboard-table .ant-table-content {
          overflow: auto !important;
          max-height: 100% !important;
          box-sizing: border-box !important;
        }
        .chessboard-table .ant-table-thead {
          position: sticky !important;
          top: 0 !important;
          z-index: 100 !important;
          background: white !important;
        }
        /* Обеспечиваем корректную работу sticky заголовков для каждой ячейки */
        .chessboard-table .ant-table-thead > tr > th {
          position: sticky !important;
          top: 0 !important;
          background: white !important;
          z-index: 101 !important;
        }
        /* Закрепление заголовка служебного столбца (fixed left) */
        .chessboard-table .ant-table-thead > tr > th.ant-table-cell-fix-left {
          position: sticky !important;
          z-index: 102 !important;
          background: white !important;
        }
        /* Убираем внутренние границы */
        .chessboard-table .ant-table {
          border: none !important;
        }
        /* Исправляем отображение при горизонтальном скролле */
        .chessboard-table .ant-table-container::before,
        .chessboard-table .ant-table-container::after {
          display: none !important;
        }
      `}</style>
      <Table<RowData>
        className="chessboard-table"
        tableLayout="fixed"
        style={{
          tableLayout: 'fixed',
          width: '100%',
          height: '100%',
          flex: 1,
        }}
        columns={visibleColumnsData}
        dataSource={data}
        loading={loading}
        rowKey="id"
        rowSelection={rowSelection}
        rowClassName={rowClassName}
        pagination={false}
        size="small"
        sticky={{
          offsetHeader: 0,
          offsetScroll: 0,
        }}
        scroll={scrollConfig}
      />

      <FloorQuantitiesModal
        open={floorModalOpen}
        info={floorModalInfo}
        floorData={floorModalData}
        isEdit={floorModalIsEdit}
        onClose={closeFloorModal}
        onSave={saveFloorModal}
      />

    </>
  )
})

ChessboardTable.displayName = 'ChessboardTable'<|MERGE_RESOLUTION|>--- conflicted
+++ resolved
@@ -1003,13 +1003,9 @@
   onRowDelete: (rowId: string) => void
   onRowColorChange: (rowId: string, color: RowColor) => void
   onStartEditing: (rowId: string) => void
-<<<<<<< HEAD
-  onAddRow: () => void
-=======
   onAddRowAfter?: (rowIndex: number) => void
   onCopyRowAfter?: (rowData: RowData, rowIndex: number) => void
   onRemoveNewRow?: (rowId: string) => void
->>>>>>> 3591499f
 }
 
 export const ChessboardTable = memo(({
@@ -1025,13 +1021,9 @@
   onRowDelete,
   onRowColorChange,
   onStartEditing,
-<<<<<<< HEAD
-  onAddRow,
-=======
   onAddRowAfter,
   onCopyRowAfter,
   onRemoveNewRow,
->>>>>>> 3591499f
 }: ChessboardTableProps) => {
   // Получаем текущий масштаб приложения
   const { scale } = useScale()
@@ -1530,9 +1522,6 @@
                     type="text"
                     size="small"
                     icon={<PlusOutlined />}
-<<<<<<< HEAD
-                    onClick={onAddRow}
-=======
                     onClick={() => {
 
                       // Если это новая строка, ищем её позицию в отображаемых данных и преобразуем в оригинальный индекс
@@ -1564,7 +1553,6 @@
                         }
                       }
                     }}
->>>>>>> 3591499f
                   />
                 </div>
               </Tooltip>
