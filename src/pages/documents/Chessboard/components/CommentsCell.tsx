--- conflicted
+++ resolved
@@ -13,14 +13,6 @@
 export const CommentsCell: React.FC<CommentsCellProps> = ({ rowId, mode = 'view' }) => {
   const [modalVisible, setModalVisible] = useState(false)
 
-<<<<<<< HEAD
-  // Проверяем, является ли ID валидным UUID (не временным)
-  const isValidUUID = (id: string): boolean => {
-    return !id.startsWith('new-') && /^[0-9a-f]{8}-[0-9a-f]{4}-[0-9a-f]{4}-[0-9a-f]{4}-[0-9a-f]{12}$/i.test(id)
-  }
-
-  // Загружаем комментарии для определения отображения кнопки (только для валидных UUID)
-=======
   // Проверяем, является ли rowId валидным UUID (не временным ID)
   const isValidUUID = (id: string) => {
     const uuidRegex = /^[0-9a-f]{8}-[0-9a-f]{4}-[0-9a-f]{4}-[0-9a-f]{4}-[0-9a-f]{12}$/i
@@ -28,7 +20,6 @@
   }
 
   // Загружаем комментарии только для существующих строк с валидными UUID
->>>>>>> 3591499f
   const { data: comments = [] } = useQuery({
     queryKey: ['chessboard-comments', rowId],
     queryFn: () => chessboardCommentsApi.getByChessboardId(rowId),
