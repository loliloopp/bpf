import { useCallback, useMemo, useState, useEffect, type Key } from 'react'
import {
  App,
  Badge,
  Button,
  Card,
  Checkbox,
  Drawer,
  Dropdown,
  AutoComplete,
  Input,
  InputNumber,
  List,
  Modal,
  Popconfirm,
  Select,
  Space,
  Table,
  Typography,
  Upload,
} from 'antd'
import type { ColumnType, ColumnsType } from 'antd/es/table'
import {
  ArrowDownOutlined,
  ArrowUpOutlined,
  BgColorsOutlined,
  CopyOutlined,
  DeleteOutlined,
  DownloadOutlined,
  EditOutlined,
  InboxOutlined,
  PlusOutlined,
  SaveOutlined,
  SettingOutlined,
  FilterOutlined,
  CaretUpFilled,
  CaretDownFilled,
  UploadOutlined,
} from '@ant-design/icons'
import { useQuery } from '@tanstack/react-query'
import * as XLSX from 'xlsx'
import { supabase } from '../../lib/supabase'
import { documentationApi } from '@/entities/documentation'
import { documentationTagsApi } from '@/entities/documentation-tags'
import { materialsApi } from '@/entities/materials'
import { useScale } from '@/shared/contexts/ScaleContext'

type RowColor = '' | 'green' | 'yellow' | 'blue' | 'red'

const colorMap: Record<RowColor, string> = {
  green: '#d9f7be',
  yellow: '#fff1b8',
  blue: '#e6f7ff',
  red: '#ffa39e',
  '': '',
}

const RowColorPicker = ({
  value,
  onChange,
}: {
  value: RowColor
  onChange: (c: RowColor) => void
}) => (
  <Dropdown
    trigger={['click']}
    menu={{
      items: (['', 'green', 'yellow', 'blue', 'red'] as RowColor[]).map((c) => ({
        key: c,
        label: (
          <div
            style={{
              width: 16,
              height: 16,
              background: colorMap[c],
              border: c ? undefined : '1px solid #d9d9d9',
            }}
          />
        ),
      })),
      onClick: ({ key }) => onChange(key as RowColor),
    }}
  >
    <Button
      type="text"
      icon={<BgColorsOutlined />}
      style={{ background: value ? colorMap[value] : undefined }}
    />
  </Dropdown>
)

interface FloorQuantity {
  quantityPd: string
  quantitySpec: string
  quantityRd: string
}

type FloorQuantities = Record<number, FloorQuantity>

interface RowData {
  key: string
  material: string
  materialId: string
  quantityPd: string
  quantitySpec: string
  quantityRd: string
  nomenclatureId: string
  supplier?: string
  unitId: string
  blockId: string
  block: string
  costCategoryId: string
  costTypeId: string
  locationId: string
  rateId: string
  floors: string
  color: RowColor
  documentationId?: string
  tagId?: string
  tagName?: string
  projectCode?: string
  floorQuantities?: FloorQuantities
}

interface FloorModalRow {
  floor: number
  quantityPd: string
  quantitySpec: string
  quantityRd: string
}

interface FloorModalInfo {
  projectCode?: string
  workName?: string
  material: string
  unit: string
}

interface ViewRow {
  key: string
  materialId: string
  material: string
  quantityPd: string
  quantitySpec: string
  quantityRd: string
  nomenclatureId: string
  nomenclature: string
  supplier: string
  unit: string
  blockId: string
  block: string
  costCategory: string
  costType: string
  workName: string
  location: string
  floors: string
  color: RowColor
  documentationId?: string
  tagName?: string
  projectCode?: string
}

interface TableRow extends RowData {
  isExisting?: boolean
}

interface ProjectOption {
  id: string
  name: string
}
interface BlockOption {
  id: string
  name: string
}
interface UnitOption {
  id: string
  name: string
}
interface NomenclatureOption {
  id: string
  name: string
}
interface DocumentationRecord {
  id: string
  project_code: string
  tag_id: number | null
  tag_name?: string | null
}
interface CostCategoryOption {
  id: number
  number: number | null
  name: string
}
interface CostTypeOption {
  id: number
  name: string
  cost_category_id: number
  location_id: number
}
interface LocationOption {
  id: number
  name: string
}

interface RateOption {
  id: string
  work_name: string
  rates_detail_cost_categories_mapping: { detail_cost_category_id: number }[] | null
}

type NomenclatureMapping = {
  nomenclature_id: string | null
  nomenclature?: { name: string | null } | null
  supplier_name: string | null
}

interface DbRow {
  id: string
  material: string | null
  materials?: { name: string | null } | null
  unit_id: string | null
  color: string | null
  floors?: string
  floorQuantities?: FloorQuantities
  units?: { name: string | null } | null
  chessboard_nomenclature_mapping?: NomenclatureMapping | NomenclatureMapping[] | null
  chessboard_mapping?: {
    block_id: string | null
    blocks?: { name: string | null } | null
    cost_category_id: number | null
    cost_type_id: number | null
    location_id: number | null
    cost_categories?: { name: string | null } | null
    detail_cost_categories?: { name: string | null } | null
    location?: { name: string | null } | null
  } | null
  chessboard_rates_mapping?:
    | {
        rate_id: string | null
        rates?: { work_name: string | null } | null
      }[]
    | null
  chessboard_documentation_mapping?: {
    documentation_id: string | null
    documentations?: {
      id: string
      code: string
      tag_id: number | null
      stage: string | null
      tag?: {
        id: number
        name: string
        tag_number: number | null
      } | null
    } | null
  } | null
}

const getNomenclatureMapping = (
  mapping: NomenclatureMapping | NomenclatureMapping[] | null | undefined,
): NomenclatureMapping | null => (Array.isArray(mapping) ? (mapping[0] ?? null) : (mapping ?? null))

// Функция для форматирования массива этажей в строку с диапазонами
const formatFloorsString = (floors: number[]): string => {
  if (floors.length === 0) return ''

  const sorted = [...floors].sort((a, b) => a - b)
  const ranges: string[] = []
  let start = sorted[0]
  let end = sorted[0]

  for (let i = 1; i <= sorted.length; i++) {
    if (i < sorted.length && sorted[i] === end + 1) {
      end = sorted[i]
    } else {
      if (start === end) {
        ranges.push(String(start))
      } else if (end - start === 1) {
        ranges.push(`${start},${end}`)
      } else {
        ranges.push(`${start}-${end}`)
      }
      if (i < sorted.length) {
        start = sorted[i]
        end = sorted[i]
      }
    }
  }

  return ranges.join(',')
}

// Функция для парсинга строки этажей в массив чисел
const parseFloorsString = (floorsStr: string): number[] => {
  if (!floorsStr || !floorsStr.trim()) return []

  const floors = new Set<number>()
  const parts = floorsStr.split(',').map((s) => s.trim())

  for (const part of parts) {
    if (part.includes('-')) {
      const [start, end] = part.split('-').map((s) => parseInt(s.trim()))
      if (!isNaN(start) && !isNaN(end)) {
        for (let i = Math.min(start, end); i <= Math.max(start, end); i++) {
          floors.add(i)
        }
      }
    } else {
      const num = parseInt(part)
      if (!isNaN(num)) {
        floors.add(num)
      }
    }
  }

  return Array.from(floors).sort((a, b) => a - b)
}

const emptyRow = (defaults: Partial<RowData>): RowData => ({
  key: Math.random().toString(36).slice(2),
  material: '',
  materialId: '',
  quantityPd: '',
  quantitySpec: '',
  quantityRd: '',
  nomenclatureId: '',
  supplier: '',
  unitId: '',
  blockId: defaults.blockId ?? '',
  block: defaults.block ?? '',
  costCategoryId: defaults.costCategoryId ?? '',
  costTypeId: defaults.costTypeId ?? '',
  locationId: defaults.locationId ?? '',
  rateId: '',
  floors: defaults.floors ?? '',
  color: '',
  floorQuantities: undefined,
})

type HiddenColKey = 'block' | 'costCategory' | 'costType' | 'location'

const collapseMap: Record<string, HiddenColKey> = {
  block: 'block',
  costCategory: 'costCategory',
  costCategoryId: 'costCategory',
  costType: 'costType',
  costTypeId: 'costType',
  location: 'location',
  locationId: 'location',
}

export default function Chessboard() {
  const { message } = App.useApp()
  const { scale } = useScale()

  const [filters, setFilters] = useState<{
    projectId?: string
    blockId?: string
    categoryId?: string
    typeId?: string
    tagId?: string
    documentationId?: string
  }>({})
  const [appliedFilters, setAppliedFilters] = useState<{
    projectId: string
    blockId?: string
    categoryId?: string
    typeId?: string
    tagId?: string
    documentationId?: string
  } | null>(null)
  const [mode, setMode] = useState<'view' | 'add'>('view')
  const [rows, setRows] = useState<RowData[]>([])
  const [editingRows, setEditingRows] = useState<Record<string, RowData>>({})
  const [hiddenCols] = useState({
    block: false,
    costCategory: false,
    costType: false,
    location: false,
  })
  const [filtersExpanded, setFiltersExpanded] = useState(true)
  const [columnsSettingsOpen, setColumnsSettingsOpen] = useState(false)
  const [columnVisibility, setColumnVisibility] = useState<Record<string, boolean>>({})
  const [columnOrder, setColumnOrder] = useState<string[]>([])
  const [deleteMode, setDeleteMode] = useState(false)
  const [selectedRows, setSelectedRows] = useState<Set<string>>(new Set())
  const [importOpen, setImportOpen] = useState(false)
  const [importFile, setImportFile] = useState<File | null>(null)
  const [importState, setImportState] = useState<{
    projectId?: string
    blockId?: string
    categoryId?: string
    typeId?: string
    locationId?: string
  }>({})

  const { data: projects } = useQuery<ProjectOption[]>({
    queryKey: ['projects'],
    queryFn: async () => {
      if (!supabase) return []
      const { data, error } = await supabase.from('projects').select('id, name').order('name')
      if (error) throw error
      return data as ProjectOption[]
    },
  })

  const { data: blocks } = useQuery<BlockOption[]>({
    queryKey: ['blocks', filters.projectId],
    enabled: !!filters.projectId,
    queryFn: async () => {
      if (!supabase || !filters.projectId) return []
      const { data, error } = await supabase
        .from('projects_blocks')
        .select('blocks(id, name)')
        .eq('project_id', filters.projectId)
      if (error) throw error
      const rows = (data as { blocks: BlockOption | BlockOption[] | null }[] | null) ?? []
      return rows
        .map((r) => r.blocks)
        .flat()
        .filter((b): b is BlockOption => !!b)
    },
  })

  const { data: importBlocks } = useQuery<BlockOption[]>({
    queryKey: ['importBlocks', importState.projectId],
    enabled: !!importState.projectId,
    queryFn: async () => {
      if (!supabase || !importState.projectId) return []
      const { data, error } = await supabase
        .from('projects_blocks')
        .select('blocks(id, name)')
        .eq('project_id', importState.projectId)
      if (error) throw error
      const rows = (data as { blocks: BlockOption | BlockOption[] | null }[] | null) ?? []
      return rows
        .map((r) => r.blocks)
        .flat()
        .filter((b): b is BlockOption => !!b)
    },
  })

  const { data: units } = useQuery<UnitOption[]>({
    queryKey: ['units'],
    queryFn: async () => {
      if (!supabase) return []
      const { data, error } = await supabase.from('units').select('id, name').order('name')
      if (error) throw error
      return data as UnitOption[]
    },
  })

  const { data: materials, refetch: refetchMaterials } = useQuery({
    queryKey: ['materials'],
    queryFn: materialsApi.getAll,
  })

  const materialOptions = useMemo(
    () => materials?.map((m) => ({ value: m.uuid, label: m.name })) ?? [],
    [materials],
  )

  const { data: nomenclatures } = useQuery<NomenclatureOption[]>({
    queryKey: ['nomenclature'],
    queryFn: async () => {
      if (!supabase) return []
      const { data, error } = await supabase.from('nomenclature').select('id, name').order('name')
      if (error) throw error
      return data as NomenclatureOption[]
    },
  })
  const [nomenclatureOptions, setNomenclatureOptions] = useState<NomenclatureOption[]>([])
  useEffect(() => {
    setNomenclatureOptions(nomenclatures ?? [])
  }, [nomenclatures])
  const nomenclatureDropdownWidth = useMemo(() => {
    if (typeof document === 'undefined') return 200
    const canvas = document.createElement('canvas')
    const context = canvas.getContext('2d')
    if (!context) return 200
    context.font = getComputedStyle(document.body).font || '14px'
    let max = 0
    for (const n of nomenclatureOptions) {
      const width = context.measureText(n.name).width
      if (width > max) max = width
    }
    return Math.min(500, Math.ceil(max) + 64)
  }, [nomenclatureOptions])
  const handleNomenclatureSearch = async (value: string) => {
    if (!supabase) return
    const { data, error } = await supabase
      .from('nomenclature')
      .select('id, name')
      .ilike('name', `%${value}%`)
      .limit(50)
    if (!error && data) setNomenclatureOptions(data as NomenclatureOption[])
  }

  const getNomenclatureSelectOptions = useCallback(
    (currentId?: string, currentName?: string) => {
      const opts = [...nomenclatureOptions]
      if (currentId && currentName && !opts.some((n) => n.id === currentId)) {
        opts.push({ id: currentId, name: currentName })
      }
      return opts.map((n) => ({ value: n.id, label: n.name }))
    },
    [nomenclatureOptions],
  )

  const [supplierOptions, setSupplierOptions] = useState<
    Record<string, { value: string; label: string }[]>
  >({})
  const [supplierDropdownWidths, setSupplierDropdownWidths] = useState<Record<string, number>>({})

  const loadSupplierOptions = useCallback(
    async (nomenclatureId: string | undefined, key: string, currentSupplier?: string) => {
      if (!nomenclatureId) {
        setSupplierOptions((prev) => ({ ...prev, [key]: [] }))
        setSupplierDropdownWidths((prev) => ({ ...prev, [key]: 250 }))
        return
      }
      if (!supabase) return
      const { data, error } = await supabase
        .from('nomenclature_supplier_mapping')
        .select('supplier_names(name)')
        .eq('nomenclature_id', nomenclatureId)
      if (error) {
        console.error('Не удалось загрузить поставщиков:', error.message)
        setSupplierOptions((prev) => ({ ...prev, [key]: [] }))
        return
      }
      const options = (
        data as { supplier_names: { name: string | null } | { name: string | null }[] | null }[]
      )
        .map((d) =>
          Array.isArray(d.supplier_names) ? d.supplier_names[0]?.name : d.supplier_names?.name,
        )
        .filter((n): n is string => !!n)
        .map((name) => ({ value: name, label: name }))
      if (currentSupplier && !options.some((o) => o.value === currentSupplier)) {
        options.push({ value: currentSupplier, label: currentSupplier })
      }
      setSupplierOptions((prev) => ({ ...prev, [key]: options }))

      if (typeof document !== 'undefined') {
        const canvas = document.createElement('canvas')
        const context = canvas.getContext('2d')
        if (context) {
          context.font = getComputedStyle(document.body).font || '14px'
          let max = 0
          for (const o of options) {
            const width = context.measureText(o.label).width
            if (width > max) max = width
          }
          const width = Math.min(500, Math.ceil(max) + 64)
          setSupplierDropdownWidths((prev) => ({ ...prev, [key]: width }))
        } else {
          setSupplierDropdownWidths((prev) => ({ ...prev, [key]: 200 }))
        }
      }
    },
    [],
  )

  const { data: costCategories } = useQuery<CostCategoryOption[]>({
    queryKey: ['costCategories'],
    queryFn: async () => {
      if (!supabase) return []
      const { data, error } = await supabase
        .from('cost_categories')
        .select('id, number, name')
        .order('id')
      if (error) throw error
      return data as CostCategoryOption[]
    },
  })

  const { data: costTypes } = useQuery<CostTypeOption[]>({
    queryKey: ['costTypes'],
    queryFn: async () => {
      if (!supabase) return []
      const { data, error } = await supabase
        .from('detail_cost_categories')
        .select('id, name, cost_category_id, location_id')
      if (error) throw error
      return data as CostTypeOption[]
    },
  })

  const { data: rates } = useQuery<RateOption[]>({
    queryKey: ['rates'],
    queryFn: async () => {
      if (!supabase) return []
      const { data, error } = await supabase
        .from('rates')
        .select('id, work_name, rates_detail_cost_categories_mapping(detail_cost_category_id)')
      if (error) throw error
      return data as RateOption[]
    },
  })

  const getRateOptions = useCallback(
    (costTypeId?: string, costCategoryId?: string) =>
      rates
        ?.filter((r) => {
          const detailIds =
            r.rates_detail_cost_categories_mapping?.map((m) => m.detail_cost_category_id) ?? []
          if (costTypeId) {
            return detailIds.includes(Number(costTypeId))
          }
          if (costCategoryId) {
            if (!costTypes) return true
            return detailIds.some((id) => {
              const ct = costTypes.find((c) => c.id === id)
              return ct?.cost_category_id === Number(costCategoryId)
            })
          }
          return true
        })
        .map((r) => ({ value: String(r.id), label: r.work_name })) ?? [],
    [rates, costTypes],
  )

  const { data: locations } = useQuery<LocationOption[]>({
    queryKey: ['locations'],
    queryFn: async () => {
      if (!supabase) return []
      const { data, error } = await supabase.from('location').select('id, name').order('name')
      if (error) throw error
      return data as LocationOption[]
    },
  })

  // Загрузка тэгов документации
  const { data: documentationTags } = useQuery({
    queryKey: ['documentation-tags'],
    queryFn: documentationTagsApi.getAll,
  })

  // Загрузка документации для выбранного проекта
  const { data: documentations } = useQuery<DocumentationRecord[]>({
    queryKey: ['documentations', appliedFilters?.projectId],
    queryFn: async () => {
      if (!appliedFilters?.projectId) return []
      const fetchFilters = { project_id: appliedFilters.projectId }
      return documentationApi.getDocumentation(fetchFilters)
<<<<<<< HEAD
=======

>>>>>>> a2b0f040
    },
    enabled: !!appliedFilters?.projectId,
  })

<<<<<<< HEAD
=======

>>>>>>> a2b0f040
  const { data: tableData, refetch } = useQuery<DbRow[]>({
    queryKey: ['chessboard', appliedFilters],
    enabled: !!appliedFilters?.projectId,
    queryFn: async () => {
      if (!supabase || !appliedFilters) return []
      const relation =
        appliedFilters.blockId || appliedFilters.categoryId || appliedFilters.typeId
          ? 'chessboard_mapping!inner'
          : 'chessboard_mapping'
      const query = supabase
        .from('chessboard')
        .select(
          `id, material, materials(name), unit_id, color, units(name),
          chessboard_nomenclature_mapping!left(nomenclature_id, supplier_name, nomenclature(name)),
          ${relation}(block_id, blocks(name), cost_category_id, cost_type_id, location_id, cost_categories(name), detail_cost_categories(name), location(name)),
          chessboard_rates_mapping(rate_id, rates(work_name)),
          chessboard_documentation_mapping(documentation_id, documentations(id, code, tag_id, stage, tag:documentation_tags(id, name, tag_number)))`,
        )
        .eq('project_id', appliedFilters.projectId)
      if (appliedFilters.blockId) query.eq('chessboard_mapping.block_id', appliedFilters.blockId)
      if (appliedFilters.categoryId)
        query.eq('chessboard_mapping.cost_category_id', Number(appliedFilters.categoryId))
      if (appliedFilters.typeId)
        query.eq('chessboard_mapping.cost_type_id', Number(appliedFilters.typeId))
      // Фильтрация по документации
      if (appliedFilters.documentationId) {
        query.eq(
          'chessboard_documentation_mapping.documentation_id',
          appliedFilters.documentationId,
        )
      } else if (appliedFilters.tagId) {
        query.eq(
          'chessboard_documentation_mapping.documentations.tag_id',
          Number(appliedFilters.tagId),
        )
      }
      const { data, error } = await query.order('created_at', { ascending: false })
      if (error) {
        message.error('Не удалось загрузить данные')
        throw error
      }

      // Загружаем этажи для всех записей
      const chessboardIds = ((data as unknown as DbRow[] | null | undefined) ?? []).map(
        (item) => item.id,
      )
      const floorsMap: Record<string, { floors: string; quantities: FloorQuantities }> = {}

      if (chessboardIds.length > 0) {
        const { data: floorsData } = await supabase
          .from('chessboard_floor_mapping')
          .select(
            'chessboard_id, floor_number, location_id, "quantityPd", "quantitySpec", "quantityRd"',
          )
          .in('chessboard_id', chessboardIds)
          .order('floor_number', { ascending: true })

        // Группируем этажи или локации по chessboard_id и сохраняем количества
        if (floorsData) {
          const grouped: Record<string, { floors: number[]; quantities: FloorQuantities }> = {}
          floorsData.forEach(
            (item: {
              chessboard_id: string
              floor_number: number | null
              location_id: number | null
              quantityPd: number | null
              quantitySpec: number | null
              quantityRd: number | null
            }) => {
              if (!grouped[item.chessboard_id]) {
                grouped[item.chessboard_id] = { floors: [], quantities: {} }
              }
              if (item.floor_number !== null && item.floor_number !== undefined) {
                grouped[item.chessboard_id].floors.push(item.floor_number)
                grouped[item.chessboard_id].quantities[item.floor_number] = {
                  quantityPd:
                    item.quantityPd !== null && item.quantityPd !== undefined
                      ? String(item.quantityPd)
                      : '',
                  quantitySpec:
                    item.quantitySpec !== null && item.quantitySpec !== undefined
                      ? String(item.quantitySpec)
                      : '',
                  quantityRd:
                    item.quantityRd !== null && item.quantityRd !== undefined
                      ? String(item.quantityRd)
                      : '',
                }
              } else {
                grouped[item.chessboard_id].quantities[0] = {
                  quantityPd:
                    item.quantityPd !== null && item.quantityPd !== undefined
                      ? String(item.quantityPd)
                      : '',
                  quantitySpec:
                    item.quantitySpec !== null && item.quantitySpec !== undefined
                      ? String(item.quantitySpec)
                      : '',
                  quantityRd:
                    item.quantityRd !== null && item.quantityRd !== undefined
                      ? String(item.quantityRd)
                      : '',
                }
              }
            },
          )

          // Преобразуем массивы этажей в строки с диапазонами
          for (const [id, { floors, quantities }] of Object.entries(grouped)) {
            floorsMap[id] = {
              floors: formatFloorsString(floors),
              quantities,
            }
          }
        }
      }

      // Добавляем этажи и количества к результатам
      const result = (data as unknown as DbRow[]) ?? []

      return result.map((item) => {
        return {
          ...item,
          floors: floorsMap[item.id]?.floors || '',
          floorQuantities: floorsMap[item.id]?.quantities,
        }
      })
    },
  })

  const viewRows = useMemo<ViewRow[]>(
    () =>
      (tableData ?? []).map((item) => {
        const documentation = item.chessboard_documentation_mapping?.documentations
        const tag = documentation?.tag
        const sumPd = item.floorQuantities
          ? Object.values(item.floorQuantities).reduce(
              (s, q) => s + (parseFloat(q.quantityPd) || 0),
              0,
            )
          : null
        const sumSpec = item.floorQuantities
          ? Object.values(item.floorQuantities).reduce(
              (s, q) => s + (parseFloat(q.quantitySpec) || 0),
              0,
            )
          : null
        const sumRd = item.floorQuantities
          ? Object.values(item.floorQuantities).reduce(
              (s, q) => s + (parseFloat(q.quantityRd) || 0),
              0,
            )
          : null
        return {
          key: item.id,
          materialId: item.material ?? '',
          material: item.materials?.name ?? '',
          quantityPd: sumPd !== null ? String(sumPd) : '',
          quantitySpec: sumSpec !== null ? String(sumSpec) : '',
          quantityRd: sumRd !== null ? String(sumRd) : '',
          nomenclatureId:
            getNomenclatureMapping(item.chessboard_nomenclature_mapping)?.nomenclature_id ?? '',
          nomenclature:
            getNomenclatureMapping(item.chessboard_nomenclature_mapping)?.nomenclature?.name ?? '',
          supplier:
            getNomenclatureMapping(item.chessboard_nomenclature_mapping)?.supplier_name ?? '',
          unit: item.units?.name ?? '',
          blockId: item.chessboard_mapping?.block_id ?? '',
          block: item.chessboard_mapping?.blocks?.name ?? '',
          costCategory: item.chessboard_mapping?.cost_categories?.name ?? '',
          costType: item.chessboard_mapping?.detail_cost_categories?.name ?? '',
          workName: item.chessboard_rates_mapping?.[0]?.rates?.work_name ?? '',
          location: item.chessboard_mapping?.location?.name ?? '',
          floors: item.floors ?? '',
          color: (item.color as RowColor | null) ?? '',
          documentationId: documentation?.id,
          tagName: tag ? `${tag.tag_number || ''} ${tag.name}`.trim() : '',
          projectCode: documentation?.code ?? '',
        }
      }),
    [tableData],
  )

  const tableRows = useMemo<TableRow[]>(
    () => [
      ...rows.map((r) => ({ ...r })),
      ...viewRows.map((v) => ({
        key: v.key,
        material: v.material,
        materialId: v.materialId,
        quantityPd: v.quantityPd,
        quantitySpec: v.quantitySpec,
        quantityRd: v.quantityRd,
        nomenclatureId: v.nomenclatureId,
        supplier: v.supplier,
        unitId: v.unit,
        blockId: v.blockId,
        block: v.block,
        costCategoryId: v.costCategory,
        costTypeId: v.costType,
        locationId: v.location,
        rateId: v.workName,
        floors: v.floors,
        color: v.color,
        isExisting: true,
      })),
    ],
    [rows, viewRows],
  )

  const handleApply = () => {
    if (!filters.projectId) {
      message.warning('Выберите проект')
      return
    }
    setAppliedFilters({ ...filters } as {
      projectId: string
      blockId?: string
      categoryId?: string
      typeId?: string
      tagId?: string
      documentationId?: string
    })
    setMode('view')
    setFiltersExpanded(false) // Сворачиваем блок фильтров после применения
  }

  const addRow = useCallback(
    (index: number) => {
      if (!appliedFilters) return
      const defaultLocationId = appliedFilters.typeId
        ? String(costTypes?.find((t) => String(t.id) === appliedFilters.typeId)?.location_id ?? '')
        : ''
      const blockName = appliedFilters.blockId
        ? (blocks?.find((b) => b.id === appliedFilters.blockId)?.name ?? '')
        : ''
      setRows((prev) => {
        const newRow = emptyRow({
          blockId: appliedFilters.blockId ?? '',
          costCategoryId: appliedFilters.categoryId ?? '',
          costTypeId: appliedFilters.typeId ?? '',
          locationId: defaultLocationId,
          block: blockName,
        })
        const next = [...prev]
        next.splice(index + 1, 0, newRow)
        return next
      })
    },
    [appliedFilters, costTypes, blocks],
  )

  const copyRow = useCallback((index: number) => {
    setRows((prev) => {
      const source = prev[index]
      if (!source) return prev
      const newRow: RowData = { ...source, key: Math.random().toString(36).slice(2) }
      const next = [...prev]
      next.splice(index + 1, 0, newRow)
      return next
    })
  }, [])

  const deleteRow = useCallback((key: string) => {
    setRows((prev) => prev.filter((r) => r.key !== key))
  }, [])

  const handleDeleteSelected = useCallback(async () => {
    if (!supabase || selectedRows.size === 0) return

    const idsToDelete = Array.from(selectedRows)

    try {
      // Параллельное удаление связей и записей
      const deletePromises = idsToDelete.map(async (id) => {
        await supabase!.from('chessboard_rates_mapping').delete().eq('chessboard_id', id)
        await supabase!.from('chessboard_mapping').delete().eq('chessboard_id', id)
        await supabase!.from('chessboard').delete().eq('id', id)
      })

      await Promise.all(deletePromises)
      message.success(`Удалено строк: ${idsToDelete.length}`)
      setSelectedRows(new Set())
      setDeleteMode(false)
      await refetch()
    } catch (error: unknown) {
      message.error(`Не удалось удалить строки: ${(error as Error).message}`)
    }
  }, [selectedRows, message, refetch])

  const toggleRowSelection = useCallback((key: string) => {
    setSelectedRows((prev) => {
      const newSet = new Set(prev)
      if (newSet.has(key)) {
        newSet.delete(key)
      } else {
        newSet.add(key)
      }
      return newSet
    })
  }, [])

  const handleRowChange = useCallback((key: string, field: keyof RowData, value: string) => {
    setRows((prev) =>
      prev.map((r) =>
        r.key === key
          ? {
              ...r,
              [field]: value,
              ...(field === 'quantityPd' || field === 'quantitySpec' || field === 'quantityRd'
                ? { floorQuantities: undefined }
                : {}),
            }
          : r,
      ),
    )
  }, [])

  const handleEditChange = useCallback((key: string, field: keyof RowData, value: string) => {
    setEditingRows((prev) => {
      const updated = { ...prev[key], [field]: value }
      if (field === 'quantityPd' || field === 'quantitySpec' || field === 'quantityRd') {
        delete updated.floorQuantities
      }
      return { ...prev, [key]: updated }
    })
  }, [])

  const handleMaterialBlur = useCallback(
    async (key: string, name: string, isEdit = false) => {
      if (!name.trim()) return
      try {
        const material = await materialsApi.ensure(name.trim())
        const updater = isEdit ? handleEditChange : handleRowChange
        updater(key, 'materialId', material.uuid)
        updater(key, 'material', material.name)
        await refetchMaterials()
      } catch (e) {
        message.error(`Не удалось сохранить материал: ${(e as Error).message}`)
      }
    },
    [handleRowChange, handleEditChange, refetchMaterials, message],
  )

  const [floorModalOpen, setFloorModalOpen] = useState(false)
  const [floorModalRowKey, setFloorModalRowKey] = useState<string | null>(null)
  const [floorModalIsEdit, setFloorModalIsEdit] = useState(false)
  const [floorModalData, setFloorModalData] = useState<FloorModalRow[]>([])
  const [floorModalInfo, setFloorModalInfo] = useState<FloorModalInfo>({ material: '', unit: '' })

  const openFloorModal = useCallback(
    (key: string, isEdit: boolean) => {
      const row = isEdit
        ? (editingRows[key] ??
          rows.find((r) => r.key === key) ??
          tableData?.find((r) => r.id === key))
        : (rows.find((r) => r.key === key) ?? tableData?.find((r) => r.id === key))
      if (!row) return
      const floors = parseFloorsString(row.floors || '')
      const quantities = row.floorQuantities || {}
      const data = floors.map((f) => ({
        floor: f,
        quantityPd: quantities[f]?.quantityPd || '',
        quantitySpec: quantities[f]?.quantitySpec || '',
        quantityRd: quantities[f]?.quantityRd || '',
      }))
      const unitName =
        'unitId' in row
          ? (units?.find((u) => String(u.id) === row.unitId)?.name ?? '')
          : (row.units?.name ?? '')
      const workName =
        'costTypeId' in row
          ? (costTypes?.find((t) => String(t.id) === row.costTypeId)?.name ?? '')
          : (row.chessboard_mapping?.detail_cost_categories?.name ?? '')
      const projectCode =
        'projectCode' in row
          ? row.projectCode
          : ((row as DbRow).chessboard_documentation_mapping?.documentations?.code ?? '')
      setFloorModalInfo({
        projectCode,
        workName,
        material: row.material || '',
        unit: unitName,
      })
      setFloorModalRowKey(key)
      setFloorModalIsEdit(isEdit)
      setFloorModalData(data)
      setFloorModalOpen(true)
    },
    [editingRows, rows, tableData, units, costTypes],
  )

  const handleFloorModalChange = useCallback(
    (index: number, field: keyof FloorQuantity | 'floor', value: string | number) => {
      setFloorModalData((prev) =>
        prev.map((item, i) =>
          i === index
            ? { ...item, [field]: field === 'floor' ? Number(value) : String(value) }
            : item,
        ),
      )
    },
    [],
  )

  const addFloorModalRow = useCallback(() => {
    setFloorModalData((prev) => [
      ...prev,
      { floor: 0, quantityPd: '', quantitySpec: '', quantityRd: '' },
    ])
  }, [])

  const removeFloorModalRow = useCallback((index: number) => {
    setFloorModalData((prev) => prev.filter((_, i) => i !== index))
  }, [])

  const floorModalColumns = useMemo<ColumnsType<FloorModalRow>>(
    () => [
      {
        title: 'Этаж',
        dataIndex: 'floor',
        render: (_, record, index) =>
          floorModalIsEdit ? (
            <InputNumber
              value={record.floor}
              onChange={(value) => handleFloorModalChange(index, 'floor', value ?? 0)}
            />
          ) : (
            record.floor
          ),
      },
      {
        title: 'Кол-во по ПД',
        dataIndex: 'quantityPd',
        render: (_, record, index) =>
          floorModalIsEdit ? (
            <Input
              style={{ width: '10ch' }}
              value={record.quantityPd}
              onChange={(e) => handleFloorModalChange(index, 'quantityPd', e.target.value)}
            />
          ) : (
            record.quantityPd
          ),
      },
      {
        title: 'Кол-во по спеке РД',
        dataIndex: 'quantitySpec',
        render: (_, record, index) =>
          floorModalIsEdit ? (
            <Input
              style={{ width: '10ch' }}
              value={record.quantitySpec}
              onChange={(e) => handleFloorModalChange(index, 'quantitySpec', e.target.value)}
            />
          ) : (
            record.quantitySpec
          ),
      },
      {
        title: 'Кол-во по пересчету РД',
        dataIndex: 'quantityRd',
        render: (_, record, index) =>
          floorModalIsEdit ? (
            <Input
              style={{ width: '10ch' }}
              value={record.quantityRd}
              onChange={(e) => handleFloorModalChange(index, 'quantityRd', e.target.value)}
            />
          ) : (
            record.quantityRd
          ),
      },
      ...(floorModalIsEdit
        ? [
            {
              title: '',
              dataIndex: 'actions',
              render: (_: unknown, __: unknown, index: number) => (
                <Button
                  type="text"
                  icon={<DeleteOutlined />}
                  onClick={() => removeFloorModalRow(index)}
                />
              ),
            },
          ]
        : []),
    ],
    [floorModalIsEdit, handleFloorModalChange, removeFloorModalRow],
  )

  const saveFloorModal = useCallback(() => {
    if (!floorModalRowKey) return
    const map: FloorQuantities = {}
    const floorNums: number[] = []
    floorModalData.forEach((d) => {
      const num = Number(d.floor)
      if (!isNaN(num)) {
        floorNums.push(num)
        map[num] = {
          quantityPd: d.quantityPd,
          quantitySpec: d.quantitySpec,
          quantityRd: d.quantityRd,
        }
      }
    })
    floorNums.sort((a, b) => a - b)
    const floorsStr = formatFloorsString(floorNums)
    const totalPd = floorModalData.reduce((s, d) => s + (parseFloat(d.quantityPd) || 0), 0)
    const totalSpec = floorModalData.reduce((s, d) => s + (parseFloat(d.quantitySpec) || 0), 0)
    const totalRd = floorModalData.reduce((s, d) => s + (parseFloat(d.quantityRd) || 0), 0)
    if (floorModalIsEdit && editingRows[floorModalRowKey]) {
      setEditingRows((prev) => ({
        ...prev,
        [floorModalRowKey]: {
          ...prev[floorModalRowKey],
          floors: floorsStr,
          quantityPd: totalPd ? String(totalPd) : '',
          quantitySpec: totalSpec ? String(totalSpec) : '',
          quantityRd: totalRd ? String(totalRd) : '',
          floorQuantities: map,
        },
      }))
    } else {
      setRows((prev) =>
        prev.map((r) =>
          r.key === floorModalRowKey
            ? {
                ...r,
                floors: floorsStr,
                quantityPd: totalPd ? String(totalPd) : '',
                quantitySpec: totalSpec ? String(totalSpec) : '',
                quantityRd: totalRd ? String(totalRd) : '',
                floorQuantities: map,
              }
            : r,
        ),
      )
    }
    setFloorModalOpen(false)
  }, [floorModalRowKey, floorModalData, floorModalIsEdit, editingRows, setEditingRows, setRows])

  const cancelFloorModal = useCallback(() => setFloorModalOpen(false), [])

  const startAdd = useCallback(() => {
    if (!appliedFilters) return
    const defaultLocationId = appliedFilters.typeId
      ? String(costTypes?.find((t) => String(t.id) === appliedFilters.typeId)?.location_id ?? '')
      : ''
    const blockName = appliedFilters.blockId
      ? (blocks?.find((b) => b.id === appliedFilters.blockId)?.name ?? '')
      : ''
    setRows([
      emptyRow({
        blockId: appliedFilters.blockId ?? '',
        costCategoryId: appliedFilters.categoryId ?? '',
        costTypeId: appliedFilters.typeId ?? '',
        locationId: defaultLocationId,
        block: blockName,
      }),
    ])
    setMode('add')
  }, [appliedFilters, costTypes, blocks])

  const startEdit = useCallback(
    (id: string) => {
      const dbRow = tableData?.find((r) => r.id === id)
      if (!dbRow) return
      const mapping = getNomenclatureMapping(dbRow.chessboard_nomenclature_mapping)
      const nomenclatureId = mapping?.nomenclature_id ?? ''
      const supplierName = mapping?.supplier_name ?? ''
      setEditingRows((prev) => {
        if (prev[id]) return prev
        return {
          ...prev,
          [id]: {
            key: id,
            materialId: dbRow.material ?? '',
            material: dbRow.materials?.name ?? '',
            quantityPd: dbRow.floorQuantities
              ? String(
                  Object.values(dbRow.floorQuantities).reduce(
                    (s, q) => s + (parseFloat(q.quantityPd) || 0),
                    0,
                  ),
                )
              : '',
            quantitySpec: dbRow.floorQuantities
              ? String(
                  Object.values(dbRow.floorQuantities).reduce(
                    (s, q) => s + (parseFloat(q.quantitySpec) || 0),
                    0,
                  ),
                )
              : '',
            quantityRd: dbRow.floorQuantities
              ? String(
                  Object.values(dbRow.floorQuantities).reduce(
                    (s, q) => s + (parseFloat(q.quantityRd) || 0),
                    0,
                  ),
                )
              : '',
            nomenclatureId,
            supplier: supplierName,
            unitId: dbRow.unit_id ?? '',
            blockId: dbRow.chessboard_mapping?.block_id ?? '',
            block: dbRow.chessboard_mapping?.blocks?.name ?? '',
            costCategoryId: dbRow.chessboard_mapping?.cost_category_id
              ? String(dbRow.chessboard_mapping.cost_category_id)
              : '',
            costTypeId: dbRow.chessboard_mapping?.cost_type_id
              ? String(dbRow.chessboard_mapping.cost_type_id)
              : '',
            locationId: dbRow.chessboard_mapping?.location_id
              ? String(dbRow.chessboard_mapping.location_id)
              : '',
            rateId: dbRow.chessboard_rates_mapping?.[0]?.rate_id
              ? String(dbRow.chessboard_rates_mapping[0].rate_id)
              : '',
            floors: dbRow.floors ?? '',
            color: (dbRow.color as RowColor | null) ?? '',
            documentationId: dbRow.chessboard_documentation_mapping?.documentation_id ?? '',
            tagId: dbRow.chessboard_documentation_mapping?.documentations?.tag_id
              ? String(dbRow.chessboard_documentation_mapping.documentations.tag_id)
              : '',
            tagName: dbRow.chessboard_documentation_mapping?.documentations?.tag
              ? `${dbRow.chessboard_documentation_mapping.documentations.tag.tag_number || ''} ${dbRow.chessboard_documentation_mapping.documentations.tag.name}`.trim()
              : '',
            projectCode: dbRow.chessboard_documentation_mapping?.documentations?.code ?? '',
            floorQuantities: dbRow.floorQuantities,
          },
        }
      })
      void loadSupplierOptions(nomenclatureId, id, supplierName)
    },
    [tableData, loadSupplierOptions],
  )

  const handleUpdate = useCallback(async () => {
    if (!supabase || Object.keys(editingRows).length === 0) return

    // Параллельное выполнение всех обновлений
    const updatePromises = Object.values(editingRows).map(async (r) => {
      let materialId = r.materialId
      if (!materialId && r.material) {
        const material = await materialsApi.ensure(r.material)
        materialId = material.uuid
      }
      const updateChessboard = supabase!
        .from('chessboard')
        .update({
          material: materialId || null,
          unit_id: r.unitId || null,
          color: r.color || null,
        })
        .eq('id', r.key)

      const updateMapping = supabase!.from('chessboard_mapping').upsert(
        {
          chessboard_id: r.key,
          block_id: r.blockId || null,
          cost_category_id: Number(r.costCategoryId),
          cost_type_id: r.costTypeId ? Number(r.costTypeId) : null,
          location_id: r.locationId ? Number(r.locationId) : null,
        },
        { onConflict: 'chessboard_id' },
      )

      // Обновляем этажи
      const updateFloors = async () => {
        // Сначала удаляем старые связи
        await supabase!.from('chessboard_floor_mapping').delete().eq('chessboard_id', r.key)

        // Парсим строку этажей и добавляем новые
        const floors = parseFloorsString(r.floors)
        const floorQuantities = r.floorQuantities
        if (floors.length > 0) {
          const totalFloors = floors.length
          const floorMappings = floors.map((floor) => ({
            chessboard_id: r.key,
            floor_number: floor,
            quantityPd: floorQuantities?.[floor]?.quantityPd
              ? Number(floorQuantities[floor].quantityPd)
              : r.quantityPd
                ? Number(r.quantityPd) / totalFloors
                : null,
            quantitySpec: floorQuantities?.[floor]?.quantitySpec
              ? Number(floorQuantities[floor].quantitySpec)
              : r.quantitySpec
                ? Number(r.quantitySpec) / totalFloors
                : null,
            quantityRd: floorQuantities?.[floor]?.quantityRd
              ? Number(floorQuantities[floor].quantityRd)
              : r.quantityRd
                ? Number(r.quantityRd) / totalFloors
                : null,
          }))
          await supabase!.from('chessboard_floor_mapping').insert(floorMappings)
        } else {
          const qty = floorQuantities?.[0]
          await supabase!.from('chessboard_floor_mapping').insert({
            chessboard_id: r.key,
            location_id: r.locationId ? Number(r.locationId) : null,
            quantityPd: qty?.quantityPd
              ? Number(qty.quantityPd)
              : r.quantityPd
                ? Number(r.quantityPd)
                : null,
            quantitySpec: qty?.quantitySpec
              ? Number(qty.quantitySpec)
              : r.quantitySpec
                ? Number(r.quantitySpec)
                : null,
            quantityRd: qty?.quantityRd
              ? Number(qty.quantityRd)
              : r.quantityRd
                ? Number(r.quantityRd)
                : null,
          })
        }
      }

      // Обновляем связь с номенклатурой
      const updateNomenclatureMapping = async () => {
        await supabase!.from('chessboard_nomenclature_mapping').delete().eq('chessboard_id', r.key)
        if (r.nomenclatureId) {
          await supabase!.from('chessboard_nomenclature_mapping').insert({
            chessboard_id: r.key,
            nomenclature_id: r.nomenclatureId,
            supplier_name: r.supplier || null,
          })
        }
      }

      // Обновляем связь с документацией
      const updateDocumentationMapping = async () => {
        let docId = r.documentationId

        // Если документация не выбрана, но есть тэг и шифр проекта, создаём её
        if (!docId && r.projectCode && r.tagId) {
          const doc = await documentationApi.upsertDocumentation(
            r.projectCode,
            Number(r.tagId),
            appliedFilters?.projectId,
          )
          docId = doc.id
        }

        if (docId) {
          await supabase!.from('chessboard_documentation_mapping').upsert(
            {
              chessboard_id: r.key,
              documentation_id: docId,
            },
            { onConflict: 'chessboard_id' },
          )
        } else {
          // Если ни документация, ни шифр проекта не выбраны, удаляем связь
          await supabase!
            .from('chessboard_documentation_mapping')
            .delete()
            .eq('chessboard_id', r.key)
        }
      }

      // Обновляем связь с расценками
      const updateRateMapping = async () => {
        // Сначала удаляем текущую связь, чтобы исключить конфликт ключей
        await supabase!.from('chessboard_rates_mapping').delete().eq('chessboard_id', r.key)

        // Если расценка выбрана, создаём новую запись
        if (r.rateId) {
          await supabase!.from('chessboard_rates_mapping').insert({
            chessboard_id: r.key,
            rate_id: r.rateId,
          })
        }
      }

      return Promise.all([
        updateChessboard,
        updateMapping,
        updateNomenclatureMapping(),
        updateFloors(),
        updateDocumentationMapping(),
        updateRateMapping(),
      ])
    })

    try {
      await Promise.all(updatePromises)
      await refetchMaterials()
      message.success('Изменения сохранены')
      setEditingRows({})
      await refetch()
    } catch (error: unknown) {
      message.error(`Не удалось сохранить изменения: ${(error as Error).message}`)
    }
  }, [editingRows, message, refetch, appliedFilters, refetchMaterials])

  const handleCancelEdit = useCallback(() => {
    setEditingRows({})
  }, [])

  const handleDelete = useCallback(
    async (id: string) => {
      if (!supabase) return
      const { error: rateMapError } = await supabase
        .from('chessboard_rates_mapping')
        .delete()
        .eq('chessboard_id', id)
      if (rateMapError) {
        message.error(`Не удалось удалить связи: ${rateMapError.message}`)
        return
      }
      const { error: mapError } = await supabase
        .from('chessboard_mapping')
        .delete()
        .eq('chessboard_id', id)
      if (mapError) {
        message.error(`Не удалось удалить связи: ${mapError.message}`)
        return
      }
      const { error } = await supabase.from('chessboard').delete().eq('id', id)
      if (error) {
        message.error(`Не удалось удалить строку: ${error.message}`)
        return
      }
      message.success('Строка удалена')
      await refetch()
    },
    [message, refetch],
  )

  const openImport = useCallback(() => {
    const loc = appliedFilters?.typeId
      ? costTypes?.find((t) => String(t.id) === appliedFilters.typeId)?.location_id
      : undefined
    setImportState({
      projectId: appliedFilters?.projectId,
      blockId: appliedFilters?.blockId,
      categoryId: appliedFilters?.categoryId,
      typeId: appliedFilters?.typeId,
      locationId: loc ? String(loc) : undefined,
    })
    setImportOpen(true)
  }, [appliedFilters, costTypes])

  const handleImport = useCallback(async () => {
    if (!supabase || !importFile || !importState.projectId || !importState.blockId) {
      message.error('Выберите проект, корпус и файл')
      return
    }
    try {
      const data = await importFile.arrayBuffer()
      const workbook = XLSX.read(data, { type: 'array' })
      const sheet = workbook.Sheets[workbook.SheetNames[0]]
      const rows = XLSX.utils.sheet_to_json<(string | number)[]>(sheet, { header: 1 })
      const payload: {
        project_id: string
        material: string
        unit_id: string | null
      }[] = []
      const quantities: (number | null)[] = []
      const header = rows[0]?.map((h) => String(h || '').toLowerCase()) ?? []
      const materialIdx = header.findIndex((h) => h.includes('материал'))
      const quantityIdx = header.findIndex((h) => h.includes('кол'))
      const unitIdx = header.findIndex((h) => h.includes('ед'))
      const materialMap: Record<string, string> = {}
      for (let i = 1; i < rows.length; i++) {
        const row = rows[i]
        const materialCol = materialIdx >= 0 ? materialIdx : 0
        const material = row[materialCol] != null ? String(row[materialCol]).trim() : ''
        if (!material) continue

        if (!materialMap[material]) {
          const m = await materialsApi.ensure(material)
          materialMap[material] = m.uuid
        }
        const materialId = materialMap[material]

        const quantityCell = quantityIdx >= 0 ? row[quantityIdx] : undefined
        const unitName = unitIdx >= 0 ? String(row[unitIdx] ?? '').trim() : ''

        const quantityValue =
          quantityCell != null && String(quantityCell).trim() !== ''
            ? Number(String(quantityCell).replace(',', '.'))
            : null
        const quantity = Number.isNaN(quantityValue) ? null : quantityValue
        const unitId = unitName
          ? units?.find((u) => u.name.toLowerCase() === unitName.toLowerCase())?.id || null
          : null

        payload.push({
          project_id: importState.projectId,
          material: materialId,
          unit_id: unitId,
        })
        quantities.push(quantity)
      }
      if (payload.length === 0) {
        message.error('Нет данных для импорта')
        return
      }
      const { data: inserted, error } = await supabase
        .from('chessboard')
        .insert(payload)
        .select('id')
      if (error || !inserted) throw error
      const mappings = inserted.map((d) => ({
        chessboard_id: d.id,
        block_id: importState.blockId,
        cost_category_id: importState.categoryId ? Number(importState.categoryId) : null,
        cost_type_id: importState.typeId ? Number(importState.typeId) : null,
        location_id: importState.locationId ? Number(importState.locationId) : null,
      }))
      const { error: mapError } = await supabase!.from('chessboard_mapping').insert(mappings)
      if (mapError) throw mapError
      const floorMappings = inserted.map((d, idx) => ({
        chessboard_id: d.id,
        location_id: importState.locationId ? Number(importState.locationId) : null,
        quantityPd: null,
        quantitySpec: quantities[idx],
        quantityRd: null,
      }))
      if (floorMappings.length > 0) {
        await supabase!.from('chessboard_floor_mapping').insert(floorMappings)
      }
      await refetchMaterials()
      message.success('Импорт завершен')
      setImportOpen(false)
      setImportFile(null)
      setImportState({})
      await refetch()
    } catch (e) {
      message.error(`Не удалось импортировать: ${(e as Error).message}`)
    }
  }, [importFile, importState, message, refetch, units, refetchMaterials])

  const handleSave = async () => {
    if (!supabase || !appliedFilters) return
    const payload = await Promise.all(
      rows.map(async (r) => {
        let materialId = r.materialId
        if (!materialId && r.material) {
          const m = await materialsApi.ensure(r.material)
          materialId = m.uuid
        }
        return {
          project_id: appliedFilters.projectId,
          material: materialId,
          unit_id: r.unitId || null,
          color: r.color || null,
        }
      }),
    )
    const { data, error } = await supabase.from('chessboard').insert(payload).select('id')
    if (error || !data) {
      message.error(`Не удалось сохранить данные: ${error?.message}`)
      return
    }
    const mappings = data.map((d, idx) => ({
      chessboard_id: d.id,
      block_id: rows[idx].blockId || null,
      cost_category_id: Number(rows[idx].costCategoryId),
      cost_type_id: rows[idx].costTypeId ? Number(rows[idx].costTypeId) : null,
      location_id: rows[idx].locationId ? Number(rows[idx].locationId) : null,
    }))
    const { error: mapError } = await supabase.from('chessboard_mapping').insert(mappings)
    if (mapError) {
      message.error(`Не удалось сохранить связи: ${mapError.message}`)
      return
    }

    const nomenclatureMappings = data
      .map((d, idx) =>
        rows[idx].nomenclatureId
          ? { chessboard_id: d.id, nomenclature_id: rows[idx].nomenclatureId }
          : null,
      )
      .filter((m): m is { chessboard_id: string; nomenclature_id: string } => m !== null)
    if (nomenclatureMappings.length) {
      const { error: nomError } = await supabase
        .from('chessboard_nomenclature_mapping')
        .insert(nomenclatureMappings)
      if (nomError) {
        message.error(`Не удалось сохранить номенклатуру: ${nomError.message}`)
        return
      }
    }

    const rateMappings = data
      .map((d, idx) =>
        rows[idx].rateId
          ? {
              chessboard_id: d.id,
              rate_id: rows[idx].rateId,
            }
          : null,
      )
      .filter((m): m is { chessboard_id: string; rate_id: string } => !!m)
    if (rateMappings.length > 0) {
      const { error: rateError } = await supabase
        .from('chessboard_rates_mapping')
        .insert(rateMappings)
      if (rateError) {
        message.error(`Не удалось сохранить связи с расценками: ${rateError.message}`)
        return
      }
    }

    // Сохраняем этажи или локации
    for (let idx = 0; idx < data.length; idx++) {
      const floors = parseFloorsString(rows[idx].floors)
      const floorQuantities = rows[idx].floorQuantities
      if (floors.length > 0) {
        const totalFloors = floors.length
        const floorMappings = floors.map((floor) => ({
          chessboard_id: data[idx].id,
          floor_number: floor,
          quantityPd: floorQuantities?.[floor]?.quantityPd
            ? Number(floorQuantities[floor].quantityPd)
            : rows[idx].quantityPd
              ? Number(rows[idx].quantityPd) / totalFloors
              : null,
          quantitySpec: floorQuantities?.[floor]?.quantitySpec
            ? Number(floorQuantities[floor].quantitySpec)
            : rows[idx].quantitySpec
              ? Number(rows[idx].quantitySpec) / totalFloors
              : null,
          quantityRd: floorQuantities?.[floor]?.quantityRd
            ? Number(floorQuantities[floor].quantityRd)
            : rows[idx].quantityRd
              ? Number(rows[idx].quantityRd) / totalFloors
              : null,
        }))
        const { error: floorError } = await supabase
          .from('chessboard_floor_mapping')
          .insert(floorMappings)
        if (floorError) {
          console.error(`Не удалось сохранить этажи: ${floorError.message}`)
        }
      } else {
        const qty = floorQuantities?.[0]
        const { error: floorError } = await supabase.from('chessboard_floor_mapping').insert({
          chessboard_id: data[idx].id,
          location_id: rows[idx].locationId ? Number(rows[idx].locationId) : null,
          quantityPd: qty?.quantityPd
            ? Number(qty.quantityPd)
            : rows[idx].quantityPd
              ? Number(rows[idx].quantityPd)
              : null,
          quantitySpec: qty?.quantitySpec
            ? Number(qty.quantitySpec)
            : rows[idx].quantitySpec
              ? Number(rows[idx].quantitySpec)
              : null,
          quantityRd: qty?.quantityRd
            ? Number(qty.quantityRd)
            : rows[idx].quantityRd
              ? Number(rows[idx].quantityRd)
              : null,
        })
        if (floorError) {
          console.error(`Не удалось сохранить локацию: ${floorError.message}`)
        }
      }
    }

    // Сохраняем связь с документацией
    for (let idx = 0; idx < data.length; idx++) {
      let docId = rows[idx].documentationId

      if (!docId && rows[idx].projectCode && rows[idx].tagId) {
        const doc = await documentationApi.upsertDocumentation(
          rows[idx].projectCode || '',
          Number(rows[idx].tagId),
          appliedFilters.projectId || '',
        )
        docId = doc.id
      }

      if (docId) {
        const { error: docError } = await supabase.from('chessboard_documentation_mapping').insert({
          chessboard_id: data[idx].id,
          documentation_id: docId,
        })
        if (docError) {
          console.error(`Не удалось сохранить связь с документацией: ${docError.message}`)
        }
      }
    }
    await refetchMaterials()
    message.success('Данные успешно сохранены')
    setMode('view')
    setRows([])
    await refetch()
  }

  const handleCancel = useCallback(() => {
    setRows([])
    setMode('view')
  }, [])

  const addColumns: ColumnsType<TableRow> = useMemo(() => {
    const map: Record<string, keyof ViewRow> = {
      material: 'material',
      quantityPd: 'quantityPd',
      quantitySpec: 'quantitySpec',
      quantityRd: 'quantityRd',
      nomenclatureId: 'nomenclature',
      supplier: 'supplier',
      unitId: 'unit',
      block: 'block',
      costCategoryId: 'costCategory',
      costTypeId: 'costType',
      locationId: 'location',
      rateId: 'workName',
    }

    const base: Array<{
      title: string
      dataIndex: keyof TableRow
      width?: number
      align?: 'left' | 'right' | 'center'
    }> = [
      { title: 'Раздел', dataIndex: 'tagName', width: 200 },
      { title: 'Шифр проекта', dataIndex: 'projectCode', width: 150 },
      { title: 'Материал', dataIndex: 'material', width: 300 },
      { title: 'Кол-во по ПД', dataIndex: 'quantityPd', width: 120, align: 'center' },
      { title: 'Кол-во по спеке РД', dataIndex: 'quantitySpec', width: 150, align: 'center' },
      {
        title: 'Кол-во по пересчету РД',
        dataIndex: 'quantityRd',
        width: 180,
        align: 'center',
      },
      { title: 'Номенклатура', dataIndex: 'nomenclatureId', width: 250 },
      { title: 'Наименование поставщика', dataIndex: 'supplier', width: 250 },
      { title: 'Ед.изм.', dataIndex: 'unitId', width: 160 },
      { title: 'Корпус', dataIndex: 'block', width: 120 },
      { title: 'Этажи', dataIndex: 'floors', width: 150 },
      { title: 'Категория затрат', dataIndex: 'costCategoryId', width: 200 },
      { title: 'Вид затрат', dataIndex: 'costTypeId', width: 200 },
      { title: 'Наименование работ', dataIndex: 'rateId', width: 300 },
      { title: 'Локализация', dataIndex: 'locationId', width: 200 },
    ]

    const dataColumns = base
      .filter((col) => {
        // Проверяем видимость столбца
        const key = map[col.dataIndex] || (col.dataIndex as string)
        if (columnVisibility[key] === false) {
          return false
        }
        // Старая логика для обратной совместимости
        const collapseKey = collapseMap[key]
        return collapseKey ? !hiddenCols[collapseKey] : true
      })
      .sort((a, b) => {
        // Сортируем столбцы согласно columnOrder
        const aKey = map[a.dataIndex] || (a.dataIndex as string)
        const bKey = map[b.dataIndex] || (b.dataIndex as string)
        const aIndex = columnOrder.indexOf(aKey)
        const bIndex = columnOrder.indexOf(bKey)
        if (aIndex === -1 && bIndex === -1) return 0
        if (aIndex === -1) return 1
        if (bIndex === -1) return -1
        return aIndex - bIndex
      })
      .map((col) => {
        const values = Array.from(
          new Set(viewRows.map((row) => row[map[col.dataIndex] as keyof ViewRow]).filter((v) => v)),
        )
        const filters = values.map((v) => ({ text: String(v), value: String(v) }))

        const sorter = (a: TableRow, b: TableRow) => {
          const aVal = a[col.dataIndex]
          const bVal = b[col.dataIndex]
          const aNum = Number(aVal)
          const bNum = Number(bVal)
          if (!Number.isNaN(aNum) && !Number.isNaN(bNum)) return aNum - bNum
          return String(aVal ?? '').localeCompare(String(bVal ?? ''))
        }

        const onFilter = (value: boolean | Key, record: TableRow) =>
          String(record[col.dataIndex] ?? '') === String(value)

        const render: ColumnType<TableRow>['render'] = (_, record) => {
          if (record.isExisting) return record[col.dataIndex] as string
          switch (col.dataIndex) {
            case 'tagName':
              return (
                <Select
                  style={{ width: 200 }}
                  value={record.tagId}
                  onChange={(value) => {
                    handleRowChange(record.key, 'tagId', value)
                    const tag = documentationTags?.find((t) => String(t.id) === value)
                    handleRowChange(
                      record.key,
                      'tagName',
                      tag ? `${tag.tag_number || ''} ${tag.name}`.trim() : '',
                    )
                    // Сбрасываем выбранный документ при смене тэга
                    handleRowChange(record.key, 'documentationId', '')
                    handleRowChange(record.key, 'projectCode', '')
                  }}
                  options={
                    documentationTags?.map((tag) => ({
                      value: String(tag.id),
                      label: `${tag.tag_number || ''} ${tag.name}`.trim(),
                    })) ?? []
                  }
                  allowClear
                  showSearch
                  filterOption={(input, option) => {
                    const text = (option?.label ?? '').toString()
                    return text.toLowerCase().includes(input.toLowerCase())
                  }}
                />
              )
            case 'projectCode':
              return (
                <Select
                  style={{ width: 150 }}
                  value={record.documentationId}
                  onChange={(value) => {
<<<<<<< HEAD
=======

>>>>>>> a2b0f040
                    handleRowChange(record.key, 'documentationId', value)
                    const doc = documentations?.find((d: DocumentationRecord) => d.id === value)
                    handleRowChange(record.key, 'projectCode', doc?.project_code ?? '')
                  }}
                  options={
                    documentations
                      ?.filter(
                        (doc: DocumentationRecord) =>
                          !record.tagId || String(doc.tag_id) === record.tagId,
                      )
<<<<<<< HEAD
=======

>>>>>>> a2b0f040
                      .map((doc: DocumentationRecord) => ({
                        value: doc.id,
                        label: doc.project_code,
                      })) ?? []
                  }
                  disabled={!record.tagId}
                  allowClear
                  showSearch
                  filterOption={(input, option) => {
                    const text = (option?.label ?? '').toString()
                    return text.toLowerCase().includes(input.toLowerCase())
                  }}
                />
              )
            case 'material':
<<<<<<< HEAD
                return (
                <AutoComplete
                  style={{ width: 300 }}
                  popupMatchSelectWidth={300}
=======
              return (
                <AutoComplete
                  style={{ width: 300 }}
>>>>>>> a2b0f040
                  options={materialOptions}
                  value={record.material}
                  onSelect={(value, option) => {
                    handleRowChange(record.key, 'material', String(option?.label))
                    handleRowChange(record.key, 'materialId', String(value))
                  }}
                  onChange={(value) => {
                    handleRowChange(record.key, 'material', value)
                    handleRowChange(record.key, 'materialId', '')
                  }}
                  onBlur={() => handleMaterialBlur(record.key, record.material)}
                  filterOption={(input, option) => {
                    const text = (option?.label ?? '').toString()
                    return text.toLowerCase().includes(input.toLowerCase())
                  }}
                />
              )
            case 'quantityPd':
              return (
                <Space>
                  {parseFloorsString(record.floors).length > 1 && (
                    <Button
                      type="text"
                      icon={<PlusOutlined />}
                      onClick={() => openFloorModal(record.key, true)}
                    />
                  )}
                  <Input
                    style={{ width: '10ch' }}
                    value={record.quantityPd}
                    onChange={(e) => handleRowChange(record.key, 'quantityPd', e.target.value)}
                  />
                </Space>
              )
            case 'quantitySpec':
              return (
                <Input
                  style={{ width: '10ch' }}
                  value={record.quantitySpec}
                  onChange={(e) => handleRowChange(record.key, 'quantitySpec', e.target.value)}
                />
              )
            case 'quantityRd':
              return (
                <Input
                  style={{ width: '10ch' }}
                  value={record.quantityRd}
                  onChange={(e) => handleRowChange(record.key, 'quantityRd', e.target.value)}
                />
              )
            case 'nomenclatureId':
              return (
                <Select
                  style={{ width: 250 }}
                  popupMatchSelectWidth={nomenclatureDropdownWidth}
<<<<<<< HEAD
=======

>>>>>>> a2b0f040
                  value={record.nomenclatureId}
                  onChange={(value) => {
                    handleRowChange(record.key, 'nomenclatureId', value)
                    loadSupplierOptions(value, record.key)
                    handleRowChange(record.key, 'supplier', '')
                  }}
                  options={getNomenclatureSelectOptions(record.nomenclatureId)}
                  showSearch
                  onSearch={handleNomenclatureSearch}
                  filterOption={false}
                  allowClear
                />
              )
            case 'supplier':
              return (
                <Select
                  style={{ width: 250 }}
                  popupMatchSelectWidth={supplierDropdownWidths[record.key] ?? 250}
<<<<<<< HEAD
=======

>>>>>>> a2b0f040
                  value={record.supplier || undefined}
                  onChange={(value) => handleRowChange(record.key, 'supplier', value)}
                  options={supplierOptions[record.key] ?? []}
                  disabled={!record.nomenclatureId}
                  showSearch
                  optionFilterProp="label"
                  allowClear
                />
              )
            case 'unitId':
              return (
                <Select
                  style={{ width: 160 }}
                  value={record.unitId}
                  onChange={(value) => handleRowChange(record.key, 'unitId', value)}
                  options={units?.map((u) => ({ value: u.id, label: u.name })) ?? []}
                />
              )
            case 'block':
              return (
                <Select
                  style={{ width: 120 }}
                  value={record.blockId}
                  onChange={(value) => {
                    handleRowChange(record.key, 'blockId', value)
                    const name = blocks?.find((b) => b.id === value)?.name ?? ''
                    handleRowChange(record.key, 'block', name)
                  }}
                  options={blocks?.map((b) => ({ value: b.id, label: b.name })) ?? []}
                />
              )
            case 'floors':
              return (
                <Input
                  style={{ width: 150 }}
                  value={record.floors}
                  onChange={(e) => handleRowChange(record.key, 'floors', e.target.value)}
                  placeholder="1,2,3 или 1-5"
                />
              )
            case 'costCategoryId':
              return (
                <Select
                  style={{ width: 200 }}
                  value={record.costCategoryId}
                  onChange={(value) => {
                    handleRowChange(record.key, 'costCategoryId', value)
                    handleRowChange(record.key, 'costTypeId', '')
                    handleRowChange(record.key, 'locationId', '')
                    handleRowChange(record.key, 'rateId', '')
                  }}
                  showSearch
                  optionFilterProp="label"
                  options={
                    costCategories
                      ?.filter(
                        (c) =>
                          !appliedFilters?.categoryId || String(c.id) === appliedFilters.categoryId,
                      )
                      .map((c) => ({
                        value: String(c.id),
                        label: c.number ? `${c.number} ${c.name}` : c.name,
                      })) ?? []
                  }
                />
              )
            case 'costTypeId':
              return (
                <Select
                  style={{ width: 200 }}
                  value={record.costTypeId}
                  onChange={(value) => {
                    handleRowChange(record.key, 'costTypeId', value)
                    const loc = costTypes?.find((t) => t.id === Number(value))?.location_id
                    handleRowChange(record.key, 'locationId', loc ? String(loc) : '')
                    handleRowChange(record.key, 'rateId', '')
                  }}
                  showSearch
                  optionFilterProp="label"
                  options={
                    costTypes
                      ?.filter((t) => {
                        const categoryId = record.costCategoryId || appliedFilters?.categoryId
                        if (categoryId && t.cost_category_id !== Number(categoryId)) return false
                        if (appliedFilters?.typeId) return String(t.id) === appliedFilters.typeId
                        return true
                      })
                      .map((t) => ({ value: String(t.id), label: t.name })) ?? []
                  }
                />
              )
            case 'rateId':
              return (
                <Select
                  style={{ width: 300 }}
                  value={record.rateId || undefined}
                  onChange={(value) => handleRowChange(record.key, 'rateId', value)}
                  options={getRateOptions(record.costTypeId, record.costCategoryId)}
                  placeholder="Наименование работ"
                  showSearch
                  optionFilterProp="label"
                  allowClear
                />
              )
            case 'locationId':
              return (
                <Select
                  style={{ width: 200 }}
                  value={record.locationId}
                  onChange={(value) => handleRowChange(record.key, 'locationId', value)}
                  options={
                    locations
                      ?.filter((l) => {
                        // Если выбран вид затрат, показываем только локализации, доступные для этого вида
                        if (record.costTypeId) {
                          const selectedType = costTypes?.find(
                            (t) => String(t.id) === record.costTypeId,
                          )
                          if (selectedType) {
                            // Находим все виды затрат с таким же названием
                            const sameNameTypes = costTypes?.filter(
                              (t) => t.name === selectedType.name,
                            )
                            // Получаем все location_id для этих видов затрат
                            const availableLocationIds = sameNameTypes?.map((t) =>
                              String(t.location_id),
                            )
                            return availableLocationIds?.includes(String(l.id))
                          }
                        }
                        // Если вид затрат не выбран, показываем все локализации
                        return true
                      })
                      .map((l) => ({ value: String(l.id), label: l.name })) ?? []
                  }
                />
              )
            default:
              return null
          }
        }

        return { ...col, filters, filterSearch: true, sorter, onFilter, render }
      })

    return [
      {
        title: '',
        dataIndex: 'actions',
        width: 120,
        render: (_, record, index) =>
          index < rows.length ? (
            record.isExisting ? null : (
              <Space size={0}>
                <RowColorPicker
                  value={record.color}
                  onChange={(c) => handleRowChange(record.key, 'color', c)}
                />
                <Button
                  type="text"
                  size="small"
                  icon={<PlusOutlined />}
                  onClick={() => addRow(index)}
                  style={{ padding: '2px 4px' }}
                />
                <Button
                  type="text"
                  size="small"
                  icon={<CopyOutlined />}
                  onClick={() => copyRow(index)}
                  style={{ padding: '2px 4px' }}
                />
                <Button
                  type="text"
                  size="small"
                  danger
                  icon={<DeleteOutlined />}
                  onClick={() => deleteRow(record.key)}
                  style={{ padding: '2px 4px' }}
                />
              </Space>
            )
          ) : null,
      },
      ...dataColumns,
      {
        title: '',
        dataIndex: 'editActions',
        width: 80,
        render: (_, record) =>
          record.isExisting ? (
            <Space>
              <Button type="text" icon={<EditOutlined />} onClick={() => startEdit(record.key)} />
              <Popconfirm title="Удалить строку?" onConfirm={() => handleDelete(record.key)}>
                <Button type="text" icon={<DeleteOutlined />} />
              </Popconfirm>
            </Space>
          ) : null,
      },
    ]
  }, [
    viewRows,
    handleRowChange,
    units,
    costCategories,
    costTypes,
    locations,
    blocks,
    documentationTags,
    documentations,
    appliedFilters,
    startEdit,
    handleDelete,
    addRow,
    copyRow,
    deleteRow,
    rows,
    hiddenCols,
    columnVisibility,
    columnOrder,
    nomenclatureDropdownWidth,
    getRateOptions,
    openFloorModal,
    supplierOptions,
    supplierDropdownWidths,
    loadSupplierOptions,
    getNomenclatureSelectOptions,
    materialOptions,
    handleMaterialBlur,
  ])

  const viewColumns: ColumnsType<ViewRow> = useMemo(() => {
    // Чекбокс колонка для режима удаления
    const checkboxColumn: ColumnType<ViewRow> | null = deleteMode
      ? {
          title: '',
          dataIndex: 'checkbox',
          width: 50,
          fixed: 'left',
          render: (_: unknown, record: ViewRow) => (
            <Checkbox
              checked={selectedRows.has(record.key)}
              onChange={() => toggleRowSelection(record.key)}
            />
          ),
        }
      : null

    const base: Array<{
      title: string
      dataIndex: string
      width?: number
      align?: 'left' | 'right' | 'center'
    }> = [
      { title: 'Раздел', dataIndex: 'tagName', width: 200 },
      { title: 'Шифр проекта', dataIndex: 'projectCode', width: 150 },
      { title: 'Материал', dataIndex: 'material', width: 300 },
      { title: 'Кол-во по ПД', dataIndex: 'quantityPd', width: 120, align: 'center' },
      { title: 'Кол-во по спеке РД', dataIndex: 'quantitySpec', width: 150, align: 'center' },
      {
        title: 'Кол-во по пересчету РД',
        dataIndex: 'quantityRd',
        width: 180,
        align: 'center',
      },
      { title: 'Номенклатура', dataIndex: 'nomenclature', width: 250 },
      { title: 'Наименование поставщика', dataIndex: 'supplier', width: 250 },
      { title: 'Ед.изм.', dataIndex: 'unit', width: 160 },
      { title: 'Корпус', dataIndex: 'block', width: 120 },
      { title: 'Этажи', dataIndex: 'floors', width: 150 },
      { title: 'Категория затрат', dataIndex: 'costCategory', width: 200 },
      { title: 'Вид затрат', dataIndex: 'costType', width: 200 },
      { title: 'Наименование работ', dataIndex: 'workName', width: 300 },
      { title: 'Локализация', dataIndex: 'location', width: 200 },
    ]

    const dataColumns = base
      .filter((col) => {
        // Проверяем видимость столбца
        if (columnVisibility[col.dataIndex] === false) {
          return false
        }
        // Старая логика для обратной совместимости
        const key = collapseMap[col.dataIndex as string]
        return key ? !hiddenCols[key] : true
      })
      .sort((a, b) => {
        // Сортируем столбцы согласно columnOrder
        const aIndex = columnOrder.indexOf(a.dataIndex)
        const bIndex = columnOrder.indexOf(b.dataIndex)
        if (aIndex === -1 && bIndex === -1) return 0
        if (aIndex === -1) return 1
        if (bIndex === -1) return -1
        return aIndex - bIndex
      })
      .map((col) => {
        const values = Array.from(
          new Set(viewRows.map((row) => row[col.dataIndex as keyof ViewRow]).filter((v) => v)),
        )
        const filters = values.map((v) => ({ text: String(v), value: String(v) }))

        const render: ColumnType<ViewRow>['render'] = (_, record) => {
          const edit = editingRows[record.key]
          if (!edit) {
            if (
              ['quantityPd', 'quantitySpec', 'quantityRd'].includes(col.dataIndex) &&
              parseFloorsString(record.floors).length > 1 &&
              record[col.dataIndex as keyof ViewRow]
            ) {
              return (
                <Button
                  type="link"
                  style={{ padding: 0 }}
                  onClick={() => openFloorModal(record.key, false)}
                >
                  {record[col.dataIndex as keyof ViewRow]}
                </Button>
              )
            }
            return record[col.dataIndex as keyof ViewRow]
          }
          switch (col.dataIndex) {
            case 'tagName':
              return (
                <Select
                  style={{ width: 200 }}
                  value={edit.tagId}
                  onChange={(value) => {
                    handleEditChange(record.key, 'tagId', value)
                    const tag = documentationTags?.find((t) => String(t.id) === value)
                    handleEditChange(
                      record.key,
                      'tagName',
                      tag ? `${tag.tag_number || ''} ${tag.name}`.trim() : '',
                    )
                    // Сбрасываем выбранный документ при смене тэга
                    handleEditChange(record.key, 'documentationId', '')
                    handleEditChange(record.key, 'projectCode', '')
                  }}
                  options={
                    documentationTags?.map((tag) => ({
                      value: String(tag.id),
                      label: `${tag.tag_number || ''} ${tag.name}`.trim(),
                    })) ?? []
                  }
                  allowClear
                  showSearch
                  filterOption={(input, option) => {
                    const text = (option?.label ?? '').toString()
                    return text.toLowerCase().includes(input.toLowerCase())
                  }}
                />
              )
            case 'projectCode':
              return (
                <Select
                  style={{ width: 150 }}
                  value={edit.documentationId}
                  onChange={(value) => {
<<<<<<< HEAD
=======

>>>>>>> a2b0f040
                    handleEditChange(record.key, 'documentationId', value)
                    const doc = documentations?.find((d: DocumentationRecord) => d.id === value)
                    handleEditChange(record.key, 'projectCode', doc?.project_code ?? '')
                  }}
                  options={
                    documentations
                      ?.filter(
                        (doc: DocumentationRecord) =>
                          !edit.tagId || String(doc.tag_id) === edit.tagId,
                      )
<<<<<<< HEAD
=======

>>>>>>> a2b0f040
                      .map((doc: DocumentationRecord) => ({
                        value: doc.id,
                        label: doc.project_code,
                      })) ?? []
                  }
                  disabled={!edit.tagId}
                  allowClear
                  showSearch
                  filterOption={(input, option) => {
                    const text = (option?.label ?? '').toString()
                    return text.toLowerCase().includes(input.toLowerCase())
                  }}
                />
              )
            case 'material':
<<<<<<< HEAD
                return (
                <AutoComplete
                  style={{ width: 300 }}
                  popupMatchSelectWidth={300}
=======
              return (
                <AutoComplete
                  style={{ width: 300 }}
>>>>>>> a2b0f040
                  options={materialOptions}
                  value={edit.material}
                  onSelect={(value, option) => {
                    handleEditChange(record.key, 'material', String(option?.label))
                    handleEditChange(record.key, 'materialId', String(value))
                  }}
                  onChange={(value) => {
                    handleEditChange(record.key, 'material', value)
                    handleEditChange(record.key, 'materialId', '')
                  }}
                  onBlur={() => handleMaterialBlur(record.key, edit.material, true)}
                  filterOption={(input, option) => {
                    const text = (option?.label ?? '').toString()
                    return text.toLowerCase().includes(input.toLowerCase())
                  }}
                />
              )
            case 'quantityPd':
              return (
                <Space>
                  {parseFloorsString(edit.floors).length > 1 && (
                    <Button
                      type="text"
                      icon={<PlusOutlined />}
                      onClick={() => openFloorModal(record.key, true)}
                    />
                  )}
                  <Input
                    style={{ width: '10ch' }}
                    value={edit.quantityPd}
                    onChange={(e) => handleEditChange(record.key, 'quantityPd', e.target.value)}
                  />
                </Space>
              )
            case 'quantitySpec':
              return (
                <Input
                  style={{ width: '10ch' }}
                  value={edit.quantitySpec}
                  onChange={(e) => handleEditChange(record.key, 'quantitySpec', e.target.value)}
                />
              )
            case 'quantityRd':
              return (
                <Input
                  style={{ width: '10ch' }}
                  value={edit.quantityRd}
                  onChange={(e) => handleEditChange(record.key, 'quantityRd', e.target.value)}
                />
              )
            case 'nomenclature':
              return (
                <Select
                  style={{ width: 250 }}
                  popupMatchSelectWidth={nomenclatureDropdownWidth}
<<<<<<< HEAD
=======

>>>>>>> a2b0f040
                  value={edit.nomenclatureId}
                  onChange={(value) => {
                    handleEditChange(record.key, 'nomenclatureId', value)
                    loadSupplierOptions(value, record.key)
                    handleEditChange(record.key, 'supplier', '')
                  }}
                  options={getNomenclatureSelectOptions(edit.nomenclatureId, record.nomenclature)}
                  showSearch
                  onSearch={handleNomenclatureSearch}
                  filterOption={false}
                  allowClear
                />
              )
            case 'supplier':
              return (
                <Select
                  style={{ width: 250 }}
                  popupMatchSelectWidth={supplierDropdownWidths[record.key] ?? 250}
                  value={edit.supplier || undefined}
                  onChange={(value) => handleEditChange(record.key, 'supplier', value)}
                  options={supplierOptions[record.key] ?? []}
                  disabled={!edit.nomenclatureId}
                  showSearch
                  optionFilterProp="label"
                  allowClear
                />
              )
            case 'unit':
              return (
                <Select
                  style={{ width: 160 }}
                  value={edit.unitId}
                  onChange={(value) => handleEditChange(record.key, 'unitId', value)}
                  options={units?.map((u) => ({ value: u.id, label: u.name })) ?? []}
                />
              )
            case 'block':
              return (
                <Select
                  style={{ width: 120 }}
                  value={edit.blockId}
                  onChange={(value) => {
                    handleEditChange(record.key, 'blockId', value)
                    const name = blocks?.find((b) => b.id === value)?.name ?? ''
                    handleEditChange(record.key, 'block', name)
                  }}
                  options={blocks?.map((b) => ({ value: b.id, label: b.name })) ?? []}
                />
              )
            case 'floors':
              return (
                <Input
                  style={{ width: 150 }}
                  value={edit.floors}
                  onChange={(e) => handleEditChange(record.key, 'floors', e.target.value)}
                  placeholder="1,2,3 или 1-5"
                />
              )
            case 'costCategory':
              return (
                <Select
                  style={{ width: 200 }}
                  value={edit.costCategoryId}
                  onChange={(value) => {
                    handleEditChange(record.key, 'costCategoryId', value)
                    handleEditChange(record.key, 'costTypeId', '')
                    handleEditChange(record.key, 'locationId', '')
                    handleEditChange(record.key, 'rateId', '')
                  }}
                  popupMatchSelectWidth={false}
                  showSearch
                  optionFilterProp="label"
                  options={
                    costCategories
                      ?.sort((a, b) => {
                        // Сортируем по номеру, если он есть
                        if (
                          a.number !== undefined &&
                          a.number !== null &&
                          b.number !== undefined &&
                          b.number !== null
                        ) {
                          // Числовое сравнение для правильной сортировки
                          return Number(a.number) - Number(b.number)
                        }
                        return a.name.localeCompare(b.name)
                      })
                      .map((c) => ({
                        value: String(c.id),
                        label: c.name, // Отображаем только название без номера
                      })) ?? []
                  }
                />
              )
            case 'costType':
              return (
                <Select
                  style={{ width: 200 }}
                  value={edit.costTypeId}
                  onChange={(value) => {
                    handleEditChange(record.key, 'costTypeId', value)
                    const loc = costTypes?.find((t) => t.id === Number(value))?.location_id
                    handleEditChange(record.key, 'locationId', loc ? String(loc) : '')
                    handleEditChange(record.key, 'rateId', '')
                  }}
                  showSearch
                  optionFilterProp="label"
                  options={
                    costTypes
                      ?.filter((t) => t.cost_category_id === Number(edit.costCategoryId))
                      .map((t) => ({ value: String(t.id), label: t.name })) ?? []
                  }
                />
              )
            case 'workName':
              return (
                <Select
                  style={{ width: 300 }}
                  value={edit.rateId || undefined}
                  onChange={(value) => handleEditChange(record.key, 'rateId', value)}
                  options={getRateOptions(edit.costTypeId, edit.costCategoryId)}
                  placeholder="Наименование работ"
                  showSearch
                  optionFilterProp="label"
                  allowClear
                />
              )
            case 'location':
              return (
                <Select
                  style={{ width: 200 }}
                  value={edit.locationId}
                  onChange={(value) => handleEditChange(record.key, 'locationId', value)}
                  options={
                    locations
                      ?.filter((l) => {
                        // Если выбран вид затрат, показываем только локализации, доступные для этого вида
                        if (edit.costTypeId) {
                          const selectedType = costTypes?.find(
                            (t) => String(t.id) === edit.costTypeId,
                          )
                          if (selectedType) {
                            // Находим все виды затрат с таким же названием
                            const sameNameTypes = costTypes?.filter(
                              (t) => t.name === selectedType.name,
                            )
                            // Получаем все location_id для этих видов затрат
                            const availableLocationIds = sameNameTypes?.map((t) =>
                              String(t.location_id),
                            )
                            return availableLocationIds?.includes(String(l.id))
                          }
                        }
                        // Если вид затрат не выбран, показываем все локализации
                        return true
                      })
                      .map((l) => ({ value: String(l.id), label: l.name })) ?? []
                  }
                />
              )
            default:
              return record[col.dataIndex as keyof ViewRow]
          }
        }

        return {
          ...col,
          filterSearch: true,
          sorter: (a: ViewRow, b: ViewRow) => {
            const dataIndex = col.dataIndex as keyof ViewRow
            const aVal = a[dataIndex]
            const bVal = b[dataIndex]
            const aNum = Number(aVal)
            const bNum = Number(bVal)
            if (!Number.isNaN(aNum) && !Number.isNaN(bNum)) return aNum - bNum
            return String(aVal ?? '').localeCompare(String(bVal ?? ''))
          },
          filters,
          onFilter: (value: boolean | Key, record: ViewRow) => {
            const dataIndex = col.dataIndex as keyof ViewRow
            return String(record[dataIndex] ?? '') === String(value)
          },
          render,
        }
      })

    const finalColumns = [
      {
        title: '',
        dataIndex: 'color',
        width: Object.keys(editingRows).length > 0 ? 35 : 5,
        render: (_: unknown, record: ViewRow) => {
          const edit = editingRows[record.key]
          return edit ? (
            <RowColorPicker
              value={edit.color}
              onChange={(c) => handleEditChange(record.key, 'color', c)}
            />
          ) : (
            <div
              style={{
                width: 4,
                height: 16,
                background: record.color ? colorMap[record.color] : undefined,
              }}
            />
          )
        },
      },
      ...dataColumns,
      {
        title: '',
        dataIndex: 'actions',
        width: 100,
        render: (_: unknown, record: ViewRow) => {
          const isEditing = !!editingRows[record.key]
          return (
            <Space>
              {!isEditing && (
                <Button type="text" icon={<EditOutlined />} onClick={() => startEdit(record.key)} />
              )}
              <Popconfirm title="Удалить строку?" onConfirm={() => handleDelete(record.key)}>
                <Button type="text" icon={<DeleteOutlined />} />
              </Popconfirm>
            </Space>
          )
        },
      },
    ]

    // Добавляем checkbox колонку в начало если включен режим удаления
    return checkboxColumn ? [checkboxColumn, ...finalColumns] : finalColumns
  }, [
    viewRows,
    editingRows,
    handleEditChange,
    startEdit,
    handleDelete,
    units,
    blocks,
    costCategories,
    costTypes,
    locations,
    documentationTags,
    documentations,
    hiddenCols,
    deleteMode,
    selectedRows,
    toggleRowSelection,
    columnVisibility,
    columnOrder,
    getRateOptions,
    openFloorModal,
    nomenclatureDropdownWidth,
    supplierOptions,
    supplierDropdownWidths,
    loadSupplierOptions,
    getNomenclatureSelectOptions,
    materialOptions,
    handleMaterialBlur,
  ])

  const { Text } = Typography

  // Инициализация порядка и видимости столбцов
  const allColumns = useMemo(
    () => [
      { key: 'tagName', title: 'Раздел' },
      { key: 'projectCode', title: 'Шифр проекта' },
      { key: 'block', title: 'Корпус' },
      { key: 'floors', title: 'Этажи' },
      { key: 'costCategory', title: 'Категория затрат' },
      { key: 'costType', title: 'Вид затрат' },
      { key: 'workName', title: 'Наименование работ' },
      { key: 'location', title: 'Локализация' },
      { key: 'material', title: 'Материал' },
      { key: 'quantityPd', title: 'Кол-во по ПД' },
      { key: 'quantitySpec', title: 'Кол-во по спеке РД' },
      { key: 'quantityRd', title: 'Кол-во по пересчету РД' },
      { key: 'nomenclature', title: 'Номенклатура' },
      { key: 'supplier', title: 'Наименование поставщика' },
      { key: 'unit', title: 'Ед.изм.' },
    ],
    [],
  )

  // Инициализация состояния видимости столбцов при первой загрузке
  useMemo(() => {
    // Попытка загрузить из localStorage
    const savedVisibility = localStorage.getItem('chessboard-column-visibility')
    // Сброс устаревшего ключа порядка столбцов
    localStorage.removeItem('chessboard-column-order')
    const savedOrder = localStorage.getItem('chessboard-column-order-v2')

    if (savedVisibility && Object.keys(columnVisibility).length === 0) {
      try {
        const parsed = JSON.parse(savedVisibility)
        // Проверяем, есть ли новые столбцы, которых нет в сохраненных настройках
        let hasNewColumns = false
        allColumns.forEach((col) => {
          if (!(col.key in parsed)) {
            parsed[col.key] = true
            hasNewColumns = true
          }
        })
        setColumnVisibility(parsed)
        // Если были добавлены новые столбцы, обновляем localStorage
        if (hasNewColumns) {
          localStorage.setItem('chessboard-column-visibility', JSON.stringify(parsed))
        }
      } catch {
        const initialVisibility: Record<string, boolean> = {}
        allColumns.forEach((col) => {
          initialVisibility[col.key] = true
        })
        setColumnVisibility(initialVisibility)
      }
    } else if (Object.keys(columnVisibility).length === 0) {
      const initialVisibility: Record<string, boolean> = {}
      allColumns.forEach((col) => {
        initialVisibility[col.key] = true
      })
      setColumnVisibility(initialVisibility)
    }

    if (savedOrder && columnOrder.length === 0) {
      try {
        const parsed = JSON.parse(savedOrder)
        // Добавляем новые столбцы, которых нет в сохраненном порядке
        const missingColumns = allColumns.filter((col) => !parsed.includes(col.key))
        // Добавляем новые столбцы в начало (tagName и projectCode должны быть первыми)
        if (missingColumns.length > 0) {
          const tagNameCol = missingColumns.find((c) => c.key === 'tagName')
          const projectCodeCol = missingColumns.find((c) => c.key === 'projectCode')
          const newOrder = []

          // Добавляем tagName и projectCode в начало
          if (tagNameCol) {
            newOrder.push('tagName')
            missingColumns.splice(missingColumns.indexOf(tagNameCol), 1)
          }
          if (projectCodeCol) {
            newOrder.push('projectCode')
            missingColumns.splice(missingColumns.indexOf(projectCodeCol), 1)
          }

          // Затем все остальные существующие столбцы
          newOrder.push(...parsed)

          // И оставшиеся новые столбцы в конец
          newOrder.push(...missingColumns.map((c) => c.key))

          setColumnOrder(newOrder)
          // Обновляем localStorage
          localStorage.setItem('chessboard-column-order-v2', JSON.stringify(newOrder))
        } else {
          setColumnOrder(parsed)
        }
      } catch {
        setColumnOrder(allColumns.map((c) => c.key))
      }
    } else if (columnOrder.length === 0) {
      setColumnOrder(allColumns.map((c) => c.key))
    }
  }, [allColumns, columnVisibility, columnOrder])

  // Сохранение в localStorage при изменении
  useMemo(() => {
    if (Object.keys(columnVisibility).length > 0) {
      localStorage.setItem('chessboard-column-visibility', JSON.stringify(columnVisibility))
    }
  }, [columnVisibility])

  useMemo(() => {
    if (columnOrder.length > 0) {
      localStorage.setItem('chessboard-column-order-v2', JSON.stringify(columnOrder))
    }
  }, [columnOrder])

  const moveColumn = useCallback((key: string, direction: 'up' | 'down') => {
    setColumnOrder((prev) => {
      const index = prev.indexOf(key)
      if (index === -1) return prev

      const newOrder = [...prev]
      if (direction === 'up' && index > 0) {
        ;[newOrder[index - 1], newOrder[index]] = [newOrder[index], newOrder[index - 1]]
      } else if (direction === 'down' && index < prev.length - 1) {
        ;[newOrder[index], newOrder[index + 1]] = [newOrder[index + 1], newOrder[index]]
      }
      return newOrder
    })
  }, [])

  const toggleColumnVisibility = useCallback((key: string) => {
    setColumnVisibility((prev) => ({
      ...prev,
      [key]: !prev[key],
    }))
  }, [])

  const selectAllColumns = useCallback(
    (select: boolean) => {
      const newVisibility: Record<string, boolean> = {}
      allColumns.forEach((col) => {
        newVisibility[col.key] = select
      })
      setColumnVisibility(newVisibility)
    },
    [allColumns],
  )

  const resetToDefaults = useCallback(() => {
    // Сброс видимости - все столбцы видимы
    const defaultVisibility: Record<string, boolean> = {}
    allColumns.forEach((col) => {
      defaultVisibility[col.key] = true
    })
    setColumnVisibility(defaultVisibility)

    // Сброс порядка - исходный порядок
    setColumnOrder(allColumns.map((c) => c.key))

    // Очистка localStorage
    localStorage.removeItem('chessboard-column-visibility')
    localStorage.removeItem('chessboard-column-order')
    localStorage.removeItem('chessboard-column-order-v2')
  }, [allColumns])

  // Применение порядка и видимости к столбцам таблицы
  const orderedViewColumns = useMemo(() => {
    const columnsMap: Record<string, ColumnType<ViewRow>> = {}

    viewColumns.forEach((col) => {
      if (col && 'dataIndex' in col) {
        columnsMap[col.dataIndex as string] = col
      }
    })

    // Служебные столбцы
    const actionsColumn = columnsMap['actions']
    const colorColumn = columnsMap['color']

    // Сначала фильтруем столбцы по видимости и порядку
    const orderedCols = columnOrder
      .filter((key) => {
        // Служебные колонки не включаем в основную сортировку
        if (key === 'checkbox' || key === 'color' || key === 'actions' || key === 'add')
          return false
        return columnVisibility[key] !== false
      })
      .map((key) => columnsMap[key])
      .filter(Boolean)

    // Собираем результат
    const result = []

    // Если включен режим удаления, добавляем checkbox колонку в начало
    if (deleteMode && columnsMap['checkbox']) {
      result.push(columnsMap['checkbox'])
    }

    // Добавляем цветовую колонку если она есть
    if (colorColumn) {
      result.push(colorColumn)
    }

    // Добавляем отсортированные колонки данных
    result.push(...orderedCols)

    // Добавляем колонку действий в конец
    if (actionsColumn) {
      result.push(actionsColumn)
    }

    return result
  }, [viewColumns, columnOrder, columnVisibility, deleteMode])

  // Применение порядка и видимости к addColumns
  const orderedAddColumns = useMemo(() => {
    const columnsMap: Record<string, ColumnType<TableRow>> = {}

    addColumns.forEach((col) => {
      if (col && 'dataIndex' in col) {
        const dataIndex = col.dataIndex as string
        // Маппинг для соответствия между addColumns и настройками столбцов
        const mappedKey =
          dataIndex === 'unitId'
            ? 'unit'
            : dataIndex === 'costCategoryId'
              ? 'costCategory'
              : dataIndex === 'costTypeId'
                ? 'costType'
                : dataIndex === 'locationId'
                  ? 'location'
                  : dataIndex === 'rateId'
                    ? 'workName'
                    : dataIndex === 'nomenclatureId'
                      ? 'nomenclature'
                      : dataIndex
        columnsMap[mappedKey] = col
      }
    })

    // Служебные колонки (действия) всегда добавляются в начало и конец
    const actionsColumn = columnsMap['actions']
    const editActionsColumn = columnsMap['editActions']

    // Применяем порядок и видимость к остальным колонкам
    const orderedDataCols = columnOrder
      .filter((key) => {
        return (
          columnVisibility[key] !== false &&
          columnsMap[key] &&
          key !== 'actions' &&
          key !== 'editActions'
        )
      })
      .map((key) => columnsMap[key])
      .filter(Boolean)

    // Собираем итоговый массив колонок
    const result = []
    if (actionsColumn) result.push(actionsColumn)
    result.push(...orderedDataCols)
    if (editActionsColumn) result.push(editActionsColumn)

    return result
  }, [addColumns, columnOrder, columnVisibility])

  const handleExport = useCallback(() => {
    const data = viewRows.map((row) => {
      const record: Record<string, string> = {}
      const rowRecord = row as unknown as Record<string, string>
      allColumns.forEach((col) => {
        record[col.title] = rowRecord[col.key] ?? ''
      })
      return record
    })

    const worksheet = XLSX.utils.json_to_sheet(data)
    const workbook = XLSX.utils.book_new()
    XLSX.utils.book_append_sheet(workbook, worksheet, 'Шахматка')
    XLSX.writeFile(workbook, 'chessboard.xlsx')
  }, [viewRows, allColumns])

  return (
    <div
      style={{
        flex: 1,
        display: 'flex',
        flexDirection: 'column',

        position: 'relative',
        minHeight: 0,
      }}
    >
      <div className="filters" style={{ flexShrink: 0, paddingBottom: 16 }}>
        <div style={{ display: 'flex', justifyContent: 'space-between', marginBottom: 12 }}>
          <Space align="center" size="middle">
            <Text style={{ fontSize: '16px' }}>Объект:</Text>
            <Select
              placeholder="Выберите проект"
              style={{ width: 280 * scale }}
              size="large"
              allowClear
              value={filters.projectId}
              onChange={(value) => setFilters({ projectId: value })}
              options={
                projects?.map((p) => ({
                  value: p.id,
                  label: <span style={{ fontWeight: 'bold' }}>{p.name}</span>,
                })) ?? []
              }
              showSearch
              filterOption={(input, option) => {
                const label = option?.label
                return String(label ?? '')
                  .toLowerCase()
                  .includes(input.toLowerCase())
              }}
            />
            <Button type="primary" size="large" onClick={handleApply} disabled={!filters.projectId}>
              Применить
            </Button>
            <Badge
              count={
                [
                  filters.blockId,
                  filters.categoryId,
                  filters.typeId,
                  filters.tagId,
                  filters.documentationId,
                ].filter(Boolean).length
              }
              size="small"
              style={{ marginRight: '8px' }}
            >
              <Button
                type={filtersExpanded ? 'default' : 'text'}
                onClick={() => setFiltersExpanded(!filtersExpanded)}
                icon={
                  <span style={{ display: 'flex', alignItems: 'center', gap: '4px' }}>
                    <FilterOutlined
                      style={{ fontSize: '16px', color: filtersExpanded ? '#a69ead' : undefined }}
                    />
                    {filtersExpanded ? (
                      <CaretUpFilled style={{ fontSize: '10px', color: '#a69ead' }} />
                    ) : (
                      <CaretDownFilled style={{ fontSize: '10px' }} />
                    )}
                  </span>
                }
                title={filtersExpanded ? 'Скрыть фильтры' : 'Показать фильтры'}
                style={{
                  padding: '4px 12px',
                  display: 'flex',
                  alignItems: 'center',
                  borderColor: filtersExpanded ? '#a69ead' : undefined,
                }}
              >
                Фильтры
              </Button>
            </Badge>
          </Space>
          <Space>
            {appliedFilters &&
              !Object.keys(editingRows).length &&
              mode === 'view' &&
              !deleteMode && (
                <Button type="primary" icon={<PlusOutlined />} onClick={startAdd}>
                  Добавить
                </Button>
              )}
            {Object.keys(editingRows).length > 0 && (
              <>
                <Button type="primary" icon={<SaveOutlined />} onClick={handleUpdate}>
                  Сохранить
                </Button>
                <Button onClick={handleCancelEdit}>Отмена</Button>
              </>
            )}
            {appliedFilters && mode === 'add' && (
              <>
                <Button type="primary" icon={<SaveOutlined />} onClick={handleSave}>
                  Сохранить
                </Button>
                <Button onClick={handleCancel}>Отменить</Button>
              </>
            )}
            {appliedFilters && !Object.keys(editingRows).length && mode === 'view' && (
              <Button
                danger={deleteMode}
                icon={<DeleteOutlined />}
                onClick={() => {
                  if (deleteMode && selectedRows.size > 0) {
                    handleDeleteSelected()
                  } else {
                    setDeleteMode(!deleteMode)
                    setSelectedRows(new Set())
                  }
                }}
              >
                {deleteMode && selectedRows.size > 0
                  ? `Удалить (${selectedRows.size})`
                  : deleteMode
                    ? 'Выйти из режима'
                    : 'Удалить'}
              </Button>
            )}
            {deleteMode && selectedRows.size === 0 && (
              <Button
                onClick={() => {
                  setDeleteMode(false)
                  setSelectedRows(new Set())
                }}
              >
                Отмена
              </Button>
            )}
            {appliedFilters && mode === 'view' && (
              <>
                <Button
                  icon={<DownloadOutlined />}
                  onClick={handleExport}
                  disabled={deleteMode || Object.keys(editingRows).length > 0}
                >
                  Экспорт
                </Button>
                <Button
                  icon={<UploadOutlined />}
                  onClick={openImport}
                  disabled={deleteMode || Object.keys(editingRows).length > 0}
                >
                  Импорт
                </Button>
              </>
            )}
          </Space>
        </div>

        {filtersExpanded && (
          <Card size="small" style={{ marginTop: 12 }}>
            <div
              style={{
                display: 'flex',
                justifyContent: 'space-between',
                alignItems: 'center',
                flexWrap: 'wrap',
                gap: '8px',
              }}
            >
              <Space wrap>
                <Select
                  placeholder="Корпус"
                  style={{ width: 200 }}
                  value={filters.blockId}
                  onChange={(value) => setFilters((f) => ({ ...f, blockId: value }))}
                  options={blocks?.map((b) => ({ value: b.id, label: b.name })) ?? []}
                  disabled={!filters.projectId}
                  allowClear
                  showSearch
                  filterOption={(input, option) => {
                    const text = (option?.label ?? '').toString()
                    return text.toLowerCase().includes(input.toLowerCase())
                  }}
                />
                <Select
                  placeholder="Категория затрат"
                  style={{ width: 200 }}
                  value={filters.categoryId}
                  onChange={(value) =>
                    setFilters((f) => ({ ...f, categoryId: value, typeId: undefined }))
                  }
                  popupMatchSelectWidth={false}
                  options={
                    costCategories
                      ?.sort((a, b) => {
                        // Сортируем по номеру, если он есть
                        if (
                          a.number !== undefined &&
                          a.number !== null &&
                          b.number !== undefined &&
                          b.number !== null
                        ) {
                          // Числовое сравнение для правильной сортировки
                          return Number(a.number) - Number(b.number)
                        }
                        return a.name.localeCompare(b.name)
                      })
                      .map((c) => ({
                        value: String(c.id),
                        label: c.name, // Отображаем только название без номера
                      })) ?? []
                  }
                  allowClear
                  showSearch
                  filterOption={(input, option) => {
                    const text = (option?.label ?? '').toString()
                    return text.toLowerCase().includes(input.toLowerCase())
                  }}
                />
                <Select
                  placeholder="Вид затрат"
                  style={{ width: 200 }}
                  value={filters.typeId}
                  onChange={(value) => setFilters((f) => ({ ...f, typeId: value }))}
                  options={
                    costTypes
                      ?.filter((t) => String(t.cost_category_id) === filters.categoryId)
                      .map((t) => ({ value: String(t.id), label: t.name })) ?? []
                  }
                  disabled={!filters.categoryId}
                  allowClear
                  showSearch
                  filterOption={(input, option) => {
                    const text = (option?.label ?? '').toString()
                    return text.toLowerCase().includes(input.toLowerCase())
                  }}
                />
                <Select
                  placeholder="Раздел"
                  style={{ width: 200 }}
                  value={filters.tagId}
                  onChange={(value) =>
                    setFilters((f) => ({ ...f, tagId: value, documentationId: undefined }))
                  }
                  options={
                    documentationTags?.map((tag) => ({
                      value: String(tag.id),
                      label: `${tag.tag_number || ''} ${tag.name}`.trim(),
                    })) ?? []
                  }
                  allowClear
                  showSearch
                  filterOption={(input, option) => {
                    const text = (option?.label ?? '').toString()
                    return text.toLowerCase().includes(input.toLowerCase())
                  }}
                />
                <Select
                  placeholder="Шифр документа"
                  style={{ width: 200 }}
                  value={filters.documentationId}
                  onChange={(value) => setFilters((f) => ({ ...f, documentationId: value }))}
                  options={
                    documentations
                      ?.filter(
                        (doc: DocumentationRecord) =>
                          !filters.tagId || String(doc.tag_id) === filters.tagId,
                      )
                      .map((doc: DocumentationRecord) => ({
                        value: doc.id,
                        label: doc.project_code,
                      })) ?? []
                  }
                  disabled={!filters.tagId}
                  allowClear
                  showSearch
                  filterOption={(input, option) => {
                    const text = (option?.label ?? '').toString()
                    return text.toLowerCase().includes(input.toLowerCase())
                  }}
                />
              </Space>
              <Button icon={<SettingOutlined />} onClick={() => setColumnsSettingsOpen(true)}>
                Настройка столбцов
              </Button>
            </div>
          </Card>
        )}
      </div>

      {/* Таблица */}
      {appliedFilters && (
        <div className="table-host chessboard-table">
          {mode === 'add' ? (
            <Table<TableRow>
              dataSource={tableRows}
              columns={orderedAddColumns}
              pagination={false}
              rowKey="key"
              sticky
              scroll={{
                x: 'max-content',
              }}
              rowClassName={(record) => (record.color ? `row-${record.color}` : '')}
            />
          ) : (
            <Table<ViewRow>
              dataSource={viewRows}
              columns={orderedViewColumns}
              pagination={false}
              rowKey="key"
              sticky
              scroll={{
                x: 'max-content',
              }}
              rowClassName={(record) => {
                const color = editingRows[record.key]?.color ?? record.color
                return color ? `row-${color}` : ''
              }}
            />
          )}
        </div>
      )}
      <Modal
        title="Количество по этажам"
        open={floorModalOpen}
        onCancel={cancelFloorModal}
        onOk={floorModalIsEdit ? saveFloorModal : undefined}
        okText="Сохранить"
        cancelText="Отменить"
        footer={
          floorModalIsEdit
            ? undefined
            : [
                <Button key="close" onClick={cancelFloorModal}>
                  Закрыть
                </Button>,
              ]
        }
      >
        <div style={{ marginBottom: 16 }}>
          <div>Шифр проекта: {floorModalInfo.projectCode}</div>
          <div>Наименование работ: {floorModalInfo.workName}</div>
          <div>
            Материал: {floorModalInfo.material} ({floorModalInfo.unit})
          </div>
        </div>
        <Table
          dataSource={floorModalData.map((d, i) => ({ ...d, key: i }))}
          columns={floorModalColumns}
          pagination={false}
          rowKey="key"
        />
        {floorModalIsEdit && (
          <Button
            type="dashed"
            icon={<PlusOutlined />}
            onClick={addFloorModalRow}
            style={{ marginTop: 8 }}
          >
            Добавить этаж
          </Button>
        )}
      </Modal>
      <Modal
        title="Импорт из Excel"
        open={importOpen}
        onCancel={() => {
          setImportOpen(false)
          setImportFile(null)
          setImportState({})
        }}
        onOk={handleImport}
        okText="Импорт"
        cancelText="Отмена"
        okButtonProps={{ disabled: !importFile || !importState.projectId || !importState.blockId }}
      >
        <Space direction="vertical" style={{ width: '100%' }}>
          <Upload.Dragger
            beforeUpload={(file) => {
              setImportFile(file)
              return false
            }}
            onRemove={() => {
              setImportFile(null)
              return true
            }}
            maxCount={1}
            accept=".xlsx,.xls"
          >
            <p className="ant-upload-drag-icon">
              <InboxOutlined />
            </p>
            <p className="ant-upload-text">Перетащите файл или нажмите для выбора</p>
          </Upload.Dragger>
          <Select
            placeholder="Проект"
            style={{ width: '100%' }}
            value={importState.projectId}
            onChange={(value) => setImportState({ projectId: value })}
            options={projects?.map((p) => ({ value: p.id, label: p.name })) ?? []}
          />
          <Select
            placeholder="Корпус"
            style={{ width: '100%' }}
            value={importState.blockId}
            onChange={(value) => setImportState((s) => ({ ...s, blockId: value }))}
            options={importBlocks?.map((b) => ({ value: b.id, label: b.name })) ?? []}
            disabled={!importState.projectId}
          />
          <Select
            placeholder="Категория затрат"
            style={{ width: '100%' }}
            value={importState.categoryId}
            onChange={(value) =>
              setImportState((s) => ({
                ...s,
                categoryId: value || undefined,
                typeId: undefined,
                locationId: undefined,
              }))
            }
            popupMatchSelectWidth={false}
            options={
              costCategories
                ?.sort((a, b) => {
                  // Сортируем по номеру, если он есть
                  if (a.number && b.number) {
                    const aNum = String(a.number)
                    const bNum = String(b.number)
                    return aNum.localeCompare(bNum)
                  }
                  return a.name.localeCompare(b.name)
                })
                .map((c) => ({
                  value: String(c.id),
                  label: c.name, // Отображаем только название без номера
                })) ?? []
            }
          />
          <Select
            placeholder="Вид затрат"
            style={{ width: '100%' }}
            value={importState.typeId}
            onChange={(value) => {
              const loc = costTypes?.find((t) => String(t.id) === value)?.location_id
              setImportState((s) => ({
                ...s,
                typeId: value || undefined,
                locationId: loc ? String(loc) : undefined,
              }))
            }}
            options={
              costTypes
                ?.filter((t) => String(t.cost_category_id) === importState.categoryId)
                .map((t) => ({ value: String(t.id), label: t.name })) ?? []
            }
            disabled={!importState.categoryId}
          />
          <Select
            placeholder="Локализация"
            style={{ width: '100%' }}
            value={importState.locationId ?? ''}
            onChange={(value) => setImportState((s) => ({ ...s, locationId: value || undefined }))}
            options={locations?.map((l) => ({ value: String(l.id), label: l.name })) ?? []}
          />
        </Space>
      </Modal>

      <Drawer
        title="Настройка столбцов"
        placement="right"
        onClose={() => setColumnsSettingsOpen(false)}
        open={columnsSettingsOpen}
        width={350}
      >
        <div
          style={{
            marginBottom: 16,
            display: 'flex',
            justifyContent: 'space-between',
            alignItems: 'center',
          }}
        >
          <Checkbox
            checked={allColumns.every((col) => columnVisibility[col.key] !== false)}
            indeterminate={
              allColumns.some((col) => columnVisibility[col.key]) &&
              !allColumns.every((col) => columnVisibility[col.key] !== false)
            }
            onChange={(e) => selectAllColumns(e.target.checked)}
          >
            Выделить все
          </Checkbox>
          <Button type="link" onClick={resetToDefaults}>
            По умолчанию
          </Button>
        </div>
        <List
          dataSource={columnOrder
            .map((key) => {
              const col = allColumns.find((c) => c.key === key)
              return col ? { ...col, visible: columnVisibility[key] !== false } : null
            })
            .filter(Boolean)}
          renderItem={(item, index) =>
            item && (
              <List.Item
                actions={[
                  <Button
                    type="text"
                    icon={<ArrowUpOutlined />}
                    onClick={() => moveColumn(item.key, 'up')}
                    disabled={index === 0}
                    size="small"
                  />,
                  <Button
                    type="text"
                    icon={<ArrowDownOutlined />}
                    onClick={() => moveColumn(item.key, 'down')}
                    disabled={index === columnOrder.length - 1}
                    size="small"
                  />,
                ]}
              >
                <Checkbox checked={item.visible} onChange={() => toggleColumnVisibility(item.key)}>
                  {item.title}
                </Checkbox>
              </List.Item>
            )
          }
        />
      </Drawer>
    </div>
  )
}<|MERGE_RESOLUTION|>--- conflicted
+++ resolved
@@ -644,18 +644,10 @@
       if (!appliedFilters?.projectId) return []
       const fetchFilters = { project_id: appliedFilters.projectId }
       return documentationApi.getDocumentation(fetchFilters)
-<<<<<<< HEAD
-=======
-
->>>>>>> a2b0f040
     },
     enabled: !!appliedFilters?.projectId,
   })
 
-<<<<<<< HEAD
-=======
-
->>>>>>> a2b0f040
   const { data: tableData, refetch } = useQuery<DbRow[]>({
     queryKey: ['chessboard', appliedFilters],
     enabled: !!appliedFilters?.projectId,
@@ -1886,10 +1878,6 @@
                   style={{ width: 150 }}
                   value={record.documentationId}
                   onChange={(value) => {
-<<<<<<< HEAD
-=======
-
->>>>>>> a2b0f040
                     handleRowChange(record.key, 'documentationId', value)
                     const doc = documentations?.find((d: DocumentationRecord) => d.id === value)
                     handleRowChange(record.key, 'projectCode', doc?.project_code ?? '')
@@ -1900,10 +1888,6 @@
                         (doc: DocumentationRecord) =>
                           !record.tagId || String(doc.tag_id) === record.tagId,
                       )
-<<<<<<< HEAD
-=======
-
->>>>>>> a2b0f040
                       .map((doc: DocumentationRecord) => ({
                         value: doc.id,
                         label: doc.project_code,
@@ -1919,16 +1903,11 @@
                 />
               )
             case 'material':
-<<<<<<< HEAD
                 return (
                 <AutoComplete
                   style={{ width: 300 }}
                   popupMatchSelectWidth={300}
-=======
-              return (
-                <AutoComplete
-                  style={{ width: 300 }}
->>>>>>> a2b0f040
+
                   options={materialOptions}
                   value={record.material}
                   onSelect={(value, option) => {
@@ -1984,10 +1963,6 @@
                 <Select
                   style={{ width: 250 }}
                   popupMatchSelectWidth={nomenclatureDropdownWidth}
-<<<<<<< HEAD
-=======
-
->>>>>>> a2b0f040
                   value={record.nomenclatureId}
                   onChange={(value) => {
                     handleRowChange(record.key, 'nomenclatureId', value)
@@ -2006,10 +1981,6 @@
                 <Select
                   style={{ width: 250 }}
                   popupMatchSelectWidth={supplierDropdownWidths[record.key] ?? 250}
-<<<<<<< HEAD
-=======
-
->>>>>>> a2b0f040
                   value={record.supplier || undefined}
                   onChange={(value) => handleRowChange(record.key, 'supplier', value)}
                   options={supplierOptions[record.key] ?? []}
@@ -2369,10 +2340,6 @@
                   style={{ width: 150 }}
                   value={edit.documentationId}
                   onChange={(value) => {
-<<<<<<< HEAD
-=======
-
->>>>>>> a2b0f040
                     handleEditChange(record.key, 'documentationId', value)
                     const doc = documentations?.find((d: DocumentationRecord) => d.id === value)
                     handleEditChange(record.key, 'projectCode', doc?.project_code ?? '')
@@ -2383,10 +2350,6 @@
                         (doc: DocumentationRecord) =>
                           !edit.tagId || String(doc.tag_id) === edit.tagId,
                       )
-<<<<<<< HEAD
-=======
-
->>>>>>> a2b0f040
                       .map((doc: DocumentationRecord) => ({
                         value: doc.id,
                         label: doc.project_code,
@@ -2402,16 +2365,11 @@
                 />
               )
             case 'material':
-<<<<<<< HEAD
                 return (
                 <AutoComplete
                   style={{ width: 300 }}
                   popupMatchSelectWidth={300}
-=======
-              return (
-                <AutoComplete
-                  style={{ width: 300 }}
->>>>>>> a2b0f040
+
                   options={materialOptions}
                   value={edit.material}
                   onSelect={(value, option) => {
@@ -2467,10 +2425,6 @@
                 <Select
                   style={{ width: 250 }}
                   popupMatchSelectWidth={nomenclatureDropdownWidth}
-<<<<<<< HEAD
-=======
-
->>>>>>> a2b0f040
                   value={edit.nomenclatureId}
                   onChange={(value) => {
                     handleEditChange(record.key, 'nomenclatureId', value)
