--- conflicted
+++ resolved
@@ -292,10 +292,7 @@
 export default function Chessboard() {
   const { message } = App.useApp()
   const { scale } = useScale()
-<<<<<<< HEAD
-=======
-
->>>>>>> ae5d5b4c
+
   
   const [filters, setFilters] = useState<{ projectId?: string; blockId?: string; categoryId?: string; typeId?: string; tagId?: string; documentationId?: string }>({})
   const [appliedFilters, setAppliedFilters] = useState<
@@ -2827,10 +2824,7 @@
       flex: 1,
       display: 'flex',
       flexDirection: 'column',
-<<<<<<< HEAD
-=======
-      overflow: 'hidden',
->>>>>>> ae5d5b4c
+
       position: 'relative',
       minHeight: 0
     }}>
@@ -3105,30 +3099,18 @@
       
       {/* Таблица */}
       {appliedFilters && (
-<<<<<<< HEAD
         <div className="table-host chessboard-table">
           {mode === 'add' ? (
             <Table<TableRow>
-=======
-        <div className="chessboard-table" style={{ flex: 1, overflow: 'hidden', minHeight: 0 }}>
-          {mode === 'add' ? (
-            <Table<TableRow>
-
->>>>>>> ae5d5b4c
+
               dataSource={tableRows}
               columns={orderedAddColumns}
               pagination={false}
               rowKey="key"
               sticky
-<<<<<<< HEAD
               scroll={{
                 x: 'max-content'
-=======
-              style={{ height: '100%' }}
-              scroll={{
-                x: 'max-content',
-                y: '100%'
->>>>>>> ae5d5b4c
+
               }}
               rowClassName={(record) => (record.color ? `row-${record.color}` : '')}
             />
@@ -3139,15 +3121,9 @@
               pagination={false}
               rowKey="key"
               sticky
-<<<<<<< HEAD
               scroll={{
                 x: 'max-content'
-=======
-              style={{ height: '100%' }}
-              scroll={{
-                x: 'max-content',
-                y: '100%'
->>>>>>> ae5d5b4c
+
               }}
               rowClassName={(record) => {
                 const color = editingRows[record.key]?.color ?? record.color
@@ -3155,10 +3131,7 @@
               }}
             />
           )}
-<<<<<<< HEAD
-=======
-
->>>>>>> ae5d5b4c
+
         </div>
       )}
       <Modal
