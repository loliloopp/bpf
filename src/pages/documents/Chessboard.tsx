--- conflicted
+++ resolved
@@ -292,45 +292,7 @@
 export default function Chessboard() {
   const { message } = App.useApp()
   const { scale } = useScale()
-<<<<<<< HEAD
-=======
-  
-  // Диагностика скролла
-  useEffect(() => {
-    const checkScrollbars = () => {
-      const body = document.body
-      const html = document.documentElement
-      const mainContainer = document.querySelector('.ant-layout-content')
-      
-      console.log('🎯 Chessboard Scroll diagnostics:')
-      console.log('Body height:', body.scrollHeight, 'Client height:', body.clientHeight)
-      console.log('Body has scroll:', body.scrollHeight > body.clientHeight)
-      console.log('HTML height:', html.scrollHeight, 'Client height:', html.clientHeight)
-      console.log('HTML has scroll:', html.scrollHeight > html.clientHeight)
-      console.log('Window inner height:', window.innerHeight)
-      
-      if (mainContainer) {
-        console.log('Main content:', mainContainer.scrollHeight, mainContainer.clientHeight)
-        console.log('Main content overflow:', window.getComputedStyle(mainContainer).overflow)
-      }
-      
-      // Проверяем все элементы со скроллом
-      const scrollableElements = Array.from(document.querySelectorAll('*')).filter(el => {
-        const style = window.getComputedStyle(el)
-        return (style.overflow === 'auto' || style.overflow === 'scroll' || 
-                style.overflowY === 'auto' || style.overflowY === 'scroll') &&
-                el.scrollHeight > el.clientHeight
-      })
-      console.log('Elements with scroll:', scrollableElements.length)
-      scrollableElements.forEach(el => {
-        console.log('Scrollable element:', el.className || el.tagName, el.scrollHeight, el.clientHeight)
-      })
-    }
-    
-    setTimeout(checkScrollbars, 500)
-    return () => {}
-  })
->>>>>>> eae04317
+
   
   const [filters, setFilters] = useState<{ projectId?: string; blockId?: string; categoryId?: string; typeId?: string; tagId?: string; documentationId?: string }>({})
   const [appliedFilters, setAppliedFilters] = useState<
@@ -3140,7 +3102,7 @@
         <div className="chessboard-table" style={{ flex: 1, overflow: 'hidden', minHeight: 0 }}>
           {mode === 'add' ? (
             <Table<TableRow>
-<<<<<<< HEAD
+
               dataSource={tableRows}
               columns={orderedAddColumns}
               pagination={false}
@@ -3171,36 +3133,7 @@
               }}
             />
           )}
-=======
-            dataSource={tableRows}
-            columns={orderedAddColumns}
-            pagination={false}
-            rowKey="key"
-            sticky
-            scroll={{
-              x: 'max-content',
-              y: '100%'
-            }}
-            rowClassName={(record) => (record.color ? `row-${record.color}` : '')}
-          />
-        ) : (
-          <Table<ViewRow>
-            dataSource={viewRows}
-            columns={orderedViewColumns}
-            pagination={false}
-            rowKey="key"
-            sticky
-            scroll={{
-              x: 'max-content',
-              y: '100%'
-            }}
-            rowClassName={(record) => {
-              const color = editingRows[record.key]?.color ?? record.color
-              return color ? `row-${color}` : ''
-            }}
-          />
-        )}
->>>>>>> eae04317
+
         </div>
       )}
       <Modal
