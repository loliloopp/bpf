import { useCallback, useMemo, useState, useEffect, type Key } from 'react'
import {
  App,
  Badge,
  Button,
  Card,
  Checkbox,
  Drawer,
  Dropdown,
  AutoComplete,
  Input,
  InputNumber,
  List,
  Modal,
  Popconfirm,
  Select,
  Space,
  Table,
  Typography,
  Upload,
} from 'antd'
import type { ColumnType, ColumnsType } from 'antd/es/table'
import {
  ArrowDownOutlined,
  ArrowUpOutlined,
  BgColorsOutlined,
  CopyOutlined,
  DeleteOutlined,
  DownloadOutlined,
  EditOutlined,
  InboxOutlined,
  PlusOutlined,
  SaveOutlined,
  SettingOutlined,
  FilterOutlined,
  CaretUpFilled,
  CaretDownFilled,
  UploadOutlined,
} from '@ant-design/icons'
import { useQuery } from '@tanstack/react-query'
import * as XLSX from 'xlsx'
import { supabase } from '../../lib/supabase'
import { documentationApi } from '@/entities/documentation'
import { documentationTagsApi } from '@/entities/documentation-tags'
import { materialsApi } from '@/entities/materials'
import { useScale } from '@/shared/contexts/ScaleContext'

type RowColor = '' | 'green' | 'yellow' | 'blue' | 'red'

const colorMap: Record<RowColor, string> = {
  green: '#d9f7be',
  yellow: '#fff1b8',
  blue: '#e6f7ff',
  red: '#ffa39e',
  '': '',
}

const RowColorPicker = ({
  value,
  onChange,
}: {
  value: RowColor
  onChange: (c: RowColor) => void
}) => (
  <Dropdown
    trigger={['click']}
    menu={{
      items: (['', 'green', 'yellow', 'blue', 'red'] as RowColor[]).map((c) => ({
        key: c,
        label: (
          <div
            style={{
              width: 16,
              height: 16,
              background: colorMap[c],
              border: c ? undefined : '1px solid #d9d9d9',
            }}
          />
        ),
      })),
      onClick: ({ key }) => onChange(key as RowColor),
    }}
  >
    <Button
      type="text"
      icon={<BgColorsOutlined />}
      style={{ background: value ? colorMap[value] : undefined }}
    />
  </Dropdown>
)

interface FloorQuantity {
  quantityPd: string
  quantitySpec: string
  quantityRd: string
}

type FloorQuantities = Record<number, FloorQuantity>

interface RowData {
  key: string
  material: string
  materialId: string
  quantityPd: string
  quantitySpec: string
  quantityRd: string
  nomenclatureId: string
  supplier?: string
  unitId: string
  blockId: string
  block: string
  costCategoryId: string
  costTypeId: string
  locationId: string
  rateId: string
  floors: string
  color: RowColor
  documentationId?: string
  tagId?: string
  tagName?: string
  projectCode?: string
  floorQuantities?: FloorQuantities
}

interface FloorModalRow {
  floor: number
  quantityPd: string
  quantitySpec: string
  quantityRd: string
}

interface FloorModalInfo {
  projectCode?: string
  workName?: string
  material: string
  unit: string
}

interface ViewRow {
  key: string
  materialId: string
  material: string
  quantityPd: string
  quantitySpec: string
  quantityRd: string
  nomenclatureId: string
  nomenclature: string
  supplier: string
  unit: string
  blockId: string
  block: string
  costCategory: string
  costType: string
  workName: string
  location: string
  floors: string
  color: RowColor
  documentationId?: string
  tagName?: string
  projectCode?: string
}

interface TableRow extends RowData {
  isExisting?: boolean
}

interface ProjectOption {
  id: string
  name: string
}
interface BlockOption {
  id: string
  name: string
}
interface UnitOption {
  id: string
  name: string
}
interface NomenclatureOption {
  id: string
  name: string
}
interface DocumentationRecord {
  id: string
  project_code: string
  tag_id: number | null
  tag_name?: string | null
}
interface CostCategoryOption {
  id: number
  number: number | null
  name: string
}
interface CostTypeOption {
  id: number
  name: string
  cost_category_id: number
  location_id: number
}
interface LocationOption {
  id: number
  name: string
}

interface RateOption {
  id: string
  work_name: string
  rates_detail_cost_categories_mapping: { detail_cost_category_id: number }[] | null
}

type NomenclatureMapping = {
  nomenclature_id: string | null
  nomenclature?: { name: string | null } | null
  supplier_name: string | null
}

interface DbRow {
  id: string
  material: string | null
  materials?: { name: string | null } | null
  unit_id: string | null
  color: string | null
  floors?: string
  floorQuantities?: FloorQuantities
  units?: { name: string | null } | null
  chessboard_nomenclature_mapping?: NomenclatureMapping | NomenclatureMapping[] | null
  chessboard_mapping?: {
    block_id: string | null
    blocks?: { name: string | null } | null
    cost_category_id: number | null
    cost_type_id: number | null
    location_id: number | null
    cost_categories?: { name: string | null } | null
    detail_cost_categories?: { name: string | null } | null
    location?: { name: string | null } | null
  } | null
  chessboard_rates_mapping?:
    | {
        rate_id: string | null
        rates?: { work_name: string | null } | null
      }[]
    | null
  chessboard_documentation_mapping?: {
    documentation_id: string | null
    documentations?: {
      id: string
      code: string
      tag_id: number | null
      stage: string | null
      tag?: {
        id: number
        name: string
        tag_number: number | null
      } | null
    } | null
  } | null
}

const getNomenclatureMapping = (
  mapping: NomenclatureMapping | NomenclatureMapping[] | null | undefined,
): NomenclatureMapping | null => (Array.isArray(mapping) ? (mapping[0] ?? null) : (mapping ?? null))

// Функция для форматирования массива этажей в строку с диапазонами
const formatFloorsString = (floors: number[]): string => {
  if (floors.length === 0) return ''

  const sorted = [...floors].sort((a, b) => a - b)
  const ranges: string[] = []
  let start = sorted[0]
  let end = sorted[0]

  for (let i = 1; i <= sorted.length; i++) {
    if (i < sorted.length && sorted[i] === end + 1) {
      end = sorted[i]
    } else {
      if (start === end) {
        ranges.push(String(start))
      } else if (end - start === 1) {
        ranges.push(`${start},${end}`)
      } else {
        ranges.push(`${start}-${end}`)
      }
      if (i < sorted.length) {
        start = sorted[i]
        end = sorted[i]
      }
    }
  }

  return ranges.join(',')
}

// Функция для парсинга строки этажей в массив чисел
const parseFloorsString = (floorsStr: string): number[] => {
  if (!floorsStr || !floorsStr.trim()) return []

  const floors = new Set<number>()
  const parts = floorsStr.split(',').map((s) => s.trim())

  for (const part of parts) {
    if (part.includes('-')) {
      const [start, end] = part.split('-').map((s) => parseInt(s.trim()))
      if (!isNaN(start) && !isNaN(end)) {
        for (let i = Math.min(start, end); i <= Math.max(start, end); i++) {
          floors.add(i)
        }
      }
    } else {
      const num = parseInt(part)
      if (!isNaN(num)) {
        floors.add(num)
      }
    }
  }

  return Array.from(floors).sort((a, b) => a - b)
}

const emptyRow = (defaults: Partial<RowData>): RowData => ({
  key: Math.random().toString(36).slice(2),
  material: '',
  materialId: '',
  quantityPd: '',
  quantitySpec: '',
  quantityRd: '',
  nomenclatureId: '',
  supplier: '',
  unitId: '',
  blockId: defaults.blockId ?? '',
  block: defaults.block ?? '',
  costCategoryId: defaults.costCategoryId ?? '',
  costTypeId: defaults.costTypeId ?? '',
  locationId: defaults.locationId ?? '',
  rateId: '',
  floors: defaults.floors ?? '',
  color: '',
  floorQuantities: undefined,
})

type HiddenColKey = 'block' | 'costCategory' | 'costType' | 'location'

const collapseMap: Record<string, HiddenColKey> = {
  block: 'block',
  costCategory: 'costCategory',
  costCategoryId: 'costCategory',
  costType: 'costType',
  costTypeId: 'costType',
  location: 'location',
  locationId: 'location',
}

export default function Chessboard() {
  const { message } = App.useApp()
  const { scale } = useScale()

  const [filters, setFilters] = useState<{
    projectId?: string
    blockId?: string
    categoryId?: string
    typeId?: string
    tagId?: string
    documentationId?: string
  }>({})
  const [appliedFilters, setAppliedFilters] = useState<{
    projectId: string
    blockId?: string
    categoryId?: string
    typeId?: string
    tagId?: string
    documentationId?: string
  } | null>(null)
  const [mode, setMode] = useState<'view' | 'add'>('view')
  const [rows, setRows] = useState<RowData[]>([])
  const [editingRows, setEditingRows] = useState<Record<string, RowData>>({})
  const [hiddenCols] = useState({
    block: false,
    costCategory: false,
    costType: false,
    location: false,
  })
  const [filtersExpanded, setFiltersExpanded] = useState(true)
  const [columnsSettingsOpen, setColumnsSettingsOpen] = useState(false)
  const [columnVisibility, setColumnVisibility] = useState<Record<string, boolean>>({})
  const [columnOrder, setColumnOrder] = useState<string[]>([])
  const [deleteMode, setDeleteMode] = useState(false)
  const [selectedRows, setSelectedRows] = useState<Set<string>>(new Set())
  const [importOpen, setImportOpen] = useState(false)
  const [importFile, setImportFile] = useState<File | null>(null)
  const [importState, setImportState] = useState<{
    projectId?: string
    blockId?: string
    categoryId?: string
    typeId?: string
    locationId?: string
  }>({})

  const { data: projects } = useQuery<ProjectOption[]>({
    queryKey: ['projects'],
    queryFn: async () => {
      if (!supabase) return []
      const { data, error } = await supabase.from('projects').select('id, name').order('name')
      if (error) throw error
      return data as ProjectOption[]
    },
  })

  const { data: blocks } = useQuery<BlockOption[]>({
    queryKey: ['blocks', filters.projectId],
    enabled: !!filters.projectId,
    queryFn: async () => {
      if (!supabase || !filters.projectId) return []
      const { data, error } = await supabase
        .from('projects_blocks')
        .select('blocks(id, name)')
        .eq('project_id', filters.projectId)
      if (error) throw error
      const rows = (data as { blocks: BlockOption | BlockOption[] | null }[] | null) ?? []
      return rows
        .map((r) => r.blocks)
        .flat()
        .filter((b): b is BlockOption => !!b)
    },
  })

  const { data: importBlocks } = useQuery<BlockOption[]>({
    queryKey: ['importBlocks', importState.projectId],
    enabled: !!importState.projectId,
    queryFn: async () => {
      if (!supabase || !importState.projectId) return []
      const { data, error } = await supabase
        .from('projects_blocks')
        .select('blocks(id, name)')
        .eq('project_id', importState.projectId)
      if (error) throw error
      const rows = (data as { blocks: BlockOption | BlockOption[] | null }[] | null) ?? []
      return rows
        .map((r) => r.blocks)
        .flat()
        .filter((b): b is BlockOption => !!b)
    },
  })

  const { data: units } = useQuery<UnitOption[]>({
    queryKey: ['units'],
    queryFn: async () => {
      if (!supabase) return []
      const { data, error } = await supabase.from('units').select('id, name').order('name')
      if (error) throw error
      return data as UnitOption[]
    },
  })

  const { data: materials, refetch: refetchMaterials } = useQuery({
    queryKey: ['materials'],
    queryFn: materialsApi.getAll,
  })

  const materialOptions = useMemo(
    () => materials?.map((m) => ({ value: m.uuid, label: m.name })) ?? [],
    [materials],
  )

  const { data: nomenclatures } = useQuery<NomenclatureOption[]>({
    queryKey: ['nomenclature'],
    queryFn: async () => {
      if (!supabase) return []
      const { data, error } = await supabase.from('nomenclature').select('id, name').order('name')
      if (error) throw error
      return data as NomenclatureOption[]
    },
  })
  const [nomenclatureOptions, setNomenclatureOptions] = useState<NomenclatureOption[]>([])
  useEffect(() => {
    setNomenclatureOptions(nomenclatures ?? [])
  }, [nomenclatures])
  const nomenclatureDropdownWidth = useMemo(() => {
    if (typeof document === 'undefined') return 200
    const canvas = document.createElement('canvas')
    const context = canvas.getContext('2d')
    if (!context) return 200
    context.font = getComputedStyle(document.body).font || '14px'
    let max = 0
    for (const n of nomenclatureOptions) {
      const width = context.measureText(n.name).width
      if (width > max) max = width
    }
    return Math.min(500, Math.ceil(max) + 64)
  }, [nomenclatureOptions])
  const handleNomenclatureSearch = async (value: string) => {
    if (!supabase) return
    const { data, error } = await supabase
      .from('nomenclature')
      .select('id, name')
      .ilike('name', `%${value}%`)
      .limit(50)
    if (!error && data) setNomenclatureOptions(data as NomenclatureOption[])
  }

  const getNomenclatureSelectOptions = useCallback(
    (currentId?: string, currentName?: string) => {
      const opts = [...nomenclatureOptions]
      if (currentId && currentName && !opts.some((n) => n.id === currentId)) {
        opts.push({ id: currentId, name: currentName })
      }
      return opts.map((n) => ({ value: n.id, label: n.name }))
    },
    [nomenclatureOptions],
  )

  const [supplierOptions, setSupplierOptions] = useState<
    Record<string, { value: string; label: string }[]>
  >({})
  const [supplierDropdownWidths, setSupplierDropdownWidths] = useState<Record<string, number>>({})

  const loadSupplierOptions = useCallback(
    async (nomenclatureId: string | undefined, key: string, currentSupplier?: string) => {
      if (!nomenclatureId) {
        setSupplierOptions((prev) => ({ ...prev, [key]: [] }))
        setSupplierDropdownWidths((prev) => ({ ...prev, [key]: 250 }))
        return
      }
      if (!supabase) return
      const { data, error } = await supabase
        .from('nomenclature_supplier_mapping')
        .select('supplier_names(name)')
        .eq('nomenclature_id', nomenclatureId)
      if (error) {
        console.error('Не удалось загрузить поставщиков:', error.message)
        setSupplierOptions((prev) => ({ ...prev, [key]: [] }))
        return
      }
      const options = (
        data as { supplier_names: { name: string | null } | { name: string | null }[] | null }[]
      )
        .map((d) =>
          Array.isArray(d.supplier_names) ? d.supplier_names[0]?.name : d.supplier_names?.name,
        )
        .filter((n): n is string => !!n)
        .map((name) => ({ value: name, label: name }))
      if (currentSupplier && !options.some((o) => o.value === currentSupplier)) {
        options.push({ value: currentSupplier, label: currentSupplier })
      }
      setSupplierOptions((prev) => ({ ...prev, [key]: options }))

      if (typeof document !== 'undefined') {
        const canvas = document.createElement('canvas')
        const context = canvas.getContext('2d')
        if (context) {
          context.font = getComputedStyle(document.body).font || '14px'
          let max = 0
          for (const o of options) {
            const width = context.measureText(o.label).width
            if (width > max) max = width
          }
          const width = Math.min(500, Math.ceil(max) + 64)
          setSupplierDropdownWidths((prev) => ({ ...prev, [key]: width }))
        } else {
          setSupplierDropdownWidths((prev) => ({ ...prev, [key]: 200 }))
        }
      }
    },
    [],
  )

  const { data: costCategories } = useQuery<CostCategoryOption[]>({
    queryKey: ['costCategories'],
    queryFn: async () => {
      if (!supabase) return []
      const { data, error } = await supabase
        .from('cost_categories')
        .select('id, number, name')
        .order('id')
      if (error) throw error
      return data as CostCategoryOption[]
    },
  })

  const { data: costTypes } = useQuery<CostTypeOption[]>({
    queryKey: ['costTypes'],
    queryFn: async () => {
      if (!supabase) return []
      const { data, error } = await supabase
        .from('detail_cost_categories')
        .select('id, name, cost_category_id, location_id')
      if (error) throw error
      return data as CostTypeOption[]
    },
  })

  const { data: rates } = useQuery<RateOption[]>({
    queryKey: ['rates'],
    queryFn: async () => {
      if (!supabase) return []
      const { data, error } = await supabase
        .from('rates')
        .select('id, work_name, rates_detail_cost_categories_mapping(detail_cost_category_id)')
      if (error) throw error
      return data as RateOption[]
    },
  })

  const getRateOptions = useCallback(
    (costTypeId?: string, costCategoryId?: string) =>
      rates
        ?.filter((r) => {
          const detailIds =
            r.rates_detail_cost_categories_mapping?.map((m) => m.detail_cost_category_id) ?? []
          if (costTypeId) {
            return detailIds.includes(Number(costTypeId))
          }
          if (costCategoryId) {
            if (!costTypes) return true
            return detailIds.some((id) => {
              const ct = costTypes.find((c) => c.id === id)
              return ct?.cost_category_id === Number(costCategoryId)
            })
          }
          return true
        })
        .map((r) => ({ value: String(r.id), label: r.work_name })) ?? [],
    [rates, costTypes],
  )

  const { data: locations } = useQuery<LocationOption[]>({
    queryKey: ['locations'],
    queryFn: async () => {
      if (!supabase) return []
      const { data, error } = await supabase.from('location').select('id, name').order('name')
      if (error) throw error
      return data as LocationOption[]
    },
  })

  // Загрузка тэгов документации
  const { data: documentationTags } = useQuery({
    queryKey: ['documentation-tags'],
    queryFn: documentationTagsApi.getAll,
  })

  // Загрузка документации для выбранного проекта
  const { data: documentations } = useQuery<DocumentationRecord[]>({
    queryKey: ['documentations', appliedFilters?.projectId],
    queryFn: async () => {
<<<<<<< HEAD
      if (!appliedFilters?.projectId) return []
      const fetchFilters = { project_id: appliedFilters.projectId }
      return documentationApi.getDocumentation(fetchFilters)
=======
      console.log('📚 DOCUMENTATION QUERY - Executing:', {
        projectId: appliedFilters?.projectId,
        enabled: !!appliedFilters?.projectId,
      })
      if (!appliedFilters?.projectId) {
        console.log('⚠️ DOCUMENTATION QUERY - No project ID, returning empty array')
        return []
      }
      const fetchFilters = { project_id: appliedFilters.projectId }
      const result = await documentationApi.getDocumentation(fetchFilters)

      console.log('✅ DOCUMENTATION QUERY - Loaded:', {
        projectId: appliedFilters.projectId,
        totalCount: result.length,
        uniqueTagIds: [...new Set(result.map((doc) => doc.tag_id))],
        sampleData: result.slice(0, 5).map((doc) => ({
          id: doc.id,
          code: doc.project_code,
          tag_id: doc.tag_id,
          tag_name: doc.tag_name,
          tag_number: doc.tag_number,
        })),
      })
      return result
>>>>>>> c699c7db
    },
    enabled: !!appliedFilters?.projectId,
  })

<<<<<<< HEAD
=======
  // Логируем состояние каждый рендер
  console.log('🎯 CHESSBOARD STATE:', {
    appliedFiltersProjectId: appliedFilters?.projectId,
    queryEnabled: !!appliedFilters?.projectId,
    documentationsLoaded: !!documentations,
    documentationsCount: documentations?.length ?? 'undefined',
    mode,
    editingRowsCount: Object.keys(editingRows).length,
    addRowsCount: rows.length,
  })

>>>>>>> c699c7db
  const { data: tableData, refetch } = useQuery<DbRow[]>({
    queryKey: ['chessboard', appliedFilters],
    enabled: !!appliedFilters?.projectId,
    queryFn: async () => {
      if (!supabase || !appliedFilters) return []
      const relation =
        appliedFilters.blockId || appliedFilters.categoryId || appliedFilters.typeId
          ? 'chessboard_mapping!inner'
          : 'chessboard_mapping'
      const query = supabase
        .from('chessboard')
        .select(
          `id, material, materials(name), unit_id, color, units(name),
          chessboard_nomenclature_mapping!left(nomenclature_id, supplier_name, nomenclature(name)),
          ${relation}(block_id, blocks(name), cost_category_id, cost_type_id, location_id, cost_categories(name), detail_cost_categories(name), location(name)),
          chessboard_rates_mapping(rate_id, rates(work_name)),
          chessboard_documentation_mapping(documentation_id, documentations(id, code, tag_id, stage, tag:documentation_tags(id, name, tag_number)))`,
        )
        .eq('project_id', appliedFilters.projectId)
      if (appliedFilters.blockId) query.eq('chessboard_mapping.block_id', appliedFilters.blockId)
      if (appliedFilters.categoryId)
        query.eq('chessboard_mapping.cost_category_id', Number(appliedFilters.categoryId))
      if (appliedFilters.typeId)
        query.eq('chessboard_mapping.cost_type_id', Number(appliedFilters.typeId))
      // Фильтрация по документации
      if (appliedFilters.documentationId) {
        query.eq(
          'chessboard_documentation_mapping.documentation_id',
          appliedFilters.documentationId,
        )
      } else if (appliedFilters.tagId) {
        query.eq(
          'chessboard_documentation_mapping.documentations.tag_id',
          Number(appliedFilters.tagId),
        )
      }
      const { data, error } = await query.order('created_at', { ascending: false })
      if (error) {
        message.error('Не удалось загрузить данные')
        throw error
      }

      // Загружаем этажи для всех записей
      const chessboardIds = ((data as unknown as DbRow[] | null | undefined) ?? []).map(
        (item) => item.id,
      )
      const floorsMap: Record<string, { floors: string; quantities: FloorQuantities }> = {}

      if (chessboardIds.length > 0) {
        const { data: floorsData } = await supabase
          .from('chessboard_floor_mapping')
          .select(
            'chessboard_id, floor_number, location_id, "quantityPd", "quantitySpec", "quantityRd"',
          )
          .in('chessboard_id', chessboardIds)
          .order('floor_number', { ascending: true })

        // Группируем этажи или локации по chessboard_id и сохраняем количества
        if (floorsData) {
          const grouped: Record<string, { floors: number[]; quantities: FloorQuantities }> = {}
          floorsData.forEach(
            (item: {
              chessboard_id: string
              floor_number: number | null
              location_id: number | null
              quantityPd: number | null
              quantitySpec: number | null
              quantityRd: number | null
            }) => {
              if (!grouped[item.chessboard_id]) {
                grouped[item.chessboard_id] = { floors: [], quantities: {} }
              }
              if (item.floor_number !== null && item.floor_number !== undefined) {
                grouped[item.chessboard_id].floors.push(item.floor_number)
                grouped[item.chessboard_id].quantities[item.floor_number] = {
                  quantityPd:
                    item.quantityPd !== null && item.quantityPd !== undefined
                      ? String(item.quantityPd)
                      : '',
                  quantitySpec:
                    item.quantitySpec !== null && item.quantitySpec !== undefined
                      ? String(item.quantitySpec)
                      : '',
                  quantityRd:
                    item.quantityRd !== null && item.quantityRd !== undefined
                      ? String(item.quantityRd)
                      : '',
                }
              } else {
                grouped[item.chessboard_id].quantities[0] = {
                  quantityPd:
                    item.quantityPd !== null && item.quantityPd !== undefined
                      ? String(item.quantityPd)
                      : '',
                  quantitySpec:
                    item.quantitySpec !== null && item.quantitySpec !== undefined
                      ? String(item.quantitySpec)
                      : '',
                  quantityRd:
                    item.quantityRd !== null && item.quantityRd !== undefined
                      ? String(item.quantityRd)
                      : '',
                }
              }
            },
          )

          // Преобразуем массивы этажей в строки с диапазонами
          for (const [id, { floors, quantities }] of Object.entries(grouped)) {
            floorsMap[id] = {
              floors: formatFloorsString(floors),
              quantities,
            }
          }
        }
      }

      // Добавляем этажи и количества к результатам
      const result = (data as unknown as DbRow[]) ?? []

      return result.map((item) => {
        return {
          ...item,
          floors: floorsMap[item.id]?.floors || '',
          floorQuantities: floorsMap[item.id]?.quantities,
        }
      })
    },
  })

  const viewRows = useMemo<ViewRow[]>(
    () =>
      (tableData ?? []).map((item) => {
        const documentation = item.chessboard_documentation_mapping?.documentations
        const tag = documentation?.tag
        const sumPd = item.floorQuantities
          ? Object.values(item.floorQuantities).reduce(
              (s, q) => s + (parseFloat(q.quantityPd) || 0),
              0,
            )
          : null
        const sumSpec = item.floorQuantities
          ? Object.values(item.floorQuantities).reduce(
              (s, q) => s + (parseFloat(q.quantitySpec) || 0),
              0,
            )
          : null
        const sumRd = item.floorQuantities
          ? Object.values(item.floorQuantities).reduce(
              (s, q) => s + (parseFloat(q.quantityRd) || 0),
              0,
            )
          : null
        return {
          key: item.id,
          materialId: item.material ?? '',
          material: item.materials?.name ?? '',
          quantityPd: sumPd !== null ? String(sumPd) : '',
          quantitySpec: sumSpec !== null ? String(sumSpec) : '',
          quantityRd: sumRd !== null ? String(sumRd) : '',
          nomenclatureId:
            getNomenclatureMapping(item.chessboard_nomenclature_mapping)?.nomenclature_id ?? '',
          nomenclature:
            getNomenclatureMapping(item.chessboard_nomenclature_mapping)?.nomenclature?.name ?? '',
          supplier:
            getNomenclatureMapping(item.chessboard_nomenclature_mapping)?.supplier_name ?? '',
          unit: item.units?.name ?? '',
          blockId: item.chessboard_mapping?.block_id ?? '',
          block: item.chessboard_mapping?.blocks?.name ?? '',
          costCategory: item.chessboard_mapping?.cost_categories?.name ?? '',
          costType: item.chessboard_mapping?.detail_cost_categories?.name ?? '',
          workName: item.chessboard_rates_mapping?.[0]?.rates?.work_name ?? '',
          location: item.chessboard_mapping?.location?.name ?? '',
          floors: item.floors ?? '',
          color: (item.color as RowColor | null) ?? '',
          documentationId: documentation?.id,
          tagName: tag ? `${tag.tag_number || ''} ${tag.name}`.trim() : '',
          projectCode: documentation?.code ?? '',
        }
      }),
    [tableData],
  )

  const tableRows = useMemo<TableRow[]>(
    () => [
      ...rows.map((r) => ({ ...r })),
      ...viewRows.map((v) => ({
        key: v.key,
        material: v.material,
        materialId: v.materialId,
        quantityPd: v.quantityPd,
        quantitySpec: v.quantitySpec,
        quantityRd: v.quantityRd,
        nomenclatureId: v.nomenclatureId,
        supplier: v.supplier,
        unitId: v.unit,
        blockId: v.blockId,
        block: v.block,
        costCategoryId: v.costCategory,
        costTypeId: v.costType,
        locationId: v.location,
        rateId: v.workName,
        floors: v.floors,
        color: v.color,
        isExisting: true,
      })),
    ],
    [rows, viewRows],
  )

  const handleApply = () => {
    if (!filters.projectId) {
      message.warning('Выберите проект')
      return
    }
    setAppliedFilters({ ...filters } as {
      projectId: string
      blockId?: string
      categoryId?: string
      typeId?: string
      tagId?: string
      documentationId?: string
    })
    setMode('view')
    setFiltersExpanded(false) // Сворачиваем блок фильтров после применения
  }

  const addRow = useCallback(
    (index: number) => {
      if (!appliedFilters) return
      const defaultLocationId = appliedFilters.typeId
        ? String(costTypes?.find((t) => String(t.id) === appliedFilters.typeId)?.location_id ?? '')
        : ''
      const blockName = appliedFilters.blockId
        ? (blocks?.find((b) => b.id === appliedFilters.blockId)?.name ?? '')
        : ''
      setRows((prev) => {
        const newRow = emptyRow({
          blockId: appliedFilters.blockId ?? '',
          costCategoryId: appliedFilters.categoryId ?? '',
          costTypeId: appliedFilters.typeId ?? '',
          locationId: defaultLocationId,
          block: blockName,
        })
        const next = [...prev]
        next.splice(index + 1, 0, newRow)
        return next
      })
    },
    [appliedFilters, costTypes, blocks],
  )

  const copyRow = useCallback((index: number) => {
    setRows((prev) => {
      const source = prev[index]
      if (!source) return prev
      const newRow: RowData = { ...source, key: Math.random().toString(36).slice(2) }
      const next = [...prev]
      next.splice(index + 1, 0, newRow)
      return next
    })
  }, [])

  const deleteRow = useCallback((key: string) => {
    setRows((prev) => prev.filter((r) => r.key !== key))
  }, [])

  const handleDeleteSelected = useCallback(async () => {
    if (!supabase || selectedRows.size === 0) return

    const idsToDelete = Array.from(selectedRows)

    try {
      // Параллельное удаление связей и записей
      const deletePromises = idsToDelete.map(async (id) => {
        await supabase!.from('chessboard_rates_mapping').delete().eq('chessboard_id', id)
        await supabase!.from('chessboard_mapping').delete().eq('chessboard_id', id)
        await supabase!.from('chessboard').delete().eq('id', id)
      })

      await Promise.all(deletePromises)
      message.success(`Удалено строк: ${idsToDelete.length}`)
      setSelectedRows(new Set())
      setDeleteMode(false)
      await refetch()
    } catch (error: unknown) {
      message.error(`Не удалось удалить строки: ${(error as Error).message}`)
    }
  }, [selectedRows, message, refetch])

  const toggleRowSelection = useCallback((key: string) => {
    setSelectedRows((prev) => {
      const newSet = new Set(prev)
      if (newSet.has(key)) {
        newSet.delete(key)
      } else {
        newSet.add(key)
      }
      return newSet
    })
  }, [])

  const handleRowChange = useCallback((key: string, field: keyof RowData, value: string) => {
    setRows((prev) =>
      prev.map((r) =>
        r.key === key
          ? {
              ...r,
              [field]: value,
              ...(field === 'quantityPd' || field === 'quantitySpec' || field === 'quantityRd'
                ? { floorQuantities: undefined }
                : {}),
            }
          : r,
      ),
    )
  }, [])

  const handleEditChange = useCallback((key: string, field: keyof RowData, value: string) => {
    setEditingRows((prev) => {
      const updated = { ...prev[key], [field]: value }
      if (field === 'quantityPd' || field === 'quantitySpec' || field === 'quantityRd') {
        delete updated.floorQuantities
      }
      return { ...prev, [key]: updated }
    })
  }, [])

  const handleMaterialBlur = useCallback(
    async (key: string, name: string, isEdit = false) => {
      if (!name.trim()) return
      try {
        const material = await materialsApi.ensure(name.trim())
        const updater = isEdit ? handleEditChange : handleRowChange
        updater(key, 'materialId', material.uuid)
        updater(key, 'material', material.name)
        await refetchMaterials()
      } catch (e) {
        message.error(`Не удалось сохранить материал: ${(e as Error).message}`)
      }
    },
    [handleRowChange, handleEditChange, refetchMaterials, message],
  )

  const [floorModalOpen, setFloorModalOpen] = useState(false)
  const [floorModalRowKey, setFloorModalRowKey] = useState<string | null>(null)
  const [floorModalIsEdit, setFloorModalIsEdit] = useState(false)
  const [floorModalData, setFloorModalData] = useState<FloorModalRow[]>([])
  const [floorModalInfo, setFloorModalInfo] = useState<FloorModalInfo>({ material: '', unit: '' })

  const openFloorModal = useCallback(
    (key: string, isEdit: boolean) => {
      const row = isEdit
        ? (editingRows[key] ??
          rows.find((r) => r.key === key) ??
          tableData?.find((r) => r.id === key))
        : (rows.find((r) => r.key === key) ?? tableData?.find((r) => r.id === key))
      if (!row) return
      const floors = parseFloorsString(row.floors || '')
      const quantities = row.floorQuantities || {}
      const data = floors.map((f) => ({
        floor: f,
        quantityPd: quantities[f]?.quantityPd || '',
        quantitySpec: quantities[f]?.quantitySpec || '',
        quantityRd: quantities[f]?.quantityRd || '',
      }))
      const unitName =
        'unitId' in row
          ? (units?.find((u) => String(u.id) === row.unitId)?.name ?? '')
          : (row.units?.name ?? '')
      const workName =
        'costTypeId' in row
          ? (costTypes?.find((t) => String(t.id) === row.costTypeId)?.name ?? '')
          : (row.chessboard_mapping?.detail_cost_categories?.name ?? '')
      const projectCode =
        'projectCode' in row
          ? row.projectCode
          : ((row as DbRow).chessboard_documentation_mapping?.documentations?.code ?? '')
      setFloorModalInfo({
        projectCode,
        workName,
        material: row.material || '',
        unit: unitName,
      })
      setFloorModalRowKey(key)
      setFloorModalIsEdit(isEdit)
      setFloorModalData(data)
      setFloorModalOpen(true)
    },
    [editingRows, rows, tableData, units, costTypes],
  )

  const handleFloorModalChange = useCallback(
    (index: number, field: keyof FloorQuantity | 'floor', value: string | number) => {
      setFloorModalData((prev) =>
        prev.map((item, i) =>
          i === index
            ? { ...item, [field]: field === 'floor' ? Number(value) : String(value) }
            : item,
        ),
      )
    },
    [],
  )

  const addFloorModalRow = useCallback(() => {
    setFloorModalData((prev) => [
      ...prev,
      { floor: 0, quantityPd: '', quantitySpec: '', quantityRd: '' },
    ])
  }, [])

  const removeFloorModalRow = useCallback((index: number) => {
    setFloorModalData((prev) => prev.filter((_, i) => i !== index))
  }, [])

  const floorModalColumns = useMemo<ColumnsType<FloorModalRow>>(
    () => [
      {
        title: 'Этаж',
        dataIndex: 'floor',
        render: (_, record, index) =>
          floorModalIsEdit ? (
            <InputNumber
              value={record.floor}
              onChange={(value) => handleFloorModalChange(index, 'floor', value ?? 0)}
            />
          ) : (
            record.floor
          ),
      },
      {
        title: 'Кол-во по ПД',
        dataIndex: 'quantityPd',
        render: (_, record, index) =>
          floorModalIsEdit ? (
            <Input
              style={{ width: '10ch' }}
              value={record.quantityPd}
              onChange={(e) => handleFloorModalChange(index, 'quantityPd', e.target.value)}
            />
          ) : (
            record.quantityPd
          ),
      },
      {
        title: 'Кол-во по спеке РД',
        dataIndex: 'quantitySpec',
        render: (_, record, index) =>
          floorModalIsEdit ? (
            <Input
              style={{ width: '10ch' }}
              value={record.quantitySpec}
              onChange={(e) => handleFloorModalChange(index, 'quantitySpec', e.target.value)}
            />
          ) : (
            record.quantitySpec
          ),
      },
      {
        title: 'Кол-во по пересчету РД',
        dataIndex: 'quantityRd',
        render: (_, record, index) =>
          floorModalIsEdit ? (
            <Input
              style={{ width: '10ch' }}
              value={record.quantityRd}
              onChange={(e) => handleFloorModalChange(index, 'quantityRd', e.target.value)}
            />
          ) : (
            record.quantityRd
          ),
      },
      ...(floorModalIsEdit
        ? [
            {
              title: '',
              dataIndex: 'actions',
              render: (_: unknown, __: unknown, index: number) => (
                <Button
                  type="text"
                  icon={<DeleteOutlined />}
                  onClick={() => removeFloorModalRow(index)}
                />
              ),
            },
          ]
        : []),
    ],
    [floorModalIsEdit, handleFloorModalChange, removeFloorModalRow],
  )

  const saveFloorModal = useCallback(() => {
    if (!floorModalRowKey) return
    const map: FloorQuantities = {}
    const floorNums: number[] = []
    floorModalData.forEach((d) => {
      const num = Number(d.floor)
      if (!isNaN(num)) {
        floorNums.push(num)
        map[num] = {
          quantityPd: d.quantityPd,
          quantitySpec: d.quantitySpec,
          quantityRd: d.quantityRd,
        }
      }
    })
    floorNums.sort((a, b) => a - b)
    const floorsStr = formatFloorsString(floorNums)
    const totalPd = floorModalData.reduce((s, d) => s + (parseFloat(d.quantityPd) || 0), 0)
    const totalSpec = floorModalData.reduce((s, d) => s + (parseFloat(d.quantitySpec) || 0), 0)
    const totalRd = floorModalData.reduce((s, d) => s + (parseFloat(d.quantityRd) || 0), 0)
    if (floorModalIsEdit && editingRows[floorModalRowKey]) {
      setEditingRows((prev) => ({
        ...prev,
        [floorModalRowKey]: {
          ...prev[floorModalRowKey],
          floors: floorsStr,
          quantityPd: totalPd ? String(totalPd) : '',
          quantitySpec: totalSpec ? String(totalSpec) : '',
          quantityRd: totalRd ? String(totalRd) : '',
          floorQuantities: map,
        },
      }))
    } else {
      setRows((prev) =>
        prev.map((r) =>
          r.key === floorModalRowKey
            ? {
                ...r,
                floors: floorsStr,
                quantityPd: totalPd ? String(totalPd) : '',
                quantitySpec: totalSpec ? String(totalSpec) : '',
                quantityRd: totalRd ? String(totalRd) : '',
                floorQuantities: map,
              }
            : r,
        ),
      )
    }
    setFloorModalOpen(false)
  }, [floorModalRowKey, floorModalData, floorModalIsEdit, editingRows, setEditingRows, setRows])

  const cancelFloorModal = useCallback(() => setFloorModalOpen(false), [])

  const startAdd = useCallback(() => {
    if (!appliedFilters) return
    const defaultLocationId = appliedFilters.typeId
      ? String(costTypes?.find((t) => String(t.id) === appliedFilters.typeId)?.location_id ?? '')
      : ''
    const blockName = appliedFilters.blockId
      ? (blocks?.find((b) => b.id === appliedFilters.blockId)?.name ?? '')
      : ''
    setRows([
      emptyRow({
        blockId: appliedFilters.blockId ?? '',
        costCategoryId: appliedFilters.categoryId ?? '',
        costTypeId: appliedFilters.typeId ?? '',
        locationId: defaultLocationId,
        block: blockName,
      }),
    ])
    setMode('add')
  }, [appliedFilters, costTypes, blocks])

  const startEdit = useCallback(
    (id: string) => {
      const dbRow = tableData?.find((r) => r.id === id)
      if (!dbRow) return
      const mapping = getNomenclatureMapping(dbRow.chessboard_nomenclature_mapping)
      const nomenclatureId = mapping?.nomenclature_id ?? ''
      const supplierName = mapping?.supplier_name ?? ''
      setEditingRows((prev) => {
        if (prev[id]) return prev
        return {
          ...prev,
          [id]: {
            key: id,
            materialId: dbRow.material ?? '',
            material: dbRow.materials?.name ?? '',
            quantityPd: dbRow.floorQuantities
              ? String(
                  Object.values(dbRow.floorQuantities).reduce(
                    (s, q) => s + (parseFloat(q.quantityPd) || 0),
                    0,
                  ),
                )
              : '',
            quantitySpec: dbRow.floorQuantities
              ? String(
                  Object.values(dbRow.floorQuantities).reduce(
                    (s, q) => s + (parseFloat(q.quantitySpec) || 0),
                    0,
                  ),
                )
              : '',
            quantityRd: dbRow.floorQuantities
              ? String(
                  Object.values(dbRow.floorQuantities).reduce(
                    (s, q) => s + (parseFloat(q.quantityRd) || 0),
                    0,
                  ),
                )
              : '',
            nomenclatureId,
            supplier: supplierName,
            unitId: dbRow.unit_id ?? '',
            blockId: dbRow.chessboard_mapping?.block_id ?? '',
            block: dbRow.chessboard_mapping?.blocks?.name ?? '',
            costCategoryId: dbRow.chessboard_mapping?.cost_category_id
              ? String(dbRow.chessboard_mapping.cost_category_id)
              : '',
            costTypeId: dbRow.chessboard_mapping?.cost_type_id
              ? String(dbRow.chessboard_mapping.cost_type_id)
              : '',
            locationId: dbRow.chessboard_mapping?.location_id
              ? String(dbRow.chessboard_mapping.location_id)
              : '',
            rateId: dbRow.chessboard_rates_mapping?.[0]?.rate_id
              ? String(dbRow.chessboard_rates_mapping[0].rate_id)
              : '',
            floors: dbRow.floors ?? '',
            color: (dbRow.color as RowColor | null) ?? '',
            documentationId: dbRow.chessboard_documentation_mapping?.documentation_id ?? '',
            tagId: dbRow.chessboard_documentation_mapping?.documentations?.tag_id
              ? String(dbRow.chessboard_documentation_mapping.documentations.tag_id)
              : '',
            tagName: dbRow.chessboard_documentation_mapping?.documentations?.tag
              ? `${dbRow.chessboard_documentation_mapping.documentations.tag.tag_number || ''} ${dbRow.chessboard_documentation_mapping.documentations.tag.name}`.trim()
              : '',
            projectCode: dbRow.chessboard_documentation_mapping?.documentations?.code ?? '',
            floorQuantities: dbRow.floorQuantities,
          },
        }
      })
      void loadSupplierOptions(nomenclatureId, id, supplierName)
    },
    [tableData, loadSupplierOptions],
  )

  const handleUpdate = useCallback(async () => {
    if (!supabase || Object.keys(editingRows).length === 0) return

    // Параллельное выполнение всех обновлений
    const updatePromises = Object.values(editingRows).map(async (r) => {
      let materialId = r.materialId
      if (!materialId && r.material) {
        const material = await materialsApi.ensure(r.material)
        materialId = material.uuid
      }
      const updateChessboard = supabase!
        .from('chessboard')
        .update({
          material: materialId || null,
          unit_id: r.unitId || null,
          color: r.color || null,
        })
        .eq('id', r.key)

      const updateMapping = supabase!.from('chessboard_mapping').upsert(
        {
          chessboard_id: r.key,
          block_id: r.blockId || null,
          cost_category_id: Number(r.costCategoryId),
          cost_type_id: r.costTypeId ? Number(r.costTypeId) : null,
          location_id: r.locationId ? Number(r.locationId) : null,
        },
        { onConflict: 'chessboard_id' },
      )

      // Обновляем этажи
      const updateFloors = async () => {
        // Сначала удаляем старые связи
        await supabase!.from('chessboard_floor_mapping').delete().eq('chessboard_id', r.key)

        // Парсим строку этажей и добавляем новые
        const floors = parseFloorsString(r.floors)
        const floorQuantities = r.floorQuantities
        if (floors.length > 0) {
          const totalFloors = floors.length
          const floorMappings = floors.map((floor) => ({
            chessboard_id: r.key,
            floor_number: floor,
            quantityPd: floorQuantities?.[floor]?.quantityPd
              ? Number(floorQuantities[floor].quantityPd)
              : r.quantityPd
                ? Number(r.quantityPd) / totalFloors
                : null,
            quantitySpec: floorQuantities?.[floor]?.quantitySpec
              ? Number(floorQuantities[floor].quantitySpec)
              : r.quantitySpec
                ? Number(r.quantitySpec) / totalFloors
                : null,
            quantityRd: floorQuantities?.[floor]?.quantityRd
              ? Number(floorQuantities[floor].quantityRd)
              : r.quantityRd
                ? Number(r.quantityRd) / totalFloors
                : null,
          }))
          await supabase!.from('chessboard_floor_mapping').insert(floorMappings)
        } else {
          const qty = floorQuantities?.[0]
          await supabase!.from('chessboard_floor_mapping').insert({
            chessboard_id: r.key,
            location_id: r.locationId ? Number(r.locationId) : null,
            quantityPd: qty?.quantityPd
              ? Number(qty.quantityPd)
              : r.quantityPd
                ? Number(r.quantityPd)
                : null,
            quantitySpec: qty?.quantitySpec
              ? Number(qty.quantitySpec)
              : r.quantitySpec
                ? Number(r.quantitySpec)
                : null,
            quantityRd: qty?.quantityRd
              ? Number(qty.quantityRd)
              : r.quantityRd
                ? Number(r.quantityRd)
                : null,
          })
        }
      }

      // Обновляем связь с номенклатурой
      const updateNomenclatureMapping = async () => {
        await supabase!.from('chessboard_nomenclature_mapping').delete().eq('chessboard_id', r.key)
        if (r.nomenclatureId) {
          await supabase!.from('chessboard_nomenclature_mapping').insert({
            chessboard_id: r.key,
            nomenclature_id: r.nomenclatureId,
            supplier_name: r.supplier || null,
          })
        }
      }

      // Обновляем связь с документацией
      const updateDocumentationMapping = async () => {
        let docId = r.documentationId

        // Если документация не выбрана, но есть тэг и шифр проекта, создаём её
        if (!docId && r.projectCode && r.tagId) {
          const doc = await documentationApi.upsertDocumentation(
            r.projectCode,
            Number(r.tagId),
            appliedFilters?.projectId,
          )
          docId = doc.id
        }

        if (docId) {
          await supabase!.from('chessboard_documentation_mapping').upsert(
            {
              chessboard_id: r.key,
              documentation_id: docId,
            },
            { onConflict: 'chessboard_id' },
          )
        } else {
          // Если ни документация, ни шифр проекта не выбраны, удаляем связь
          await supabase!
            .from('chessboard_documentation_mapping')
            .delete()
            .eq('chessboard_id', r.key)
        }
      }

      // Обновляем связь с расценками
      const updateRateMapping = async () => {
        // Сначала удаляем текущую связь, чтобы исключить конфликт ключей
        await supabase!.from('chessboard_rates_mapping').delete().eq('chessboard_id', r.key)

        // Если расценка выбрана, создаём новую запись
        if (r.rateId) {
          await supabase!.from('chessboard_rates_mapping').insert({
            chessboard_id: r.key,
            rate_id: r.rateId,
          })
        }
      }

      return Promise.all([
        updateChessboard,
        updateMapping,
        updateNomenclatureMapping(),
        updateFloors(),
        updateDocumentationMapping(),
        updateRateMapping(),
      ])
    })

    try {
      await Promise.all(updatePromises)
      await refetchMaterials()
      message.success('Изменения сохранены')
      setEditingRows({})
      await refetch()
    } catch (error: unknown) {
      message.error(`Не удалось сохранить изменения: ${(error as Error).message}`)
    }
  }, [editingRows, message, refetch, appliedFilters, refetchMaterials])

  const handleCancelEdit = useCallback(() => {
    setEditingRows({})
  }, [])

  const handleDelete = useCallback(
    async (id: string) => {
      if (!supabase) return
      const { error: rateMapError } = await supabase
        .from('chessboard_rates_mapping')
        .delete()
        .eq('chessboard_id', id)
      if (rateMapError) {
        message.error(`Не удалось удалить связи: ${rateMapError.message}`)
        return
      }
      const { error: mapError } = await supabase
        .from('chessboard_mapping')
        .delete()
        .eq('chessboard_id', id)
      if (mapError) {
        message.error(`Не удалось удалить связи: ${mapError.message}`)
        return
      }
      const { error } = await supabase.from('chessboard').delete().eq('id', id)
      if (error) {
        message.error(`Не удалось удалить строку: ${error.message}`)
        return
      }
      message.success('Строка удалена')
      await refetch()
    },
    [message, refetch],
  )

  const openImport = useCallback(() => {
    const loc = appliedFilters?.typeId
      ? costTypes?.find((t) => String(t.id) === appliedFilters.typeId)?.location_id
      : undefined
    setImportState({
      projectId: appliedFilters?.projectId,
      blockId: appliedFilters?.blockId,
      categoryId: appliedFilters?.categoryId,
      typeId: appliedFilters?.typeId,
      locationId: loc ? String(loc) : undefined,
    })
    setImportOpen(true)
  }, [appliedFilters, costTypes])

  const handleImport = useCallback(async () => {
    if (!supabase || !importFile || !importState.projectId || !importState.blockId) {
      message.error('Выберите проект, корпус и файл')
      return
    }
    try {
      const data = await importFile.arrayBuffer()
      const workbook = XLSX.read(data, { type: 'array' })
      const sheet = workbook.Sheets[workbook.SheetNames[0]]
      const rows = XLSX.utils.sheet_to_json<(string | number)[]>(sheet, { header: 1 })
      const payload: {
        project_id: string
        material: string
        unit_id: string | null
      }[] = []
      const quantities: (number | null)[] = []
      const header = rows[0]?.map((h) => String(h || '').toLowerCase()) ?? []
      const materialIdx = header.findIndex((h) => h.includes('материал'))
      const quantityIdx = header.findIndex((h) => h.includes('кол'))
      const unitIdx = header.findIndex((h) => h.includes('ед'))
      const materialMap: Record<string, string> = {}
      for (let i = 1; i < rows.length; i++) {
        const row = rows[i]
        const materialCol = materialIdx >= 0 ? materialIdx : 0
        const material = row[materialCol] != null ? String(row[materialCol]).trim() : ''
        if (!material) continue

        if (!materialMap[material]) {
          const m = await materialsApi.ensure(material)
          materialMap[material] = m.uuid
        }
        const materialId = materialMap[material]

        const quantityCell = quantityIdx >= 0 ? row[quantityIdx] : undefined
        const unitName = unitIdx >= 0 ? String(row[unitIdx] ?? '').trim() : ''

        const quantityValue =
          quantityCell != null && String(quantityCell).trim() !== ''
            ? Number(String(quantityCell).replace(',', '.'))
            : null
        const quantity = Number.isNaN(quantityValue) ? null : quantityValue
        const unitId = unitName
          ? units?.find((u) => u.name.toLowerCase() === unitName.toLowerCase())?.id || null
          : null

        payload.push({
          project_id: importState.projectId,
          material: materialId,
          unit_id: unitId,
        })
        quantities.push(quantity)
      }
      if (payload.length === 0) {
        message.error('Нет данных для импорта')
        return
      }
      const { data: inserted, error } = await supabase
        .from('chessboard')
        .insert(payload)
        .select('id')
      if (error || !inserted) throw error
      const mappings = inserted.map((d) => ({
        chessboard_id: d.id,
        block_id: importState.blockId,
        cost_category_id: importState.categoryId ? Number(importState.categoryId) : null,
        cost_type_id: importState.typeId ? Number(importState.typeId) : null,
        location_id: importState.locationId ? Number(importState.locationId) : null,
      }))
      const { error: mapError } = await supabase!.from('chessboard_mapping').insert(mappings)
      if (mapError) throw mapError
      const floorMappings = inserted.map((d, idx) => ({
        chessboard_id: d.id,
        location_id: importState.locationId ? Number(importState.locationId) : null,
        quantityPd: null,
        quantitySpec: quantities[idx],
        quantityRd: null,
      }))
      if (floorMappings.length > 0) {
        await supabase!.from('chessboard_floor_mapping').insert(floorMappings)
      }
      await refetchMaterials()
      message.success('Импорт завершен')
      setImportOpen(false)
      setImportFile(null)
      setImportState({})
      await refetch()
    } catch (e) {
      message.error(`Не удалось импортировать: ${(e as Error).message}`)
    }
  }, [importFile, importState, message, refetch, units, refetchMaterials])

  const handleSave = async () => {
    if (!supabase || !appliedFilters) return
    const payload = await Promise.all(
      rows.map(async (r) => {
        let materialId = r.materialId
        if (!materialId && r.material) {
          const m = await materialsApi.ensure(r.material)
          materialId = m.uuid
        }
        return {
          project_id: appliedFilters.projectId,
          material: materialId,
          unit_id: r.unitId || null,
          color: r.color || null,
        }
      }),
    )
    const { data, error } = await supabase.from('chessboard').insert(payload).select('id')
    if (error || !data) {
      message.error(`Не удалось сохранить данные: ${error?.message}`)
      return
    }
    const mappings = data.map((d, idx) => ({
      chessboard_id: d.id,
      block_id: rows[idx].blockId || null,
      cost_category_id: Number(rows[idx].costCategoryId),
      cost_type_id: rows[idx].costTypeId ? Number(rows[idx].costTypeId) : null,
      location_id: rows[idx].locationId ? Number(rows[idx].locationId) : null,
    }))
    const { error: mapError } = await supabase.from('chessboard_mapping').insert(mappings)
    if (mapError) {
      message.error(`Не удалось сохранить связи: ${mapError.message}`)
      return
    }

    const nomenclatureMappings = data
      .map((d, idx) =>
        rows[idx].nomenclatureId
          ? { chessboard_id: d.id, nomenclature_id: rows[idx].nomenclatureId }
          : null,
      )
      .filter((m): m is { chessboard_id: string; nomenclature_id: string } => m !== null)
    if (nomenclatureMappings.length) {
      const { error: nomError } = await supabase
        .from('chessboard_nomenclature_mapping')
        .insert(nomenclatureMappings)
      if (nomError) {
        message.error(`Не удалось сохранить номенклатуру: ${nomError.message}`)
        return
      }
    }

    const rateMappings = data
      .map((d, idx) =>
        rows[idx].rateId
          ? {
              chessboard_id: d.id,
              rate_id: rows[idx].rateId,
            }
          : null,
      )
      .filter((m): m is { chessboard_id: string; rate_id: string } => !!m)
    if (rateMappings.length > 0) {
      const { error: rateError } = await supabase
        .from('chessboard_rates_mapping')
        .insert(rateMappings)
      if (rateError) {
        message.error(`Не удалось сохранить связи с расценками: ${rateError.message}`)
        return
      }
    }

    // Сохраняем этажи или локации
    for (let idx = 0; idx < data.length; idx++) {
      const floors = parseFloorsString(rows[idx].floors)
      const floorQuantities = rows[idx].floorQuantities
      if (floors.length > 0) {
        const totalFloors = floors.length
        const floorMappings = floors.map((floor) => ({
          chessboard_id: data[idx].id,
          floor_number: floor,
          quantityPd: floorQuantities?.[floor]?.quantityPd
            ? Number(floorQuantities[floor].quantityPd)
            : rows[idx].quantityPd
              ? Number(rows[idx].quantityPd) / totalFloors
              : null,
          quantitySpec: floorQuantities?.[floor]?.quantitySpec
            ? Number(floorQuantities[floor].quantitySpec)
            : rows[idx].quantitySpec
              ? Number(rows[idx].quantitySpec) / totalFloors
              : null,
          quantityRd: floorQuantities?.[floor]?.quantityRd
            ? Number(floorQuantities[floor].quantityRd)
            : rows[idx].quantityRd
              ? Number(rows[idx].quantityRd) / totalFloors
              : null,
        }))
        const { error: floorError } = await supabase
          .from('chessboard_floor_mapping')
          .insert(floorMappings)
        if (floorError) {
          console.error(`Не удалось сохранить этажи: ${floorError.message}`)
        }
      } else {
        const qty = floorQuantities?.[0]
        const { error: floorError } = await supabase.from('chessboard_floor_mapping').insert({
          chessboard_id: data[idx].id,
          location_id: rows[idx].locationId ? Number(rows[idx].locationId) : null,
          quantityPd: qty?.quantityPd
            ? Number(qty.quantityPd)
            : rows[idx].quantityPd
              ? Number(rows[idx].quantityPd)
              : null,
          quantitySpec: qty?.quantitySpec
            ? Number(qty.quantitySpec)
            : rows[idx].quantitySpec
              ? Number(rows[idx].quantitySpec)
              : null,
          quantityRd: qty?.quantityRd
            ? Number(qty.quantityRd)
            : rows[idx].quantityRd
              ? Number(rows[idx].quantityRd)
              : null,
        })
        if (floorError) {
          console.error(`Не удалось сохранить локацию: ${floorError.message}`)
        }
      }
    }

    // Сохраняем связь с документацией
    for (let idx = 0; idx < data.length; idx++) {
      let docId = rows[idx].documentationId

      if (!docId && rows[idx].projectCode && rows[idx].tagId) {
        const doc = await documentationApi.upsertDocumentation(
          rows[idx].projectCode || '',
          Number(rows[idx].tagId),
          appliedFilters.projectId || '',
        )
        docId = doc.id
      }

      if (docId) {
        const { error: docError } = await supabase.from('chessboard_documentation_mapping').insert({
          chessboard_id: data[idx].id,
          documentation_id: docId,
        })
        if (docError) {
          console.error(`Не удалось сохранить связь с документацией: ${docError.message}`)
        }
      }
    }
    await refetchMaterials()
    message.success('Данные успешно сохранены')
    setMode('view')
    setRows([])
    await refetch()
  }

  const handleCancel = useCallback(() => {
    setRows([])
    setMode('view')
  }, [])

  const addColumns: ColumnsType<TableRow> = useMemo(() => {
    const map: Record<string, keyof ViewRow> = {
      material: 'material',
      quantityPd: 'quantityPd',
      quantitySpec: 'quantitySpec',
      quantityRd: 'quantityRd',
      nomenclatureId: 'nomenclature',
      supplier: 'supplier',
      unitId: 'unit',
      block: 'block',
      costCategoryId: 'costCategory',
      costTypeId: 'costType',
      locationId: 'location',
      rateId: 'workName',
    }

    const base: Array<{
      title: string
      dataIndex: keyof TableRow
      width?: number
      align?: 'left' | 'right' | 'center'
    }> = [
      { title: 'Раздел', dataIndex: 'tagName', width: 200 },
      { title: 'Шифр проекта', dataIndex: 'projectCode', width: 150 },
      { title: 'Материал', dataIndex: 'material', width: 300 },
      { title: 'Кол-во по ПД', dataIndex: 'quantityPd', width: 120, align: 'center' },
      { title: 'Кол-во по спеке РД', dataIndex: 'quantitySpec', width: 150, align: 'center' },
      {
        title: 'Кол-во по пересчету РД',
        dataIndex: 'quantityRd',
        width: 180,
        align: 'center',
      },
      { title: 'Номенклатура', dataIndex: 'nomenclatureId', width: 250 },
      { title: 'Наименование поставщика', dataIndex: 'supplier', width: 250 },
      { title: 'Ед.изм.', dataIndex: 'unitId', width: 160 },
      { title: 'Корпус', dataIndex: 'block', width: 120 },
      { title: 'Этажи', dataIndex: 'floors', width: 150 },
      { title: 'Категория затрат', dataIndex: 'costCategoryId', width: 200 },
      { title: 'Вид затрат', dataIndex: 'costTypeId', width: 200 },
      { title: 'Наименование работ', dataIndex: 'rateId', width: 300 },
      { title: 'Локализация', dataIndex: 'locationId', width: 200 },
    ]

    const dataColumns = base
      .filter((col) => {
        // Проверяем видимость столбца
        const key = map[col.dataIndex] || (col.dataIndex as string)
        if (columnVisibility[key] === false) {
          return false
        }
        // Старая логика для обратной совместимости
        const collapseKey = collapseMap[key]
        return collapseKey ? !hiddenCols[collapseKey] : true
      })
      .sort((a, b) => {
        // Сортируем столбцы согласно columnOrder
        const aKey = map[a.dataIndex] || (a.dataIndex as string)
        const bKey = map[b.dataIndex] || (b.dataIndex as string)
        const aIndex = columnOrder.indexOf(aKey)
        const bIndex = columnOrder.indexOf(bKey)
        if (aIndex === -1 && bIndex === -1) return 0
        if (aIndex === -1) return 1
        if (bIndex === -1) return -1
        return aIndex - bIndex
      })
      .map((col) => {
        const values = Array.from(
          new Set(viewRows.map((row) => row[map[col.dataIndex] as keyof ViewRow]).filter((v) => v)),
        )
        const filters = values.map((v) => ({ text: String(v), value: String(v) }))

        const sorter = (a: TableRow, b: TableRow) => {
          const aVal = a[col.dataIndex]
          const bVal = b[col.dataIndex]
          const aNum = Number(aVal)
          const bNum = Number(bVal)
          if (!Number.isNaN(aNum) && !Number.isNaN(bNum)) return aNum - bNum
          return String(aVal ?? '').localeCompare(String(bVal ?? ''))
        }

        const onFilter = (value: boolean | Key, record: TableRow) =>
          String(record[col.dataIndex] ?? '') === String(value)

        const render: ColumnType<TableRow>['render'] = (_, record) => {
          if (record.isExisting) return record[col.dataIndex] as string
          switch (col.dataIndex) {
            case 'tagName':
              return (
                <Select
                  style={{ width: 200 }}
                  value={record.tagId}
                  onChange={(value) => {
                    handleRowChange(record.key, 'tagId', value)
                    const tag = documentationTags?.find((t) => String(t.id) === value)
                    handleRowChange(
                      record.key,
                      'tagName',
                      tag ? `${tag.tag_number || ''} ${tag.name}`.trim() : '',
                    )
                    // Сбрасываем выбранный документ при смене тэга
                    handleRowChange(record.key, 'documentationId', '')
                    handleRowChange(record.key, 'projectCode', '')
                  }}
                  options={
                    documentationTags?.map((tag) => ({
                      value: String(tag.id),
                      label: `${tag.tag_number || ''} ${tag.name}`.trim(),
                    })) ?? []
                  }
                  allowClear
                  showSearch
                  filterOption={(input, option) => {
                    const text = (option?.label ?? '').toString()
                    return text.toLowerCase().includes(input.toLowerCase())
                  }}
                />
              )
            case 'projectCode':
              return (
                <Select
                  style={{ width: 150 }}
                  value={record.documentationId}
<<<<<<< HEAD
                  onChange={(value) => {
=======
                  onDropdownVisibleChange={(open) => {
                    if (open) {
                      const filteredDocs =
                        documentations?.filter(
                          (doc: DocumentationRecord) =>
                            !record.tagId || String(doc.tag_id) === record.tagId,
                        ) ?? []
                      console.log('🔽 ADD MODE - Project Code dropdown opened:', {
                        recordKey: record.key,
                        tagId: record.tagId,
                        totalDocs: documentations?.length ?? 0,
                        filteredDocs: filteredDocs.length,
                        availableOptions: filteredDocs.length,
                      })
                    }
                  }}
                  onChange={(value) => {
                    console.log('✏️ ADD MODE - Project Code selected:', {
                      value,
                      recordKey: record.key,
                    })
>>>>>>> c699c7db
                    handleRowChange(record.key, 'documentationId', value)
                    const doc = documentations?.find((d: DocumentationRecord) => d.id === value)
                    handleRowChange(record.key, 'projectCode', doc?.project_code ?? '')
                  }}
                  options={
                    documentations
<<<<<<< HEAD
                      ?.filter(
                        (doc: DocumentationRecord) =>
                          !record.tagId || String(doc.tag_id) === record.tagId,
                      )
=======
                      ?.filter((doc: DocumentationRecord) => {
                        const matches = !record.tagId || String(doc.tag_id) === record.tagId
                        console.log('🔍 ADD MODE - Filtering documentation:', {
                          docId: doc.id,
                          docCode: doc.project_code,
                          docTagId: doc.tag_id,
                          recordTagId: record.tagId,
                          matches,
                          docTagName: doc.tag_name,
                        })
                        return matches
                      })
>>>>>>> c699c7db
                      .map((doc: DocumentationRecord) => ({
                        value: doc.id,
                        label: doc.project_code,
                      })) ?? []
                  }
                  disabled={!record.tagId}
                  allowClear
                  showSearch
                  filterOption={(input, option) => {
                    const text = (option?.label ?? '').toString()
                    return text.toLowerCase().includes(input.toLowerCase())
                  }}
                />
              )
            case 'material':
              return (
                <AutoComplete
                  style={{ width: 300 }}
                  options={materialOptions}
                  value={record.material}
                  onSelect={(value, option) => {
                    handleRowChange(record.key, 'material', String(option?.label))
                    handleRowChange(record.key, 'materialId', String(value))
                  }}
                  onChange={(value) => {
                    handleRowChange(record.key, 'material', value)
                    handleRowChange(record.key, 'materialId', '')
                  }}
                  onBlur={() => handleMaterialBlur(record.key, record.material)}
                  filterOption={(input, option) => {
                    const text = (option?.label ?? '').toString()
                    return text.toLowerCase().includes(input.toLowerCase())
                  }}
                />
              )
            case 'quantityPd':
              return (
                <Space>
                  {parseFloorsString(record.floors).length > 1 && (
                    <Button
                      type="text"
                      icon={<PlusOutlined />}
                      onClick={() => openFloorModal(record.key, true)}
                    />
                  )}
                  <Input
                    style={{ width: '10ch' }}
                    value={record.quantityPd}
                    onChange={(e) => handleRowChange(record.key, 'quantityPd', e.target.value)}
                  />
                </Space>
              )
            case 'quantitySpec':
              return (
                <Input
                  style={{ width: '10ch' }}
                  value={record.quantitySpec}
                  onChange={(e) => handleRowChange(record.key, 'quantitySpec', e.target.value)}
                />
              )
            case 'quantityRd':
              return (
                <Input
                  style={{ width: '10ch' }}
                  value={record.quantityRd}
                  onChange={(e) => handleRowChange(record.key, 'quantityRd', e.target.value)}
                />
              )
            case 'nomenclatureId':
              return (
                <Select
                  style={{ width: 250 }}
                  dropdownMatchSelectWidth={nomenclatureDropdownWidth}
                  value={record.nomenclatureId}
                  onChange={(value) => {
                    handleRowChange(record.key, 'nomenclatureId', value)
                    loadSupplierOptions(value, record.key)
                    handleRowChange(record.key, 'supplier', '')
                  }}
                  options={getNomenclatureSelectOptions(record.nomenclatureId)}
                  showSearch
                  onSearch={handleNomenclatureSearch}
                  filterOption={false}
                  allowClear
                />
              )
            case 'supplier':
              return (
                <Select
                  style={{ width: 250 }}
                  dropdownMatchSelectWidth={supplierDropdownWidths[record.key] ?? 250}
                  value={record.supplier || undefined}
                  onChange={(value) => handleRowChange(record.key, 'supplier', value)}
                  options={supplierOptions[record.key] ?? []}
                  disabled={!record.nomenclatureId}
                  showSearch
                  optionFilterProp="label"
                  allowClear
                />
              )
            case 'unitId':
              return (
                <Select
                  style={{ width: 160 }}
                  value={record.unitId}
                  onChange={(value) => handleRowChange(record.key, 'unitId', value)}
                  options={units?.map((u) => ({ value: u.id, label: u.name })) ?? []}
                />
              )
            case 'block':
              return (
                <Select
                  style={{ width: 120 }}
                  value={record.blockId}
                  onChange={(value) => {
                    handleRowChange(record.key, 'blockId', value)
                    const name = blocks?.find((b) => b.id === value)?.name ?? ''
                    handleRowChange(record.key, 'block', name)
                  }}
                  options={blocks?.map((b) => ({ value: b.id, label: b.name })) ?? []}
                />
              )
            case 'floors':
              return (
                <Input
                  style={{ width: 150 }}
                  value={record.floors}
                  onChange={(e) => handleRowChange(record.key, 'floors', e.target.value)}
                  placeholder="1,2,3 или 1-5"
                />
              )
            case 'costCategoryId':
              return (
                <Select
                  style={{ width: 200 }}
                  value={record.costCategoryId}
                  onChange={(value) => {
                    handleRowChange(record.key, 'costCategoryId', value)
                    handleRowChange(record.key, 'costTypeId', '')
                    handleRowChange(record.key, 'locationId', '')
                    handleRowChange(record.key, 'rateId', '')
                  }}
                  showSearch
                  optionFilterProp="label"
                  options={
                    costCategories
                      ?.filter(
                        (c) =>
                          !appliedFilters?.categoryId || String(c.id) === appliedFilters.categoryId,
                      )
                      .map((c) => ({
                        value: String(c.id),
                        label: c.number ? `${c.number} ${c.name}` : c.name,
                      })) ?? []
                  }
                />
              )
            case 'costTypeId':
              return (
                <Select
                  style={{ width: 200 }}
                  value={record.costTypeId}
                  onChange={(value) => {
                    handleRowChange(record.key, 'costTypeId', value)
                    const loc = costTypes?.find((t) => t.id === Number(value))?.location_id
                    handleRowChange(record.key, 'locationId', loc ? String(loc) : '')
                    handleRowChange(record.key, 'rateId', '')
                  }}
                  showSearch
                  optionFilterProp="label"
                  options={
                    costTypes
                      ?.filter((t) => {
                        const categoryId = record.costCategoryId || appliedFilters?.categoryId
                        if (categoryId && t.cost_category_id !== Number(categoryId)) return false
                        if (appliedFilters?.typeId) return String(t.id) === appliedFilters.typeId
                        return true
                      })
                      .map((t) => ({ value: String(t.id), label: t.name })) ?? []
                  }
                />
              )
            case 'rateId':
              return (
                <Select
                  style={{ width: 300 }}
                  value={record.rateId || undefined}
                  onChange={(value) => handleRowChange(record.key, 'rateId', value)}
                  options={getRateOptions(record.costTypeId, record.costCategoryId)}
                  placeholder="Наименование работ"
                  showSearch
                  optionFilterProp="label"
                  allowClear
                />
              )
            case 'locationId':
              return (
                <Select
                  style={{ width: 200 }}
                  value={record.locationId}
                  onChange={(value) => handleRowChange(record.key, 'locationId', value)}
                  options={
                    locations
                      ?.filter((l) => {
                        // Если выбран вид затрат, показываем только локализации, доступные для этого вида
                        if (record.costTypeId) {
                          const selectedType = costTypes?.find(
                            (t) => String(t.id) === record.costTypeId,
                          )
                          if (selectedType) {
                            // Находим все виды затрат с таким же названием
                            const sameNameTypes = costTypes?.filter(
                              (t) => t.name === selectedType.name,
                            )
                            // Получаем все location_id для этих видов затрат
                            const availableLocationIds = sameNameTypes?.map((t) =>
                              String(t.location_id),
                            )
                            return availableLocationIds?.includes(String(l.id))
                          }
                        }
                        // Если вид затрат не выбран, показываем все локализации
                        return true
                      })
                      .map((l) => ({ value: String(l.id), label: l.name })) ?? []
                  }
                />
              )
            default:
              return null
          }
        }

        return { ...col, filters, filterSearch: true, sorter, onFilter, render }
      })

    return [
      {
        title: '',
        dataIndex: 'actions',
        width: 120,
        render: (_, record, index) =>
          index < rows.length ? (
            record.isExisting ? null : (
              <Space size={0}>
                <RowColorPicker
                  value={record.color}
                  onChange={(c) => handleRowChange(record.key, 'color', c)}
                />
                <Button
                  type="text"
                  size="small"
                  icon={<PlusOutlined />}
                  onClick={() => addRow(index)}
                  style={{ padding: '2px 4px' }}
                />
                <Button
                  type="text"
                  size="small"
                  icon={<CopyOutlined />}
                  onClick={() => copyRow(index)}
                  style={{ padding: '2px 4px' }}
                />
                <Button
                  type="text"
                  size="small"
                  danger
                  icon={<DeleteOutlined />}
                  onClick={() => deleteRow(record.key)}
                  style={{ padding: '2px 4px' }}
                />
              </Space>
            )
          ) : null,
      },
      ...dataColumns,
      {
        title: '',
        dataIndex: 'editActions',
        width: 80,
        render: (_, record) =>
          record.isExisting ? (
            <Space>
              <Button type="text" icon={<EditOutlined />} onClick={() => startEdit(record.key)} />
              <Popconfirm title="Удалить строку?" onConfirm={() => handleDelete(record.key)}>
                <Button type="text" icon={<DeleteOutlined />} />
              </Popconfirm>
            </Space>
          ) : null,
      },
    ]
  }, [
    viewRows,
    handleRowChange,
    units,
    costCategories,
    costTypes,
    locations,
    blocks,
    documentationTags,
    documentations,
    appliedFilters,
    startEdit,
    handleDelete,
    addRow,
    copyRow,
    deleteRow,
    rows,
    hiddenCols,
    columnVisibility,
    columnOrder,
    nomenclatureDropdownWidth,
    getRateOptions,
    openFloorModal,
    supplierOptions,
    supplierDropdownWidths,
    loadSupplierOptions,
    getNomenclatureSelectOptions,
    materialOptions,
    handleMaterialBlur,
  ])

  const viewColumns: ColumnsType<ViewRow> = useMemo(() => {
    // Чекбокс колонка для режима удаления
    const checkboxColumn: ColumnType<ViewRow> | null = deleteMode
      ? {
          title: '',
          dataIndex: 'checkbox',
          width: 50,
          fixed: 'left',
          render: (_: unknown, record: ViewRow) => (
            <Checkbox
              checked={selectedRows.has(record.key)}
              onChange={() => toggleRowSelection(record.key)}
            />
          ),
        }
      : null

    const base: Array<{
      title: string
      dataIndex: string
      width?: number
      align?: 'left' | 'right' | 'center'
    }> = [
      { title: 'Раздел', dataIndex: 'tagName', width: 200 },
      { title: 'Шифр проекта', dataIndex: 'projectCode', width: 150 },
      { title: 'Материал', dataIndex: 'material', width: 300 },
      { title: 'Кол-во по ПД', dataIndex: 'quantityPd', width: 120, align: 'center' },
      { title: 'Кол-во по спеке РД', dataIndex: 'quantitySpec', width: 150, align: 'center' },
      {
        title: 'Кол-во по пересчету РД',
        dataIndex: 'quantityRd',
        width: 180,
        align: 'center',
      },
      { title: 'Номенклатура', dataIndex: 'nomenclature', width: 250 },
      { title: 'Наименование поставщика', dataIndex: 'supplier', width: 250 },
      { title: 'Ед.изм.', dataIndex: 'unit', width: 160 },
      { title: 'Корпус', dataIndex: 'block', width: 120 },
      { title: 'Этажи', dataIndex: 'floors', width: 150 },
      { title: 'Категория затрат', dataIndex: 'costCategory', width: 200 },
      { title: 'Вид затрат', dataIndex: 'costType', width: 200 },
      { title: 'Наименование работ', dataIndex: 'workName', width: 300 },
      { title: 'Локализация', dataIndex: 'location', width: 200 },
    ]

    const dataColumns = base
      .filter((col) => {
        // Проверяем видимость столбца
        if (columnVisibility[col.dataIndex] === false) {
          return false
        }
        // Старая логика для обратной совместимости
        const key = collapseMap[col.dataIndex as string]
        return key ? !hiddenCols[key] : true
      })
      .sort((a, b) => {
        // Сортируем столбцы согласно columnOrder
        const aIndex = columnOrder.indexOf(a.dataIndex)
        const bIndex = columnOrder.indexOf(b.dataIndex)
        if (aIndex === -1 && bIndex === -1) return 0
        if (aIndex === -1) return 1
        if (bIndex === -1) return -1
        return aIndex - bIndex
      })
      .map((col) => {
        const values = Array.from(
          new Set(viewRows.map((row) => row[col.dataIndex as keyof ViewRow]).filter((v) => v)),
        )
        const filters = values.map((v) => ({ text: String(v), value: String(v) }))

        const render: ColumnType<ViewRow>['render'] = (_, record) => {
          const edit = editingRows[record.key]
          if (!edit) {
            if (
              ['quantityPd', 'quantitySpec', 'quantityRd'].includes(col.dataIndex) &&
              parseFloorsString(record.floors).length > 1 &&
              record[col.dataIndex as keyof ViewRow]
            ) {
              return (
                <Button
                  type="link"
                  style={{ padding: 0 }}
                  onClick={() => openFloorModal(record.key, false)}
                >
                  {record[col.dataIndex as keyof ViewRow]}
                </Button>
              )
            }
            return record[col.dataIndex as keyof ViewRow]
          }
          switch (col.dataIndex) {
            case 'tagName':
              return (
                <Select
                  style={{ width: 200 }}
                  value={edit.tagId}
                  onChange={(value) => {
                    handleEditChange(record.key, 'tagId', value)
                    const tag = documentationTags?.find((t) => String(t.id) === value)
                    handleEditChange(
                      record.key,
                      'tagName',
                      tag ? `${tag.tag_number || ''} ${tag.name}`.trim() : '',
                    )
                    // Сбрасываем выбранный документ при смене тэга
                    handleEditChange(record.key, 'documentationId', '')
                    handleEditChange(record.key, 'projectCode', '')
                  }}
                  options={
                    documentationTags?.map((tag) => ({
                      value: String(tag.id),
                      label: `${tag.tag_number || ''} ${tag.name}`.trim(),
                    })) ?? []
                  }
                  allowClear
                  showSearch
                  filterOption={(input, option) => {
                    const text = (option?.label ?? '').toString()
                    return text.toLowerCase().includes(input.toLowerCase())
                  }}
                />
              )
            case 'projectCode':
              return (
                <Select
                  style={{ width: 150 }}
                  value={edit.documentationId}
<<<<<<< HEAD
                  onChange={(value) => {
=======
                  onDropdownVisibleChange={(open) => {
                    if (open) {
                      const filteredDocs =
                        documentations?.filter(
                          (doc: DocumentationRecord) =>
                            !edit.tagId || String(doc.tag_id) === edit.tagId,
                        ) ?? []
                      console.log('🔽 EDIT MODE - Project Code dropdown opened:', {
                        recordKey: record.key,
                        tagId: edit.tagId,
                        totalDocs: documentations?.length ?? 0,
                        filteredDocs: filteredDocs.length,
                        availableOptions: filteredDocs.length,
                      })
                    }
                  }}
                  onChange={(value) => {
                    console.log('✏️ EDIT MODE - Project Code selected:', {
                      value,
                      recordKey: record.key,
                    })
>>>>>>> c699c7db
                    handleEditChange(record.key, 'documentationId', value)
                    const doc = documentations?.find((d: DocumentationRecord) => d.id === value)
                    handleEditChange(record.key, 'projectCode', doc?.project_code ?? '')
                  }}
                  options={
                    documentations
<<<<<<< HEAD
                      ?.filter(
                        (doc: DocumentationRecord) =>
                          !edit.tagId || String(doc.tag_id) === edit.tagId,
                      )
=======
                      ?.filter((doc: DocumentationRecord) => {
                        const matches = !edit.tagId || String(doc.tag_id) === edit.tagId
                        console.log('🔍 EDIT MODE - Filtering documentation:', {
                          docId: doc.id,
                          docCode: doc.project_code,
                          docTagId: doc.tag_id,
                          editTagId: edit.tagId,
                          matches,
                          docTagName: doc.tag_name,
                        })
                        return matches
                      })
>>>>>>> c699c7db
                      .map((doc: DocumentationRecord) => ({
                        value: doc.id,
                        label: doc.project_code,
                      })) ?? []
                  }
                  disabled={!edit.tagId}
                  allowClear
                  showSearch
                  filterOption={(input, option) => {
                    const text = (option?.label ?? '').toString()
                    return text.toLowerCase().includes(input.toLowerCase())
                  }}
                />
              )
            case 'material':
              return (
                <AutoComplete
                  style={{ width: 300 }}
                  options={materialOptions}
                  value={edit.material}
                  onSelect={(value, option) => {
                    handleEditChange(record.key, 'material', String(option?.label))
                    handleEditChange(record.key, 'materialId', String(value))
                  }}
                  onChange={(value) => {
                    handleEditChange(record.key, 'material', value)
                    handleEditChange(record.key, 'materialId', '')
                  }}
                  onBlur={() => handleMaterialBlur(record.key, edit.material, true)}
                  filterOption={(input, option) => {
                    const text = (option?.label ?? '').toString()
                    return text.toLowerCase().includes(input.toLowerCase())
                  }}
                />
              )
            case 'quantityPd':
              return (
                <Space>
                  {parseFloorsString(edit.floors).length > 1 && (
                    <Button
                      type="text"
                      icon={<PlusOutlined />}
                      onClick={() => openFloorModal(record.key, true)}
                    />
                  )}
                  <Input
                    style={{ width: '10ch' }}
                    value={edit.quantityPd}
                    onChange={(e) => handleEditChange(record.key, 'quantityPd', e.target.value)}
                  />
                </Space>
              )
            case 'quantitySpec':
              return (
                <Input
                  style={{ width: '10ch' }}
                  value={edit.quantitySpec}
                  onChange={(e) => handleEditChange(record.key, 'quantitySpec', e.target.value)}
                />
              )
            case 'quantityRd':
              return (
                <Input
                  style={{ width: '10ch' }}
                  value={edit.quantityRd}
                  onChange={(e) => handleEditChange(record.key, 'quantityRd', e.target.value)}
                />
              )
            case 'nomenclature':
              return (
                <Select
                  style={{ width: 250 }}
                  dropdownMatchSelectWidth={nomenclatureDropdownWidth}
                  value={edit.nomenclatureId}
                  onChange={(value) => {
                    handleEditChange(record.key, 'nomenclatureId', value)
                    loadSupplierOptions(value, record.key)
                    handleEditChange(record.key, 'supplier', '')
                  }}
                  options={getNomenclatureSelectOptions(edit.nomenclatureId, record.nomenclature)}
                  showSearch
                  onSearch={handleNomenclatureSearch}
                  filterOption={false}
                  allowClear
                />
              )
            case 'supplier':
              return (
                <Select
                  style={{ width: 250 }}
                  dropdownMatchSelectWidth={supplierDropdownWidths[record.key] ?? 250}
                  value={edit.supplier || undefined}
                  onChange={(value) => handleEditChange(record.key, 'supplier', value)}
                  options={supplierOptions[record.key] ?? []}
                  disabled={!edit.nomenclatureId}
                  showSearch
                  optionFilterProp="label"
                  allowClear
                />
              )
            case 'unit':
              return (
                <Select
                  style={{ width: 160 }}
                  value={edit.unitId}
                  onChange={(value) => handleEditChange(record.key, 'unitId', value)}
                  options={units?.map((u) => ({ value: u.id, label: u.name })) ?? []}
                />
              )
            case 'block':
              return (
                <Select
                  style={{ width: 120 }}
                  value={edit.blockId}
                  onChange={(value) => {
                    handleEditChange(record.key, 'blockId', value)
                    const name = blocks?.find((b) => b.id === value)?.name ?? ''
                    handleEditChange(record.key, 'block', name)
                  }}
                  options={blocks?.map((b) => ({ value: b.id, label: b.name })) ?? []}
                />
              )
            case 'floors':
              return (
                <Input
                  style={{ width: 150 }}
                  value={edit.floors}
                  onChange={(e) => handleEditChange(record.key, 'floors', e.target.value)}
                  placeholder="1,2,3 или 1-5"
                />
              )
            case 'costCategory':
              return (
                <Select
                  style={{ width: 200 }}
                  value={edit.costCategoryId}
                  onChange={(value) => {
                    handleEditChange(record.key, 'costCategoryId', value)
                    handleEditChange(record.key, 'costTypeId', '')
                    handleEditChange(record.key, 'locationId', '')
                    handleEditChange(record.key, 'rateId', '')
                  }}
                  popupMatchSelectWidth={false}
                  showSearch
                  optionFilterProp="label"
                  options={
                    costCategories
                      ?.sort((a, b) => {
                        // Сортируем по номеру, если он есть
                        if (
                          a.number !== undefined &&
                          a.number !== null &&
                          b.number !== undefined &&
                          b.number !== null
                        ) {
                          // Числовое сравнение для правильной сортировки
                          return Number(a.number) - Number(b.number)
                        }
                        return a.name.localeCompare(b.name)
                      })
                      .map((c) => ({
                        value: String(c.id),
                        label: c.name, // Отображаем только название без номера
                      })) ?? []
                  }
                />
              )
            case 'costType':
              return (
                <Select
                  style={{ width: 200 }}
                  value={edit.costTypeId}
                  onChange={(value) => {
                    handleEditChange(record.key, 'costTypeId', value)
                    const loc = costTypes?.find((t) => t.id === Number(value))?.location_id
                    handleEditChange(record.key, 'locationId', loc ? String(loc) : '')
                    handleEditChange(record.key, 'rateId', '')
                  }}
                  showSearch
                  optionFilterProp="label"
                  options={
                    costTypes
                      ?.filter((t) => t.cost_category_id === Number(edit.costCategoryId))
                      .map((t) => ({ value: String(t.id), label: t.name })) ?? []
                  }
                />
              )
            case 'workName':
              return (
                <Select
                  style={{ width: 300 }}
                  value={edit.rateId || undefined}
                  onChange={(value) => handleEditChange(record.key, 'rateId', value)}
                  options={getRateOptions(edit.costTypeId, edit.costCategoryId)}
                  placeholder="Наименование работ"
                  showSearch
                  optionFilterProp="label"
                  allowClear
                />
              )
            case 'location':
              return (
                <Select
                  style={{ width: 200 }}
                  value={edit.locationId}
                  onChange={(value) => handleEditChange(record.key, 'locationId', value)}
                  options={
                    locations
                      ?.filter((l) => {
                        // Если выбран вид затрат, показываем только локализации, доступные для этого вида
                        if (edit.costTypeId) {
                          const selectedType = costTypes?.find(
                            (t) => String(t.id) === edit.costTypeId,
                          )
                          if (selectedType) {
                            // Находим все виды затрат с таким же названием
                            const sameNameTypes = costTypes?.filter(
                              (t) => t.name === selectedType.name,
                            )
                            // Получаем все location_id для этих видов затрат
                            const availableLocationIds = sameNameTypes?.map((t) =>
                              String(t.location_id),
                            )
                            return availableLocationIds?.includes(String(l.id))
                          }
                        }
                        // Если вид затрат не выбран, показываем все локализации
                        return true
                      })
                      .map((l) => ({ value: String(l.id), label: l.name })) ?? []
                  }
                />
              )
            default:
              return record[col.dataIndex as keyof ViewRow]
          }
        }

        return {
          ...col,
          filterSearch: true,
          sorter: (a: ViewRow, b: ViewRow) => {
            const dataIndex = col.dataIndex as keyof ViewRow
            const aVal = a[dataIndex]
            const bVal = b[dataIndex]
            const aNum = Number(aVal)
            const bNum = Number(bVal)
            if (!Number.isNaN(aNum) && !Number.isNaN(bNum)) return aNum - bNum
            return String(aVal ?? '').localeCompare(String(bVal ?? ''))
          },
          filters,
          onFilter: (value: boolean | Key, record: ViewRow) => {
            const dataIndex = col.dataIndex as keyof ViewRow
            return String(record[dataIndex] ?? '') === String(value)
          },
          render,
        }
      })

    const finalColumns = [
      {
        title: '',
        dataIndex: 'color',
        width: Object.keys(editingRows).length > 0 ? 35 : 5,
        render: (_: unknown, record: ViewRow) => {
          const edit = editingRows[record.key]
          return edit ? (
            <RowColorPicker
              value={edit.color}
              onChange={(c) => handleEditChange(record.key, 'color', c)}
            />
          ) : (
            <div
              style={{
                width: 4,
                height: 16,
                background: record.color ? colorMap[record.color] : undefined,
              }}
            />
          )
        },
      },
      ...dataColumns,
      {
        title: '',
        dataIndex: 'actions',
        width: 100,
        render: (_: unknown, record: ViewRow) => {
          const isEditing = !!editingRows[record.key]
          return (
            <Space>
              {!isEditing && (
                <Button type="text" icon={<EditOutlined />} onClick={() => startEdit(record.key)} />
              )}
              <Popconfirm title="Удалить строку?" onConfirm={() => handleDelete(record.key)}>
                <Button type="text" icon={<DeleteOutlined />} />
              </Popconfirm>
            </Space>
          )
        },
      },
    ]

    // Добавляем checkbox колонку в начало если включен режим удаления
    return checkboxColumn ? [checkboxColumn, ...finalColumns] : finalColumns
  }, [
    viewRows,
    editingRows,
    handleEditChange,
    startEdit,
    handleDelete,
    units,
    blocks,
    costCategories,
    costTypes,
    locations,
    documentationTags,
    documentations,
    hiddenCols,
    deleteMode,
    selectedRows,
    toggleRowSelection,
    columnVisibility,
    columnOrder,
    getRateOptions,
    openFloorModal,
    nomenclatureDropdownWidth,
    supplierOptions,
    supplierDropdownWidths,
    loadSupplierOptions,
    getNomenclatureSelectOptions,
    materialOptions,
    handleMaterialBlur,
  ])

  const { Text } = Typography

  // Инициализация порядка и видимости столбцов
  const allColumns = useMemo(
    () => [
      { key: 'tagName', title: 'Раздел' },
      { key: 'projectCode', title: 'Шифр проекта' },
      { key: 'block', title: 'Корпус' },
      { key: 'floors', title: 'Этажи' },
      { key: 'costCategory', title: 'Категория затрат' },
      { key: 'costType', title: 'Вид затрат' },
      { key: 'workName', title: 'Наименование работ' },
      { key: 'location', title: 'Локализация' },
      { key: 'material', title: 'Материал' },
      { key: 'quantityPd', title: 'Кол-во по ПД' },
      { key: 'quantitySpec', title: 'Кол-во по спеке РД' },
      { key: 'quantityRd', title: 'Кол-во по пересчету РД' },
      { key: 'nomenclature', title: 'Номенклатура' },
      { key: 'supplier', title: 'Наименование поставщика' },
      { key: 'unit', title: 'Ед.изм.' },
    ],
    [],
  )

  // Инициализация состояния видимости столбцов при первой загрузке
  useMemo(() => {
    // Попытка загрузить из localStorage
    const savedVisibility = localStorage.getItem('chessboard-column-visibility')
    // Сброс устаревшего ключа порядка столбцов
    localStorage.removeItem('chessboard-column-order')
    const savedOrder = localStorage.getItem('chessboard-column-order-v2')

    if (savedVisibility && Object.keys(columnVisibility).length === 0) {
      try {
        const parsed = JSON.parse(savedVisibility)
        // Проверяем, есть ли новые столбцы, которых нет в сохраненных настройках
        let hasNewColumns = false
        allColumns.forEach((col) => {
          if (!(col.key in parsed)) {
            parsed[col.key] = true
            hasNewColumns = true
          }
        })
        setColumnVisibility(parsed)
        // Если были добавлены новые столбцы, обновляем localStorage
        if (hasNewColumns) {
          localStorage.setItem('chessboard-column-visibility', JSON.stringify(parsed))
        }
      } catch {
        const initialVisibility: Record<string, boolean> = {}
        allColumns.forEach((col) => {
          initialVisibility[col.key] = true
        })
        setColumnVisibility(initialVisibility)
      }
    } else if (Object.keys(columnVisibility).length === 0) {
      const initialVisibility: Record<string, boolean> = {}
      allColumns.forEach((col) => {
        initialVisibility[col.key] = true
      })
      setColumnVisibility(initialVisibility)
    }

    if (savedOrder && columnOrder.length === 0) {
      try {
        const parsed = JSON.parse(savedOrder)
        // Добавляем новые столбцы, которых нет в сохраненном порядке
        const missingColumns = allColumns.filter((col) => !parsed.includes(col.key))
        // Добавляем новые столбцы в начало (tagName и projectCode должны быть первыми)
        if (missingColumns.length > 0) {
          const tagNameCol = missingColumns.find((c) => c.key === 'tagName')
          const projectCodeCol = missingColumns.find((c) => c.key === 'projectCode')
          const newOrder = []

          // Добавляем tagName и projectCode в начало
          if (tagNameCol) {
            newOrder.push('tagName')
            missingColumns.splice(missingColumns.indexOf(tagNameCol), 1)
          }
          if (projectCodeCol) {
            newOrder.push('projectCode')
            missingColumns.splice(missingColumns.indexOf(projectCodeCol), 1)
          }

          // Затем все остальные существующие столбцы
          newOrder.push(...parsed)

          // И оставшиеся новые столбцы в конец
          newOrder.push(...missingColumns.map((c) => c.key))

          setColumnOrder(newOrder)
          // Обновляем localStorage
          localStorage.setItem('chessboard-column-order-v2', JSON.stringify(newOrder))
        } else {
          setColumnOrder(parsed)
        }
      } catch {
        setColumnOrder(allColumns.map((c) => c.key))
      }
    } else if (columnOrder.length === 0) {
      setColumnOrder(allColumns.map((c) => c.key))
    }
  }, [allColumns, columnVisibility, columnOrder])

  // Сохранение в localStorage при изменении
  useMemo(() => {
    if (Object.keys(columnVisibility).length > 0) {
      localStorage.setItem('chessboard-column-visibility', JSON.stringify(columnVisibility))
    }
  }, [columnVisibility])

  useMemo(() => {
    if (columnOrder.length > 0) {
      localStorage.setItem('chessboard-column-order-v2', JSON.stringify(columnOrder))
    }
  }, [columnOrder])

  const moveColumn = useCallback((key: string, direction: 'up' | 'down') => {
    setColumnOrder((prev) => {
      const index = prev.indexOf(key)
      if (index === -1) return prev

      const newOrder = [...prev]
      if (direction === 'up' && index > 0) {
        ;[newOrder[index - 1], newOrder[index]] = [newOrder[index], newOrder[index - 1]]
      } else if (direction === 'down' && index < prev.length - 1) {
        ;[newOrder[index], newOrder[index + 1]] = [newOrder[index + 1], newOrder[index]]
      }
      return newOrder
    })
  }, [])

  const toggleColumnVisibility = useCallback((key: string) => {
    setColumnVisibility((prev) => ({
      ...prev,
      [key]: !prev[key],
    }))
  }, [])

  const selectAllColumns = useCallback(
    (select: boolean) => {
      const newVisibility: Record<string, boolean> = {}
      allColumns.forEach((col) => {
        newVisibility[col.key] = select
      })
      setColumnVisibility(newVisibility)
    },
    [allColumns],
  )

  const resetToDefaults = useCallback(() => {
    // Сброс видимости - все столбцы видимы
    const defaultVisibility: Record<string, boolean> = {}
    allColumns.forEach((col) => {
      defaultVisibility[col.key] = true
    })
    setColumnVisibility(defaultVisibility)

    // Сброс порядка - исходный порядок
    setColumnOrder(allColumns.map((c) => c.key))

    // Очистка localStorage
    localStorage.removeItem('chessboard-column-visibility')
    localStorage.removeItem('chessboard-column-order')
    localStorage.removeItem('chessboard-column-order-v2')
  }, [allColumns])

  // Применение порядка и видимости к столбцам таблицы
  const orderedViewColumns = useMemo(() => {
    const columnsMap: Record<string, ColumnType<ViewRow>> = {}

    viewColumns.forEach((col) => {
      if (col && 'dataIndex' in col) {
        columnsMap[col.dataIndex as string] = col
      }
    })

    // Служебные столбцы
    const actionsColumn = columnsMap['actions']
    const colorColumn = columnsMap['color']

    // Сначала фильтруем столбцы по видимости и порядку
    const orderedCols = columnOrder
      .filter((key) => {
        // Служебные колонки не включаем в основную сортировку
        if (key === 'checkbox' || key === 'color' || key === 'actions' || key === 'add')
          return false
        return columnVisibility[key] !== false
      })
      .map((key) => columnsMap[key])
      .filter(Boolean)

    // Собираем результат
    const result = []

    // Если включен режим удаления, добавляем checkbox колонку в начало
    if (deleteMode && columnsMap['checkbox']) {
      result.push(columnsMap['checkbox'])
    }

    // Добавляем цветовую колонку если она есть
    if (colorColumn) {
      result.push(colorColumn)
    }

    // Добавляем отсортированные колонки данных
    result.push(...orderedCols)

    // Добавляем колонку действий в конец
    if (actionsColumn) {
      result.push(actionsColumn)
    }

    return result
  }, [viewColumns, columnOrder, columnVisibility, deleteMode])

  // Применение порядка и видимости к addColumns
  const orderedAddColumns = useMemo(() => {
    const columnsMap: Record<string, ColumnType<TableRow>> = {}

    addColumns.forEach((col) => {
      if (col && 'dataIndex' in col) {
        const dataIndex = col.dataIndex as string
        // Маппинг для соответствия между addColumns и настройками столбцов
        const mappedKey =
          dataIndex === 'unitId'
            ? 'unit'
            : dataIndex === 'costCategoryId'
              ? 'costCategory'
              : dataIndex === 'costTypeId'
                ? 'costType'
                : dataIndex === 'locationId'
                  ? 'location'
                  : dataIndex === 'rateId'
                    ? 'workName'
                    : dataIndex === 'nomenclatureId'
                      ? 'nomenclature'
                      : dataIndex
        columnsMap[mappedKey] = col
      }
    })

    // Служебные колонки (действия) всегда добавляются в начало и конец
    const actionsColumn = columnsMap['actions']
    const editActionsColumn = columnsMap['editActions']

    // Применяем порядок и видимость к остальным колонкам
    const orderedDataCols = columnOrder
      .filter((key) => {
        return (
          columnVisibility[key] !== false &&
          columnsMap[key] &&
          key !== 'actions' &&
          key !== 'editActions'
        )
      })
      .map((key) => columnsMap[key])
      .filter(Boolean)

    // Собираем итоговый массив колонок
    const result = []
    if (actionsColumn) result.push(actionsColumn)
    result.push(...orderedDataCols)
    if (editActionsColumn) result.push(editActionsColumn)

    return result
  }, [addColumns, columnOrder, columnVisibility])

  const handleExport = useCallback(() => {
    const data = viewRows.map((row) => {
      const record: Record<string, string> = {}
      const rowRecord = row as unknown as Record<string, string>
      allColumns.forEach((col) => {
        record[col.title] = rowRecord[col.key] ?? ''
      })
      return record
    })

    const worksheet = XLSX.utils.json_to_sheet(data)
    const workbook = XLSX.utils.book_new()
    XLSX.utils.book_append_sheet(workbook, worksheet, 'Шахматка')
    XLSX.writeFile(workbook, 'chessboard.xlsx')
  }, [viewRows, allColumns])

  return (
    <div
      style={{
        flex: 1,
        display: 'flex',
        flexDirection: 'column',

        position: 'relative',
        minHeight: 0,
      }}
    >
      <div className="filters" style={{ flexShrink: 0, paddingBottom: 16 }}>
        <div style={{ display: 'flex', justifyContent: 'space-between', marginBottom: 12 }}>
          <Space align="center" size="middle">
            <Text style={{ fontSize: '16px' }}>Объект:</Text>
            <Select
              placeholder="Выберите проект"
              style={{ width: 280 * scale }}
              size="large"
              allowClear
              value={filters.projectId}
              onChange={(value) => setFilters({ projectId: value })}
              options={
                projects?.map((p) => ({
                  value: p.id,
                  label: <span style={{ fontWeight: 'bold' }}>{p.name}</span>,
                })) ?? []
              }
              showSearch
              filterOption={(input, option) => {
                const label = option?.label
                return String(label ?? '')
                  .toLowerCase()
                  .includes(input.toLowerCase())
              }}
            />
            <Button type="primary" size="large" onClick={handleApply} disabled={!filters.projectId}>
              Применить
            </Button>
            <Badge
              count={
                [
                  filters.blockId,
                  filters.categoryId,
                  filters.typeId,
                  filters.tagId,
                  filters.documentationId,
                ].filter(Boolean).length
              }
              size="small"
              style={{ marginRight: '8px' }}
            >
              <Button
                type={filtersExpanded ? 'default' : 'text'}
                onClick={() => setFiltersExpanded(!filtersExpanded)}
                icon={
                  <span style={{ display: 'flex', alignItems: 'center', gap: '4px' }}>
                    <FilterOutlined
                      style={{ fontSize: '16px', color: filtersExpanded ? '#a69ead' : undefined }}
                    />
                    {filtersExpanded ? (
                      <CaretUpFilled style={{ fontSize: '10px', color: '#a69ead' }} />
                    ) : (
                      <CaretDownFilled style={{ fontSize: '10px' }} />
                    )}
                  </span>
                }
                title={filtersExpanded ? 'Скрыть фильтры' : 'Показать фильтры'}
                style={{
                  padding: '4px 12px',
                  display: 'flex',
                  alignItems: 'center',
                  borderColor: filtersExpanded ? '#a69ead' : undefined,
                }}
              >
                Фильтры
              </Button>
            </Badge>
          </Space>
          <Space>
            {appliedFilters &&
              !Object.keys(editingRows).length &&
              mode === 'view' &&
              !deleteMode && (
                <Button type="primary" icon={<PlusOutlined />} onClick={startAdd}>
                  Добавить
                </Button>
              )}
            {Object.keys(editingRows).length > 0 && (
              <>
                <Button type="primary" icon={<SaveOutlined />} onClick={handleUpdate}>
                  Сохранить
                </Button>
                <Button onClick={handleCancelEdit}>Отмена</Button>
              </>
            )}
            {appliedFilters && mode === 'add' && (
              <>
                <Button type="primary" icon={<SaveOutlined />} onClick={handleSave}>
                  Сохранить
                </Button>
                <Button onClick={handleCancel}>Отменить</Button>
              </>
            )}
            {appliedFilters && !Object.keys(editingRows).length && mode === 'view' && (
              <Button
                danger={deleteMode}
                icon={<DeleteOutlined />}
                onClick={() => {
                  if (deleteMode && selectedRows.size > 0) {
                    handleDeleteSelected()
                  } else {
                    setDeleteMode(!deleteMode)
                    setSelectedRows(new Set())
                  }
                }}
              >
                {deleteMode && selectedRows.size > 0
                  ? `Удалить (${selectedRows.size})`
                  : deleteMode
                    ? 'Выйти из режима'
                    : 'Удалить'}
              </Button>
            )}
            {deleteMode && selectedRows.size === 0 && (
              <Button
                onClick={() => {
                  setDeleteMode(false)
                  setSelectedRows(new Set())
                }}
              >
                Отмена
              </Button>
            )}
            {appliedFilters && mode === 'view' && (
              <>
                <Button
                  icon={<DownloadOutlined />}
                  onClick={handleExport}
                  disabled={deleteMode || Object.keys(editingRows).length > 0}
                >
                  Экспорт
                </Button>
                <Button
                  icon={<UploadOutlined />}
                  onClick={openImport}
                  disabled={deleteMode || Object.keys(editingRows).length > 0}
                >
                  Импорт
                </Button>
              </>
            )}
          </Space>
        </div>

        {filtersExpanded && (
          <Card size="small" style={{ marginTop: 12 }}>
            <div
              style={{
                display: 'flex',
                justifyContent: 'space-between',
                alignItems: 'center',
                flexWrap: 'wrap',
                gap: '8px',
              }}
            >
              <Space wrap>
                <Select
                  placeholder="Корпус"
                  style={{ width: 200 }}
                  value={filters.blockId}
                  onChange={(value) => setFilters((f) => ({ ...f, blockId: value }))}
                  options={blocks?.map((b) => ({ value: b.id, label: b.name })) ?? []}
                  disabled={!filters.projectId}
                  allowClear
                  showSearch
                  filterOption={(input, option) => {
                    const text = (option?.label ?? '').toString()
                    return text.toLowerCase().includes(input.toLowerCase())
                  }}
                />
                <Select
                  placeholder="Категория затрат"
                  style={{ width: 200 }}
                  value={filters.categoryId}
                  onChange={(value) =>
                    setFilters((f) => ({ ...f, categoryId: value, typeId: undefined }))
                  }
                  popupMatchSelectWidth={false}
                  options={
                    costCategories
                      ?.sort((a, b) => {
                        // Сортируем по номеру, если он есть
                        if (
                          a.number !== undefined &&
                          a.number !== null &&
                          b.number !== undefined &&
                          b.number !== null
                        ) {
                          // Числовое сравнение для правильной сортировки
                          return Number(a.number) - Number(b.number)
                        }
                        return a.name.localeCompare(b.name)
                      })
                      .map((c) => ({
                        value: String(c.id),
                        label: c.name, // Отображаем только название без номера
                      })) ?? []
                  }
                  allowClear
                  showSearch
                  filterOption={(input, option) => {
                    const text = (option?.label ?? '').toString()
                    return text.toLowerCase().includes(input.toLowerCase())
                  }}
                />
                <Select
                  placeholder="Вид затрат"
                  style={{ width: 200 }}
                  value={filters.typeId}
                  onChange={(value) => setFilters((f) => ({ ...f, typeId: value }))}
                  options={
                    costTypes
                      ?.filter((t) => String(t.cost_category_id) === filters.categoryId)
                      .map((t) => ({ value: String(t.id), label: t.name })) ?? []
                  }
                  disabled={!filters.categoryId}
                  allowClear
                  showSearch
                  filterOption={(input, option) => {
                    const text = (option?.label ?? '').toString()
                    return text.toLowerCase().includes(input.toLowerCase())
                  }}
                />
                <Select
                  placeholder="Раздел"
                  style={{ width: 200 }}
                  value={filters.tagId}
                  onChange={(value) =>
                    setFilters((f) => ({ ...f, tagId: value, documentationId: undefined }))
                  }
                  options={
                    documentationTags?.map((tag) => ({
                      value: String(tag.id),
                      label: `${tag.tag_number || ''} ${tag.name}`.trim(),
                    })) ?? []
                  }
                  allowClear
                  showSearch
                  filterOption={(input, option) => {
                    const text = (option?.label ?? '').toString()
                    return text.toLowerCase().includes(input.toLowerCase())
                  }}
                />
                <Select
                  placeholder="Шифр документа"
                  style={{ width: 200 }}
                  value={filters.documentationId}
                  onChange={(value) => setFilters((f) => ({ ...f, documentationId: value }))}
                  options={
                    documentations
                      ?.filter(
                        (doc: DocumentationRecord) =>
                          !filters.tagId || String(doc.tag_id) === filters.tagId,
                      )
                      .map((doc: DocumentationRecord) => ({
                        value: doc.id,
                        label: doc.project_code,
                      })) ?? []
                  }
                  disabled={!filters.tagId}
                  allowClear
                  showSearch
                  filterOption={(input, option) => {
                    const text = (option?.label ?? '').toString()
                    return text.toLowerCase().includes(input.toLowerCase())
                  }}
                />
              </Space>
              <Button icon={<SettingOutlined />} onClick={() => setColumnsSettingsOpen(true)}>
                Настройка столбцов
              </Button>
            </div>
          </Card>
        )}
      </div>

      {/* Таблица */}
      {appliedFilters && (
        <div className="table-host chessboard-table">
          {mode === 'add' ? (
            <Table<TableRow>
              dataSource={tableRows}
              columns={orderedAddColumns}
              pagination={false}
              rowKey="key"
              sticky
              scroll={{
                x: 'max-content',
              }}
              rowClassName={(record) => (record.color ? `row-${record.color}` : '')}
            />
          ) : (
            <Table<ViewRow>
              dataSource={viewRows}
              columns={orderedViewColumns}
              pagination={false}
              rowKey="key"
              sticky
              scroll={{
                x: 'max-content',
              }}
              rowClassName={(record) => {
                const color = editingRows[record.key]?.color ?? record.color
                return color ? `row-${color}` : ''
              }}
            />
          )}
        </div>
      )}
      <Modal
        title="Количество по этажам"
        open={floorModalOpen}
        onCancel={cancelFloorModal}
        onOk={floorModalIsEdit ? saveFloorModal : undefined}
        okText="Сохранить"
        cancelText="Отменить"
        footer={
          floorModalIsEdit
            ? undefined
            : [
                <Button key="close" onClick={cancelFloorModal}>
                  Закрыть
                </Button>,
              ]
        }
      >
        <div style={{ marginBottom: 16 }}>
          <div>Шифр проекта: {floorModalInfo.projectCode}</div>
          <div>Наименование работ: {floorModalInfo.workName}</div>
          <div>
            Материал: {floorModalInfo.material} ({floorModalInfo.unit})
          </div>
        </div>
        <Table
          dataSource={floorModalData.map((d, i) => ({ ...d, key: i }))}
          columns={floorModalColumns}
          pagination={false}
          rowKey="key"
        />
        {floorModalIsEdit && (
          <Button
            type="dashed"
            icon={<PlusOutlined />}
            onClick={addFloorModalRow}
            style={{ marginTop: 8 }}
          >
            Добавить этаж
          </Button>
        )}
      </Modal>
      <Modal
        title="Импорт из Excel"
        open={importOpen}
        onCancel={() => {
          setImportOpen(false)
          setImportFile(null)
          setImportState({})
        }}
        onOk={handleImport}
        okText="Импорт"
        cancelText="Отмена"
        okButtonProps={{ disabled: !importFile || !importState.projectId || !importState.blockId }}
      >
        <Space direction="vertical" style={{ width: '100%' }}>
          <Upload.Dragger
            beforeUpload={(file) => {
              setImportFile(file)
              return false
            }}
            onRemove={() => {
              setImportFile(null)
              return true
            }}
            maxCount={1}
            accept=".xlsx,.xls"
          >
            <p className="ant-upload-drag-icon">
              <InboxOutlined />
            </p>
            <p className="ant-upload-text">Перетащите файл или нажмите для выбора</p>
          </Upload.Dragger>
          <Select
            placeholder="Проект"
            style={{ width: '100%' }}
            value={importState.projectId}
            onChange={(value) => setImportState({ projectId: value })}
            options={projects?.map((p) => ({ value: p.id, label: p.name })) ?? []}
          />
          <Select
            placeholder="Корпус"
            style={{ width: '100%' }}
            value={importState.blockId}
            onChange={(value) => setImportState((s) => ({ ...s, blockId: value }))}
            options={importBlocks?.map((b) => ({ value: b.id, label: b.name })) ?? []}
            disabled={!importState.projectId}
          />
          <Select
            placeholder="Категория затрат"
            style={{ width: '100%' }}
            value={importState.categoryId}
            onChange={(value) =>
              setImportState((s) => ({
                ...s,
                categoryId: value || undefined,
                typeId: undefined,
                locationId: undefined,
              }))
            }
            popupMatchSelectWidth={false}
            options={
              costCategories
                ?.sort((a, b) => {
                  // Сортируем по номеру, если он есть
                  if (a.number && b.number) {
                    const aNum = String(a.number)
                    const bNum = String(b.number)
                    return aNum.localeCompare(bNum)
                  }
                  return a.name.localeCompare(b.name)
                })
                .map((c) => ({
                  value: String(c.id),
                  label: c.name, // Отображаем только название без номера
                })) ?? []
            }
          />
          <Select
            placeholder="Вид затрат"
            style={{ width: '100%' }}
            value={importState.typeId}
            onChange={(value) => {
              const loc = costTypes?.find((t) => String(t.id) === value)?.location_id
              setImportState((s) => ({
                ...s,
                typeId: value || undefined,
                locationId: loc ? String(loc) : undefined,
              }))
            }}
            options={
              costTypes
                ?.filter((t) => String(t.cost_category_id) === importState.categoryId)
                .map((t) => ({ value: String(t.id), label: t.name })) ?? []
            }
            disabled={!importState.categoryId}
          />
          <Select
            placeholder="Локализация"
            style={{ width: '100%' }}
            value={importState.locationId ?? ''}
            onChange={(value) => setImportState((s) => ({ ...s, locationId: value || undefined }))}
            options={locations?.map((l) => ({ value: String(l.id), label: l.name })) ?? []}
          />
        </Space>
      </Modal>

      <Drawer
        title="Настройка столбцов"
        placement="right"
        onClose={() => setColumnsSettingsOpen(false)}
        open={columnsSettingsOpen}
        width={350}
      >
        <div
          style={{
            marginBottom: 16,
            display: 'flex',
            justifyContent: 'space-between',
            alignItems: 'center',
          }}
        >
          <Checkbox
            checked={allColumns.every((col) => columnVisibility[col.key] !== false)}
            indeterminate={
              allColumns.some((col) => columnVisibility[col.key]) &&
              !allColumns.every((col) => columnVisibility[col.key] !== false)
            }
            onChange={(e) => selectAllColumns(e.target.checked)}
          >
            Выделить все
          </Checkbox>
          <Button type="link" onClick={resetToDefaults}>
            По умолчанию
          </Button>
        </div>
        <List
          dataSource={columnOrder
            .map((key) => {
              const col = allColumns.find((c) => c.key === key)
              return col ? { ...col, visible: columnVisibility[key] !== false } : null
            })
            .filter(Boolean)}
          renderItem={(item, index) =>
            item && (
              <List.Item
                actions={[
                  <Button
                    type="text"
                    icon={<ArrowUpOutlined />}
                    onClick={() => moveColumn(item.key, 'up')}
                    disabled={index === 0}
                    size="small"
                  />,
                  <Button
                    type="text"
                    icon={<ArrowDownOutlined />}
                    onClick={() => moveColumn(item.key, 'down')}
                    disabled={index === columnOrder.length - 1}
                    size="small"
                  />,
                ]}
              >
                <Checkbox checked={item.visible} onChange={() => toggleColumnVisibility(item.key)}>
                  {item.title}
                </Checkbox>
              </List.Item>
            )
          }
        />
      </Drawer>
    </div>
  )
}<|MERGE_RESOLUTION|>--- conflicted
+++ resolved
@@ -641,54 +641,15 @@
   const { data: documentations } = useQuery<DocumentationRecord[]>({
     queryKey: ['documentations', appliedFilters?.projectId],
     queryFn: async () => {
-<<<<<<< HEAD
       if (!appliedFilters?.projectId) return []
       const fetchFilters = { project_id: appliedFilters.projectId }
       return documentationApi.getDocumentation(fetchFilters)
-=======
-      console.log('📚 DOCUMENTATION QUERY - Executing:', {
-        projectId: appliedFilters?.projectId,
-        enabled: !!appliedFilters?.projectId,
-      })
-      if (!appliedFilters?.projectId) {
-        console.log('⚠️ DOCUMENTATION QUERY - No project ID, returning empty array')
-        return []
-      }
-      const fetchFilters = { project_id: appliedFilters.projectId }
-      const result = await documentationApi.getDocumentation(fetchFilters)
-
-      console.log('✅ DOCUMENTATION QUERY - Loaded:', {
-        projectId: appliedFilters.projectId,
-        totalCount: result.length,
-        uniqueTagIds: [...new Set(result.map((doc) => doc.tag_id))],
-        sampleData: result.slice(0, 5).map((doc) => ({
-          id: doc.id,
-          code: doc.project_code,
-          tag_id: doc.tag_id,
-          tag_name: doc.tag_name,
-          tag_number: doc.tag_number,
-        })),
-      })
-      return result
->>>>>>> c699c7db
+
     },
     enabled: !!appliedFilters?.projectId,
   })
 
-<<<<<<< HEAD
-=======
-  // Логируем состояние каждый рендер
-  console.log('🎯 CHESSBOARD STATE:', {
-    appliedFiltersProjectId: appliedFilters?.projectId,
-    queryEnabled: !!appliedFilters?.projectId,
-    documentationsLoaded: !!documentations,
-    documentationsCount: documentations?.length ?? 'undefined',
-    mode,
-    editingRowsCount: Object.keys(editingRows).length,
-    addRowsCount: rows.length,
-  })
-
->>>>>>> c699c7db
+
   const { data: tableData, refetch } = useQuery<DbRow[]>({
     queryKey: ['chessboard', appliedFilters],
     enabled: !!appliedFilters?.projectId,
@@ -1918,56 +1879,19 @@
                 <Select
                   style={{ width: 150 }}
                   value={record.documentationId}
-<<<<<<< HEAD
                   onChange={(value) => {
-=======
-                  onDropdownVisibleChange={(open) => {
-                    if (open) {
-                      const filteredDocs =
-                        documentations?.filter(
-                          (doc: DocumentationRecord) =>
-                            !record.tagId || String(doc.tag_id) === record.tagId,
-                        ) ?? []
-                      console.log('🔽 ADD MODE - Project Code dropdown opened:', {
-                        recordKey: record.key,
-                        tagId: record.tagId,
-                        totalDocs: documentations?.length ?? 0,
-                        filteredDocs: filteredDocs.length,
-                        availableOptions: filteredDocs.length,
-                      })
-                    }
-                  }}
-                  onChange={(value) => {
-                    console.log('✏️ ADD MODE - Project Code selected:', {
-                      value,
-                      recordKey: record.key,
-                    })
->>>>>>> c699c7db
+
                     handleRowChange(record.key, 'documentationId', value)
                     const doc = documentations?.find((d: DocumentationRecord) => d.id === value)
                     handleRowChange(record.key, 'projectCode', doc?.project_code ?? '')
                   }}
                   options={
                     documentations
-<<<<<<< HEAD
                       ?.filter(
                         (doc: DocumentationRecord) =>
                           !record.tagId || String(doc.tag_id) === record.tagId,
                       )
-=======
-                      ?.filter((doc: DocumentationRecord) => {
-                        const matches = !record.tagId || String(doc.tag_id) === record.tagId
-                        console.log('🔍 ADD MODE - Filtering documentation:', {
-                          docId: doc.id,
-                          docCode: doc.project_code,
-                          docTagId: doc.tag_id,
-                          recordTagId: record.tagId,
-                          matches,
-                          docTagName: doc.tag_name,
-                        })
-                        return matches
-                      })
->>>>>>> c699c7db
+
                       .map((doc: DocumentationRecord) => ({
                         value: doc.id,
                         label: doc.project_code,
@@ -2417,56 +2341,19 @@
                 <Select
                   style={{ width: 150 }}
                   value={edit.documentationId}
-<<<<<<< HEAD
                   onChange={(value) => {
-=======
-                  onDropdownVisibleChange={(open) => {
-                    if (open) {
-                      const filteredDocs =
-                        documentations?.filter(
-                          (doc: DocumentationRecord) =>
-                            !edit.tagId || String(doc.tag_id) === edit.tagId,
-                        ) ?? []
-                      console.log('🔽 EDIT MODE - Project Code dropdown opened:', {
-                        recordKey: record.key,
-                        tagId: edit.tagId,
-                        totalDocs: documentations?.length ?? 0,
-                        filteredDocs: filteredDocs.length,
-                        availableOptions: filteredDocs.length,
-                      })
-                    }
-                  }}
-                  onChange={(value) => {
-                    console.log('✏️ EDIT MODE - Project Code selected:', {
-                      value,
-                      recordKey: record.key,
-                    })
->>>>>>> c699c7db
+
                     handleEditChange(record.key, 'documentationId', value)
                     const doc = documentations?.find((d: DocumentationRecord) => d.id === value)
                     handleEditChange(record.key, 'projectCode', doc?.project_code ?? '')
                   }}
                   options={
                     documentations
-<<<<<<< HEAD
                       ?.filter(
                         (doc: DocumentationRecord) =>
                           !edit.tagId || String(doc.tag_id) === edit.tagId,
                       )
-=======
-                      ?.filter((doc: DocumentationRecord) => {
-                        const matches = !edit.tagId || String(doc.tag_id) === edit.tagId
-                        console.log('🔍 EDIT MODE - Filtering documentation:', {
-                          docId: doc.id,
-                          docCode: doc.project_code,
-                          docTagId: doc.tag_id,
-                          editTagId: edit.tagId,
-                          matches,
-                          docTagName: doc.tag_name,
-                        })
-                        return matches
-                      })
->>>>>>> c699c7db
+
                       .map((doc: DocumentationRecord) => ({
                         value: doc.id,
                         label: doc.project_code,
