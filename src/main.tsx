--- conflicted
+++ resolved
@@ -1,14 +1,3 @@
-<<<<<<< HEAD
-import { StrictMode } from 'react';
-import { createRoot } from 'react-dom/client';
-import { BrowserRouter } from 'react-router-dom';
-import { QueryClient, QueryClientProvider } from '@tanstack/react-query';
-import 'antd/dist/reset.css';
-import './index.css';
-import App from './App';
-
-const queryClient = new QueryClient();
-=======
 import { StrictMode } from 'react'
 import { createRoot } from 'react-dom/client'
 import { BrowserRouter } from 'react-router-dom'
@@ -16,7 +5,6 @@
 import 'antd/dist/reset.css'
 import './index.css'
 import App from './App.tsx'
->>>>>>> 22909f98
 
 const queryClient = new QueryClient()
 
@@ -28,4 +16,4 @@
       </BrowserRouter>
     </QueryClientProvider>
   </StrictMode>,
-);+)