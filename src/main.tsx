--- conflicted
+++ resolved
@@ -27,7 +27,7 @@
 
   return (
     <ConfigProvider
-<<<<<<< HEAD
+
       theme={
         isDark
           ? {
@@ -49,17 +49,6 @@
               },
             }
       }
-=======
-      theme={{
-        algorithm: theme.darkAlgorithm,
-        token: {
-          colorPrimary: '#1677ff',
-          colorBgLayout: '#000000',
-          colorBgContainer: '#141414',
-          colorText: '#ffffff',
-        },
-      }}
->>>>>>> a5a950fe
     >
       <AntdApp>
         <QueryClientProvider client={queryClient}>
