--- conflicted
+++ resolved
@@ -25,10 +25,9 @@
 import PortalSettings from './pages/admin/PortalSettings'
 import { useLogo } from './shared/contexts/LogoContext'
 import { useScale } from './shared/contexts/ScaleContext'
-<<<<<<< HEAD
+
 import { debugTableScroll } from './shared/debugTableScroll'
-=======
->>>>>>> ae5d5b4c
+
 
 
 const { Sider, Content } = Layout
@@ -505,11 +504,9 @@
           }
         `}
       </style>
-<<<<<<< HEAD
+
       <Layout className="app-root" style={{ height: '100vh' }}>
-=======
-      <Layout style={{ height: '100vh' }}>
->>>>>>> ae5d5b4c
+
         <Sider
           theme={isDark ? 'dark' : 'light'}
           style={{
@@ -568,11 +565,9 @@
             onOpenChange={setOpenKeys}
           />
         </Sider>
-<<<<<<< HEAD
+
         <Layout className="layout" style={{ height: '100%', minHeight: 0 }}>
-=======
-        <Layout style={{ height: '100%', minHeight: 0 }}>
->>>>>>> ae5d5b4c
+
           <PortalHeader isDark={isDark} />
           <Content
             className="content"
