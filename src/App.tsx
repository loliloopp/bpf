import { Layout, Menu, Button, theme } from 'antd'
import { Link, Route, Routes } from 'react-router-dom'
import Dashboard from './pages/Dashboard'
import Documents from './pages/Documents'
import Chessboard from './pages/documents/Chessboard'
import Vor from './pages/documents/Vor'
import References from './pages/References'
import Units from './pages/references/Units'
import Projects from './pages/references/Projects'
import CostCategories from './pages/references/CostCategories'
import PortalHeader from './components/PortalHeader'

const { Sider, Content, Footer } = Layout

interface AppProps {
  isDark: boolean
  toggleTheme: () => void
}

const App = ({ isDark, toggleTheme }: AppProps) => {
  const { token } = theme.useToken()
  const items = [
    { key: 'dashboard', label: <Link to="/">Dashboard</Link> },
    {
      key: 'documents',
      label: 'Документы',
      children: [
        { key: 'chessboard', label: <Link to="/documents/chessboard">Шахматка</Link> },
        { key: 'vor', label: <Link to="/documents/vor">ВОР</Link> },
      ],
    },
    {
      key: 'references',
      label: 'Справочники',
      children: [
        { key: 'units', label: <Link to="/references">Единицы измерения</Link> },
        { key: 'projects', label: <Link to="/references/projects">Проекты</Link> },
        {
          key: 'cost-categories',
          label: <Link to="/references/cost-categories">Категории затрат</Link>,
        },
      ],
    },
  ]

  return (
    <Layout style={{ minHeight: '100vh' }}>
<<<<<<< HEAD
      <Sider theme={isDark ? 'dark' : 'light'} style={{ background: token.colorBgContainer }} collapsible>
        <div style={{ color: token.colorText, padding: 16, fontWeight: 600 }}>BlueprintFlow</div>
        <Menu theme={isDark ? 'dark' : 'light'} mode="inline" items={items} />
=======
      <Sider theme="dark" style={{ background: '#000000' }} collapsible>
        <div style={{ color: '#fff', padding: 16, fontWeight: 600 }}>BlueprintFlow</div>
        <Menu theme="dark" mode="inline" items={items} />
>>>>>>> a5a950fe
      </Sider>
      <Layout>
        <PortalHeader />
        <Content style={{ margin: 16 }}>
          <Routes>
            <Route path="/" element={<Dashboard />} />
            <Route path="/documents" element={<Documents />}>
              <Route path="chessboard" element={<Chessboard />} />
              <Route path="vor" element={<Vor />} />
            </Route>
            <Route path="/references" element={<References />}>
              <Route index element={<Units />} />
              <Route path="projects" element={<Projects />} />
              <Route path="cost-categories" element={<CostCategories />} />
            </Route>
          </Routes>
        </Content>
        <Footer style={{ textAlign: 'center' }}>
          <Button onClick={toggleTheme}>{isDark ? 'Светлая тема' : 'Тёмная тема'}</Button>
        </Footer>
      </Layout>
    </Layout>
  )
}

export default App<|MERGE_RESOLUTION|>--- conflicted
+++ resolved
@@ -45,15 +45,10 @@
 
   return (
     <Layout style={{ minHeight: '100vh' }}>
-<<<<<<< HEAD
-      <Sider theme={isDark ? 'dark' : 'light'} style={{ background: token.colorBgContainer }} collapsible>
-        <div style={{ color: token.colorText, padding: 16, fontWeight: 600 }}>BlueprintFlow</div>
-        <Menu theme={isDark ? 'dark' : 'light'} mode="inline" items={items} />
-=======
+
       <Sider theme="dark" style={{ background: '#000000' }} collapsible>
         <div style={{ color: '#fff', padding: 16, fontWeight: 600 }}>BlueprintFlow</div>
         <Menu theme="dark" mode="inline" items={items} />
->>>>>>> a5a950fe
       </Sider>
       <Layout>
         <PortalHeader />
