--- conflicted
+++ resolved
@@ -1,18 +1,3 @@
-<<<<<<< HEAD
-import { Routes, Route } from 'react-router-dom';
-import MainLayout from './layout/MainLayout';
-import Dashboard from './pages/Dashboard';
-import Estimate from './pages/Estimate';
-import EstimateMonolith from './pages/EstimateMonolith';
-import WorkVolume from './pages/WorkVolume';
-import Smeta from './pages/Smeta';
-import Documentation from './pages/Documentation';
-import BlueprintsRD from './pages/BlueprintsRD';
-import BlueprintsPD from './pages/BlueprintsPD';
-import References from './pages/References';
-import Reports from './pages/Reports';
-import Admin from './pages/Admin';
-=======
 import { Layout, Menu } from 'antd'
 import { Link, Route, Routes } from 'react-router-dom'
 import Dashboard from './pages/Dashboard'
@@ -36,29 +21,8 @@
     },
     { key: 'references', label: <Link to="/references">Справочники</Link> },
   ]
->>>>>>> 22909f98
 
-export default function App() {
   return (
-<<<<<<< HEAD
-    <MainLayout>
-      <Routes>
-        <Route path="/" element={<Dashboard />} />
-        <Route path="/documents/estimate" element={<Estimate />} />
-        <Route path="/documents/estimate-monolith" element={<EstimateMonolith />} />
-        <Route path="/documents/work-volume" element={<WorkVolume />} />
-        <Route path="/documents/cost" element={<Smeta />} />
-        <Route path="/library/docs" element={<Documentation />} />
-        <Route path="/library/rd-codes" element={<BlueprintsRD />} />
-        <Route path="/library/pd-codes" element={<BlueprintsPD />} />
-        <Route path="/references" element={<References />} />
-        <Route path="/reports" element={<Reports />} />
-        <Route path="/admin" element={<Admin />} />
-      </Routes>
-    </MainLayout>
-  );
-}
-=======
     <Layout style={{ minHeight: '100vh' }}>
       <Sider collapsible>
         <Menu theme="dark" mode="inline" items={items} />
@@ -80,5 +44,4 @@
   )
 }
 
-export default App
->>>>>>> 22909f98
+export default App