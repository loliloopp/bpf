--- conflicted
+++ resolved
@@ -13,11 +13,9 @@
   files: LocalFile[]
   onChange: (files: LocalFile[]) => void
   disabled?: boolean
-<<<<<<< HEAD
+
   projectName: string
-=======
-  projectCode: string
->>>>>>> 3da578a4
+
   sectionName: string
   documentationCode: string
   onlineFileUrl?: string
@@ -43,18 +41,16 @@
 
 const uploadToYandexDisk = async (
   file: File,
-<<<<<<< HEAD
+
   projectName: string,
-=======
-  projectCode: string,
->>>>>>> 3da578a4
+
   sectionName: string,
   documentationCode: string
 ): Promise<{ url: string; path: string }> => {
   const settings = await diskApi.getSettings()
   if (!settings) throw new Error('Disk settings not configured')
 
-<<<<<<< HEAD
+
   let basePath = settings.base_path
   const pathMatch = basePath.match(/path=([^&]+)/)
   if (pathMatch) {
@@ -65,9 +61,7 @@
   }
 
   const folderPath = `${basePath}/${transliterate(projectName)}/${transliterate(sectionName)}/${transliterate(documentationCode)}`
-=======
-  const folderPath = `${settings.base_path}/${transliterate(projectCode)}/${transliterate(sectionName)}/${transliterate(documentationCode)}`
->>>>>>> 3da578a4
+
   const filePath = `${folderPath}/${file.name}`
 
   const res = await fetch(`https://cloud-api.yandex.net/v1/disk/resources/upload?path=${encodeURIComponent(filePath)}&overwrite=true`, {
@@ -92,11 +86,9 @@
   return { url: publicUrl, path: filePath }
 }
 
-<<<<<<< HEAD
+
 export default function FileUpload({ files, onChange, disabled, projectName, sectionName, documentationCode, onlineFileUrl }: FileUploadProps) {
-=======
-export default function FileUpload({ files, onChange, disabled, projectCode, sectionName, documentationCode, onlineFileUrl }: FileUploadProps) {
->>>>>>> 3da578a4
+
   const [uploading, setUploading] = useState(false)
   const [previewModalOpen, setPreviewModalOpen] = useState(false)
   const [previewFile, setPreviewFile] = useState<LocalFile | null>(null)
@@ -111,11 +103,9 @@
     setUploading(true)
     try {
       const extension = file.name.split('.').pop() || ''
-<<<<<<< HEAD
+
       const { url, path } = await uploadToYandexDisk(file, projectName, sectionName, documentationCode)
-=======
-      const { url, path } = await uploadToYandexDisk(file, projectCode, sectionName, documentationCode)
->>>>>>> 3da578a4
+
       const newFile: LocalFile = {
         name: file.name,
         path,
