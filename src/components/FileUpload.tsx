import { useState } from 'react'
import { Upload, Button, Space, Typography, Tooltip, Dropdown, Modal, App } from 'antd'
<<<<<<< HEAD
import {
  UploadOutlined,
  FileExcelOutlined,
  FileWordOutlined,
  FilePdfOutlined,
  FileOutlined,
  DeleteOutlined,
  DownloadOutlined,
  EyeOutlined,
} from '@ant-design/icons'
=======
import { UploadOutlined, FileExcelOutlined, FileWordOutlined, FilePdfOutlined, FileOutlined, DeleteOutlined, DownloadOutlined, EyeOutlined } from '@ant-design/icons'
>>>>>>> 12ad0e4e
import type { UploadProps } from 'antd/es/upload'
import type { MenuProps } from 'antd'
import type { LocalFile } from '@/entities/documentation'
import { diskApi } from '@/entities/disk'
import { transliterate } from '@/lib/transliterate'

const { Text } = Typography

interface FileUploadProps {
  files: LocalFile[]
  onChange: (files: LocalFile[]) => void
  disabled?: boolean
<<<<<<< HEAD
  projectName: string
=======
  projectCode: string
>>>>>>> 12ad0e4e
  sectionName: string
  documentationCode: string
  onlineFileUrl?: string
}

const getFileIcon = (extension: string) => {
  const ext = extension.toLowerCase()
  switch (ext) {
    case 'xlsx':
    case 'xls':
      return <FileExcelOutlined style={{ color: '#1D6F42', fontSize: 16 }} />
    case 'docx':
    case 'doc':
      return <FileWordOutlined style={{ color: '#2B579A', fontSize: 16 }} />
    case 'pdf':
      return <FilePdfOutlined style={{ color: '#FF6B6B', fontSize: 16 }} />
    case 'dwg':
      return <FileOutlined style={{ color: '#FF9500', fontSize: 16 }} />
    default:
      return <FileOutlined style={{ color: '#666', fontSize: 16 }} />
  }
}

<<<<<<< HEAD
const ensureFolderPath = async (folderPath: string, token: string): Promise<void> => {
  const segments = folderPath.split('/').filter(Boolean)
  if (segments.length === 0) return
  let current = segments[0]
  for (let i = 1; i < segments.length; i++) {
    current = `${current}/${segments[i]}`
    const check = await fetch(
      `https://cloud-api.yandex.net/v1/disk/resources?path=${encodeURIComponent(current)}`,
      { headers: { Authorization: `OAuth ${token}` } }
    )
    if (check.status === 404) {
      const createRes = await fetch(
        `https://cloud-api.yandex.net/v1/disk/resources?path=${encodeURIComponent(current)}`,
        { method: 'PUT', headers: { Authorization: `OAuth ${token}` } }
      )
      if (!createRes.ok && createRes.status !== 409) {
        const errorText = await createRes.text()
        throw new Error(`Failed to create folder ${current}: ${createRes.status} ${errorText}`)
      }
    } else if (!check.ok) {
      const errorText = await check.text()
      throw new Error(`Failed to check folder ${current}: ${check.status} ${errorText}`)
    }
  }
}

const buildFilePaths = (
  basePath: string,
  projectName: string,
  sectionName: string,
  documentationCode: string,
  fileName: string
) => {
  const folderPath = `${basePath}/${transliterate(projectName)}/${transliterate(sectionName)}/${transliterate(documentationCode)}`
  const filePath = `${folderPath}/${fileName}`
  return { folderPath, filePath }
}

const uploadFile = async (
  file: File,
  filePath: string,
  token: string,
  makePublic: boolean
): Promise<{ url: string; path: string }> => {
  const res = await fetch(
    `https://cloud-api.yandex.net/v1/disk/resources/upload?path=${encodeURIComponent(filePath)}&overwrite=true`,
    {
      headers: { Authorization: `OAuth ${token}` },
    }
  )
  if (!res.ok) {
    const errorText = await res.text()
    throw new Error(`Failed to get upload URL: ${res.status} ${errorText}`)
  }
  const { href } = await res.json()

  const uploadRes = await fetch(href, {
    method: 'PUT',
    body: file,
    headers: { 'Content-Type': 'application/octet-stream' },
  })
  if (!uploadRes.ok) {
    const errorText = await uploadRes.text()
    throw new Error(`Failed to upload file: ${uploadRes.status} ${errorText}`)
  }

  let publicUrl = ''
  if (makePublic) {
    const publishRes = await fetch(
      `https://cloud-api.yandex.net/v1/disk/resources/publish?path=${encodeURIComponent(filePath)}`,
      {
        method: 'PUT',
        headers: { Authorization: `OAuth ${token}` },
      }
    )
    if (!publishRes.ok) {
      const errorText = await publishRes.text()
      throw new Error(`Failed to publish file: ${publishRes.status} ${errorText}`)
    }
    const infoRes = await fetch(
      `https://cloud-api.yandex.net/v1/disk/resources?path=${encodeURIComponent(filePath)}&fields=public_url`,
      { headers: { Authorization: `OAuth ${token}` } }
    )
    if (!infoRes.ok) {
      const errorText = await infoRes.text()
      throw new Error(`Failed to fetch file info: ${infoRes.status} ${errorText}`)
    }
=======
const uploadToYandexDisk = async (
  file: File,
  projectCode: string,
  sectionName: string,
  documentationCode: string
): Promise<{ url: string; path: string }> => {
  const settings = await diskApi.getSettings()
  if (!settings) throw new Error('Disk settings not configured')

  const folderPath = `${settings.base_path}/${transliterate(projectCode)}/${transliterate(sectionName)}/${transliterate(documentationCode)}`
  const filePath = `${folderPath}/${file.name}`

  const res = await fetch(`https://cloud-api.yandex.net/v1/disk/resources/upload?path=${encodeURIComponent(filePath)}&overwrite=true`, {
    headers: { Authorization: `OAuth ${settings.token}` },
  })
  const { href } = await res.json()
  await fetch(href, { method: 'PUT', body: file })

  let publicUrl = ''
  if (settings.make_public) {
    await fetch(`https://cloud-api.yandex.net/v1/disk/resources/publish?path=${encodeURIComponent(filePath)}`, {
      method: 'PUT',
      headers: { Authorization: `OAuth ${settings.token}` },
    })
    const infoRes = await fetch(`https://cloud-api.yandex.net/v1/disk/resources?path=${encodeURIComponent(filePath)}&fields=public_url`, {
      headers: { Authorization: `OAuth ${settings.token}` },
    })
>>>>>>> 12ad0e4e
    const info = await infoRes.json()
    publicUrl = info.public_url
  }

  return { url: publicUrl, path: filePath }
}

<<<<<<< HEAD
export default function FileUpload({ files, onChange, disabled, projectName, sectionName, documentationCode, onlineFileUrl }: FileUploadProps) {
=======
export default function FileUpload({ files, onChange, disabled, projectCode, sectionName, documentationCode, onlineFileUrl }: FileUploadProps) {
>>>>>>> 12ad0e4e
  const [uploading, setUploading] = useState(false)
  const [previewModalOpen, setPreviewModalOpen] = useState(false)
  const [previewFile, setPreviewFile] = useState<LocalFile | null>(null)
  const [previewUrl, setPreviewUrl] = useState<string>('')
  const { modal, message } = App.useApp()

  const handleUpload: UploadProps['customRequest'] = async ({ file, onSuccess, onError }) => {
    if (!(file instanceof File)) {
      onError?.(new Error('Invalid file'))
      return
    }
    setUploading(true)
    try {
<<<<<<< HEAD
      const settings = await diskApi.getSettings()
      if (!settings) throw new Error('Disk settings not configured')

      let basePath = settings.base_path
      const pathMatch = basePath.match(/path=([^&]+)/)
      if (pathMatch) {
        basePath = decodeURIComponent(pathMatch[1])
      }
      if (basePath.endsWith('/')) {
        basePath = basePath.slice(0, -1)
      }

      const { folderPath, filePath } = buildFilePaths(
        basePath,
        projectName,
        sectionName,
        documentationCode,
        file.name
      )

      await ensureFolderPath(folderPath, settings.token)

      const checkRes = await fetch(
        `https://cloud-api.yandex.net/v1/disk/resources?path=${encodeURIComponent(filePath)}`,
        { headers: { Authorization: `OAuth ${settings.token}` } }
      )

      const doUpload = async () => {
        setUploading(true)
        try {
          const { url, path } = await uploadFile(
            file,
            filePath,
            settings.token,
            settings.make_public
          )
          const extension = file.name.split('.').pop() || ''
          const newFile: LocalFile = {
            name: file.name,
            path,
            url,
            size: file.size,
            type: file.type,
            extension,
            uploadedAt: new Date().toISOString(),
          }
          const updatedFiles = [...files, newFile]
          onChange(updatedFiles)
          onSuccess?.(null, file as unknown as XMLHttpRequestResponseType)
        } catch (e) {
          console.error('❌ Error uploading file:', e)
          message.error('Не удалось загрузить файл')
          onError?.(e as Error)
        } finally {
          setUploading(false)
        }
      }

      if (checkRes.ok) {
        setUploading(false)
        modal.confirm({
          title: 'Файл уже существует',
          content: `Файл "${file.name}" уже существует. Перезаписать?`,
          okText: 'Перезаписать',
          cancelText: 'Отмена',
          onOk: () => doUpload(),
          onCancel: () => {
            onError?.(new Error('Upload cancelled'))
          },
        })
      } else if (checkRes.status === 404) {
        await doUpload()
      } else {
        const errorText = await checkRes.text()
        throw new Error(`Failed to check file existence: ${checkRes.status} ${errorText}`)
      }
    } catch (e) {
      console.error('❌ Error uploading file:', e)
      message.error('Не удалось загрузить файл')
      onError?.(e as Error)
=======
      const extension = file.name.split('.').pop() || ''
      const { url, path } = await uploadToYandexDisk(file, projectCode, sectionName, documentationCode)
      const newFile: LocalFile = {
        name: file.name,
        path,
        url,
        size: file.size,
        type: file.type,
        extension,
        uploadedAt: new Date().toISOString(),
      }
      const updatedFiles = [...files, newFile]
      onChange(updatedFiles)
      onSuccess?.(null, file as unknown as XMLHttpRequestResponseType)
    } catch (e) {
      console.error('❌ Error uploading file:', e)
      onError?.(e as Error)
    } finally {
>>>>>>> 12ad0e4e
      setUploading(false)
    }
  }

  const handleRemoveFile = (fileToRemove: LocalFile) => {
    modal.confirm({
      title: 'Удалить файл?',
      content: `Вы уверены, что хотите удалить файл "${fileToRemove.name}"?`,
      okText: 'Удалить',
      cancelText: 'Отмена',
      okButtonProps: { danger: true },
      onOk: async () => {
        try {
          const settings = await diskApi.getSettings()
          if (settings) {
            await fetch(
              `https://cloud-api.yandex.net/v1/disk/resources?path=${encodeURIComponent(fileToRemove.path)}`,
              { method: 'DELETE', headers: { Authorization: `OAuth ${settings.token}` } }
            )
          }
          const updatedFiles = files.filter(f => f.path !== fileToRemove.path)
          await onChange(updatedFiles)
          message.success(`Файл "${fileToRemove.name}" удален`)
        } catch (err) {
          console.error('❌ Error removing file:', err)
          message.error('Не удалось удалить файл')
        }
      }
    })
  }

  const openFileInModal = async (file: LocalFile) => {
    try {
      const url = file.url || onlineFileUrl
      if (url) {
        setPreviewFile(file)
        setPreviewUrl(url)
        setPreviewModalOpen(true)
      } else {
        message.error('Ссылка на файл недоступна')
      }
    } catch (err) {
      console.error('❌ Error opening file:', err)
      message.error('Не удалось открыть файл')
    }
  }

<<<<<<< HEAD
  const saveFile = async (file: LocalFile) => {
    if (!file.url) {
      message.error('Ссылка на файл недоступна')
      return
    }
    try {
      const res = await fetch(
        `https://cloud-api.yandex.net/v1/disk/public/resources/download?public_key=${encodeURIComponent(file.url)}`
      )
      if (!res.ok) {
        const errorText = await res.text()
        throw new Error(`Failed to get download URL: ${res.status} ${errorText}`)
      }
      const { href } = await res.json()
      const a = document.createElement('a')
      a.href = href
      a.download = file.name
      document.body.appendChild(a)
      a.click()
      document.body.removeChild(a)
    } catch (err) {
      console.error('❌ Error saving file:', err)
      message.error('Не удалось скачать файл')
=======
  const saveFile = (file: LocalFile) => {
    if (file.url) {
      window.open(file.url, '_blank')
    } else {
      message.error('Ссылка на файл недоступна')
>>>>>>> 12ad0e4e
    }
  }

  const getFileMenuItems = (file: LocalFile): MenuProps['items'] => [
    { key: 'open', icon: <EyeOutlined />, label: 'Открыть', onClick: () => openFileInModal(file) },
    { key: 'save', icon: <DownloadOutlined />, label: 'Скачать', onClick: () => saveFile(file) },
    { key: 'delete', icon: <DeleteOutlined />, danger: true, label: 'Удалить', onClick: () => handleRemoveFile(file) }
  ]

  return (
    <div>
      <Space size={4} align="center">
        {files.map(file => (
          <Dropdown key={file.path} menu={{ items: getFileMenuItems(file) }} trigger={['click']}
            overlayStyle={{ minWidth: 100 }}
          >
            <Tooltip title={file.name}>
              <div style={{ display: 'flex', alignItems: 'center', cursor: 'pointer' }}>
                {getFileIcon(file.extension)}
                <Text style={{ marginLeft: 4 }}>{file.name}</Text>
              </div>
            </Tooltip>
          </Dropdown>
        ))}

        {!disabled && (
          <Tooltip title="Загрузка файлов pdf, xls/xlsx, doc/docx, dwg">
            <Upload
              customRequest={handleUpload}
              showUploadList={false}
              accept=".xlsx,.xls,.docx,.doc,.pdf,.dwg"
              disabled={disabled || uploading}
            >
              <Button type="text" size="small" icon={<UploadOutlined />} loading={uploading} />
            </Upload>
          </Tooltip>
        )}
      </Space>

      <Modal
        title={previewFile ? `Просмотр: ${previewFile.name}` : 'Просмотр файла'}
        open={previewModalOpen}
        onCancel={() => {
          setPreviewModalOpen(false)
          setPreviewFile(null)
          setPreviewUrl('')
        }}
        width="90%"
        style={{ maxWidth: 1200 }}
        footer={null}
      >
        {previewUrl && previewFile && (
          <div style={{ height: '70vh' }}>
            {previewFile.extension.toLowerCase() === 'pdf' ? (
              <iframe src={previewUrl} style={{ width: '100%', height: '100%', border: 'none' }} title={previewFile.name} />
            ) : ['xlsx', 'xls', 'docx', 'doc'].includes(previewFile.extension.toLowerCase()) ? (
              <div style={{ display: 'flex', flexDirection: 'column', alignItems: 'center', justifyContent: 'center', height: '100%', gap: 20 }}>
                <div style={{ fontSize: 48 }}>{getFileIcon(previewFile.extension)}</div>
                <Text style={{ fontSize: 16 }}>{previewFile.name}</Text>
                <Text type="secondary">Размер: {(previewFile.size / 1024 / 1024).toFixed(2)} MB</Text>
                <Button type="primary" icon={<DownloadOutlined />} onClick={() => saveFile(previewFile)}>
                  Скачать
                </Button>
              </div>
            ) : (
              <div style={{ display: 'flex', alignItems: 'center', justifyContent: 'center', height: '100%' }}>
                <Text>Предпросмотр недоступен для данного типа файла</Text>
              </div>
            )}
          </div>
        )}
      </Modal>
    </div>
  )
}<|MERGE_RESOLUTION|>--- conflicted
+++ resolved
@@ -1,6 +1,6 @@
 import { useState } from 'react'
 import { Upload, Button, Space, Typography, Tooltip, Dropdown, Modal, App } from 'antd'
-<<<<<<< HEAD
+
 import {
   UploadOutlined,
   FileExcelOutlined,
@@ -11,9 +11,7 @@
   DownloadOutlined,
   EyeOutlined,
 } from '@ant-design/icons'
-=======
-import { UploadOutlined, FileExcelOutlined, FileWordOutlined, FilePdfOutlined, FileOutlined, DeleteOutlined, DownloadOutlined, EyeOutlined } from '@ant-design/icons'
->>>>>>> 12ad0e4e
+
 import type { UploadProps } from 'antd/es/upload'
 import type { MenuProps } from 'antd'
 import type { LocalFile } from '@/entities/documentation'
@@ -26,11 +24,9 @@
   files: LocalFile[]
   onChange: (files: LocalFile[]) => void
   disabled?: boolean
-<<<<<<< HEAD
+
   projectName: string
-=======
-  projectCode: string
->>>>>>> 12ad0e4e
+
   sectionName: string
   documentationCode: string
   onlineFileUrl?: string
@@ -54,7 +50,7 @@
   }
 }
 
-<<<<<<< HEAD
+
 const ensureFolderPath = async (folderPath: string, token: string): Promise<void> => {
   const segments = folderPath.split('/').filter(Boolean)
   if (segments.length === 0) return
@@ -142,35 +138,7 @@
       const errorText = await infoRes.text()
       throw new Error(`Failed to fetch file info: ${infoRes.status} ${errorText}`)
     }
-=======
-const uploadToYandexDisk = async (
-  file: File,
-  projectCode: string,
-  sectionName: string,
-  documentationCode: string
-): Promise<{ url: string; path: string }> => {
-  const settings = await diskApi.getSettings()
-  if (!settings) throw new Error('Disk settings not configured')
-
-  const folderPath = `${settings.base_path}/${transliterate(projectCode)}/${transliterate(sectionName)}/${transliterate(documentationCode)}`
-  const filePath = `${folderPath}/${file.name}`
-
-  const res = await fetch(`https://cloud-api.yandex.net/v1/disk/resources/upload?path=${encodeURIComponent(filePath)}&overwrite=true`, {
-    headers: { Authorization: `OAuth ${settings.token}` },
-  })
-  const { href } = await res.json()
-  await fetch(href, { method: 'PUT', body: file })
-
-  let publicUrl = ''
-  if (settings.make_public) {
-    await fetch(`https://cloud-api.yandex.net/v1/disk/resources/publish?path=${encodeURIComponent(filePath)}`, {
-      method: 'PUT',
-      headers: { Authorization: `OAuth ${settings.token}` },
-    })
-    const infoRes = await fetch(`https://cloud-api.yandex.net/v1/disk/resources?path=${encodeURIComponent(filePath)}&fields=public_url`, {
-      headers: { Authorization: `OAuth ${settings.token}` },
-    })
->>>>>>> 12ad0e4e
+
     const info = await infoRes.json()
     publicUrl = info.public_url
   }
@@ -178,11 +146,8 @@
   return { url: publicUrl, path: filePath }
 }
 
-<<<<<<< HEAD
 export default function FileUpload({ files, onChange, disabled, projectName, sectionName, documentationCode, onlineFileUrl }: FileUploadProps) {
-=======
-export default function FileUpload({ files, onChange, disabled, projectCode, sectionName, documentationCode, onlineFileUrl }: FileUploadProps) {
->>>>>>> 12ad0e4e
+
   const [uploading, setUploading] = useState(false)
   const [previewModalOpen, setPreviewModalOpen] = useState(false)
   const [previewFile, setPreviewFile] = useState<LocalFile | null>(null)
@@ -196,7 +161,7 @@
     }
     setUploading(true)
     try {
-<<<<<<< HEAD
+
       const settings = await diskApi.getSettings()
       if (!settings) throw new Error('Disk settings not configured')
 
@@ -277,26 +242,7 @@
       console.error('❌ Error uploading file:', e)
       message.error('Не удалось загрузить файл')
       onError?.(e as Error)
-=======
-      const extension = file.name.split('.').pop() || ''
-      const { url, path } = await uploadToYandexDisk(file, projectCode, sectionName, documentationCode)
-      const newFile: LocalFile = {
-        name: file.name,
-        path,
-        url,
-        size: file.size,
-        type: file.type,
-        extension,
-        uploadedAt: new Date().toISOString(),
-      }
-      const updatedFiles = [...files, newFile]
-      onChange(updatedFiles)
-      onSuccess?.(null, file as unknown as XMLHttpRequestResponseType)
-    } catch (e) {
-      console.error('❌ Error uploading file:', e)
-      onError?.(e as Error)
-    } finally {
->>>>>>> 12ad0e4e
+
       setUploading(false)
     }
   }
@@ -344,7 +290,7 @@
     }
   }
 
-<<<<<<< HEAD
+
   const saveFile = async (file: LocalFile) => {
     if (!file.url) {
       message.error('Ссылка на файл недоступна')
@@ -368,13 +314,7 @@
     } catch (err) {
       console.error('❌ Error saving file:', err)
       message.error('Не удалось скачать файл')
-=======
-  const saveFile = (file: LocalFile) => {
-    if (file.url) {
-      window.open(file.url, '_blank')
-    } else {
-      message.error('Ссылка на файл недоступна')
->>>>>>> 12ad0e4e
+
     }
   }
 
