{
  "name": "blueprintflow",
  "private": true,
  "version": "0.0.0",
  "type": "module",
  "scripts": {
    "dev": "vite",
    "build": "tsc -b && vite build",
    "lint": "eslint .",
    "preview": "vite preview"
  },
  "dependencies": {
<<<<<<< HEAD
    "@ant-design/icons": "^6.0.0",
    "@supabase/supabase-js": "^2.53.0",
    "@tanstack/react-query": "^5.84.1",
    "antd": "^5.26.7",
    "react": "^19.1.0",
    "react-dom": "^19.1.0",
    "react-router-dom": "^7.7.1"
=======
    "@supabase/supabase-js": "^2.47.6",
    "@tanstack/react-query": "^5.59.16",
    "antd": "^5.21.2",
    "react": "^19.1.0",
    "react-dom": "^19.1.0",
    "react-router-dom": "^6.27.0"
>>>>>>> 22909f98
  },
  "devDependencies": {
    "@eslint/js": "^9.30.1",
    "@types/react": "^19.1.8",
    "@types/react-dom": "^19.1.6",
    "@vitejs/plugin-react": "^4.6.0",
    "eslint": "^9.30.1",
    "eslint-plugin-react-hooks": "^5.2.0",
    "eslint-plugin-react-refresh": "^0.4.20",
    "globals": "^16.3.0",
    "typescript": "~5.8.3",
    "typescript-eslint": "^8.35.1",
    "vite": "^7.0.4"
  }
}<|MERGE_RESOLUTION|>--- conflicted
+++ resolved
@@ -10,22 +10,12 @@
     "preview": "vite preview"
   },
   "dependencies": {
-<<<<<<< HEAD
-    "@ant-design/icons": "^6.0.0",
-    "@supabase/supabase-js": "^2.53.0",
-    "@tanstack/react-query": "^5.84.1",
-    "antd": "^5.26.7",
-    "react": "^19.1.0",
-    "react-dom": "^19.1.0",
-    "react-router-dom": "^7.7.1"
-=======
     "@supabase/supabase-js": "^2.47.6",
     "@tanstack/react-query": "^5.59.16",
     "antd": "^5.21.2",
     "react": "^19.1.0",
     "react-dom": "^19.1.0",
     "react-router-dom": "^6.27.0"
->>>>>>> 22909f98
   },
   "devDependencies": {
     "@eslint/js": "^9.30.1",
